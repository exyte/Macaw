// !$*UTF8*$!
{
	archiveVersion = 1;
	classes = {
	};
	objectVersion = 46;
	objects = {

/* Begin PBXBuildFile section */
		3002331C20CC0BDD00EFD92D /* BoundsUtils.swift in Sources */ = {isa = PBXBuildFile; fileRef = 3002331B20CC0BDD00EFD92D /* BoundsUtils.swift */; };
		3002331D20CC0BDD00EFD92D /* BoundsUtils.swift in Sources */ = {isa = PBXBuildFile; fileRef = 3002331B20CC0BDD00EFD92D /* BoundsUtils.swift */; };
		3081E77D20DB58B100640F96 /* DescriptionExtensions.swift in Sources */ = {isa = PBXBuildFile; fileRef = 3081E77C20DB58B100640F96 /* DescriptionExtensions.swift */; };
		3081E77E20DB58B100640F96 /* DescriptionExtensions.swift in Sources */ = {isa = PBXBuildFile; fileRef = 3081E77C20DB58B100640F96 /* DescriptionExtensions.swift */; };
		5713C4E21E51EC8F00BBA4D9 /* TouchEvent.swift in Sources */ = {isa = PBXBuildFile; fileRef = 5713C4E11E51EC8F00BBA4D9 /* TouchEvent.swift */; };
		5713C4F31E5AD46800BBA4D9 /* ControlStatesTests.swift in Sources */ = {isa = PBXBuildFile; fileRef = 5713C4F21E5AD46800BBA4D9 /* ControlStatesTests.swift */; };
		5713C4F51E5AE2C300BBA4D9 /* CombineAnimationTests.swift in Sources */ = {isa = PBXBuildFile; fileRef = 5713C4F41E5AE2C300BBA4D9 /* CombineAnimationTests.swift */; };
		5713C4F71E5C34C700BBA4D9 /* SequenceAnimationTests.swift in Sources */ = {isa = PBXBuildFile; fileRef = 5713C4F61E5C34C700BBA4D9 /* SequenceAnimationTests.swift */; };
		5713C4F91E5C3FEE00BBA4D9 /* DelayedAnimationTests.swift in Sources */ = {isa = PBXBuildFile; fileRef = 5713C4F81E5C3FEE00BBA4D9 /* DelayedAnimationTests.swift */; };
		572CEFC71E2CED4B008C7C83 /* SWXMLHash+TypeConversion.swift in Sources */ = {isa = PBXBuildFile; fileRef = 572CEFC51E2CED4B008C7C83 /* SWXMLHash+TypeConversion.swift */; };
		572CEFC81E2CED4B008C7C83 /* SWXMLHash.swift in Sources */ = {isa = PBXBuildFile; fileRef = 572CEFC61E2CED4B008C7C83 /* SWXMLHash.swift */; };
		57614AFD1F83D15600875933 /* Group.swift in Sources */ = {isa = PBXBuildFile; fileRef = 57E5E1381E3B393900D1CB28 /* Group.swift */; };
		57614AFE1F83D15600875933 /* TextRenderer.swift in Sources */ = {isa = PBXBuildFile; fileRef = 57E5E1441E3B393900D1CB28 /* TextRenderer.swift */; };
		57614AFF1F83D15600875933 /* CGFloat+Double.swift in Sources */ = {isa = PBXBuildFile; fileRef = 57E5E14D1E3B393900D1CB28 /* CGFloat+Double.swift */; };
		57614B021F83D15600875933 /* RoundRect.swift in Sources */ = {isa = PBXBuildFile; fileRef = 57E5E1341E3B393900D1CB28 /* RoundRect.swift */; };
		57614B031F83D15600875933 /* UIImage2Image.swift in Sources */ = {isa = PBXBuildFile; fileRef = 57900FF81EA0DEBF00809FFB /* UIImage2Image.swift */; };
		57614B041F83D15600875933 /* SVGParser.swift in Sources */ = {isa = PBXBuildFile; fileRef = 57E5E1471E3B393900D1CB28 /* SVGParser.swift */; };
		57614B051F83D15600875933 /* SWXMLHash.swift in Sources */ = {isa = PBXBuildFile; fileRef = 572CEFC61E2CED4B008C7C83 /* SWXMLHash.swift */; };
		57614B061F83D15600875933 /* NodesMap.swift in Sources */ = {isa = PBXBuildFile; fileRef = 57E5E1511E3B393900D1CB28 /* NodesMap.swift */; };
		57614B071F83D15600875933 /* RenderUtils.swift in Sources */ = {isa = PBXBuildFile; fileRef = 57E5E1421E3B393900D1CB28 /* RenderUtils.swift */; };
		57614B081F83D15600875933 /* FuncBounds.swift in Sources */ = {isa = PBXBuildFile; fileRef = 57E5E0F11E3B393900D1CB28 /* FuncBounds.swift */; };
		57614B091F83D15600875933 /* MView_iOS.swift in Sources */ = {isa = PBXBuildFile; fileRef = A718CD461F45C28700966E06 /* MView_iOS.swift */; };
		57614B0A1F83D15600875933 /* DoubleInterpolation.swift in Sources */ = {isa = PBXBuildFile; fileRef = 57E5E0EC1E3B393900D1CB28 /* DoubleInterpolation.swift */; };
		57614B0B1F83D15600875933 /* PathSegmentType.swift in Sources */ = {isa = PBXBuildFile; fileRef = 57E5E12F1E3B393900D1CB28 /* PathSegmentType.swift */; };
		57614B0C1F83D15600875933 /* AnimatableVariable.swift in Sources */ = {isa = PBXBuildFile; fileRef = 57E5E0E21E3B393900D1CB28 /* AnimatableVariable.swift */; };
		57614B0D1F83D15600875933 /* TimingFunction.swift in Sources */ = {isa = PBXBuildFile; fileRef = 57E5E0FD1E3B393900D1CB28 /* TimingFunction.swift */; };
		57614B0E1F83D15600875933 /* AnimationCache.swift in Sources */ = {isa = PBXBuildFile; fileRef = 57E5E0F71E3B393900D1CB28 /* AnimationCache.swift */; };
		57614B0F1F83D15600875933 /* Transform.swift in Sources */ = {isa = PBXBuildFile; fileRef = 57E5E1361E3B393900D1CB28 /* Transform.swift */; };
		57614B101F83D15600875933 /* Graphics_macOS.swift in Sources */ = {isa = PBXBuildFile; fileRef = A718CD4A1F45C28F00966E06 /* Graphics_macOS.swift */; };
		57614B111F83D15600875933 /* ShapeRenderer.swift in Sources */ = {isa = PBXBuildFile; fileRef = 57E5E1431E3B393900D1CB28 /* ShapeRenderer.swift */; };
		57614B131F83D15600875933 /* MDisplayLink_macOS.swift in Sources */ = {isa = PBXBuildFile; fileRef = A718CD4B1F45C28F00966E06 /* MDisplayLink_macOS.swift */; };
		57614B141F83D15600875933 /* GroupDisposable.swift in Sources */ = {isa = PBXBuildFile; fileRef = 57E5E1071E3B393900D1CB28 /* GroupDisposable.swift */; };
		57614B161F83D15600875933 /* TapEvent.swift in Sources */ = {isa = PBXBuildFile; fileRef = 57E5E10E1E3B393900D1CB28 /* TapEvent.swift */; };
		57614B181F83D15600875933 /* SVGView.swift in Sources */ = {isa = PBXBuildFile; fileRef = 57E5E14A1E3B393900D1CB28 /* SVGView.swift */; };
		57614B191F83D15600875933 /* Arc.swift in Sources */ = {isa = PBXBuildFile; fileRef = 57E5E1241E3B393900D1CB28 /* Arc.swift */; };
		57614B1A1F83D15600875933 /* MacawView.swift in Sources */ = {isa = PBXBuildFile; fileRef = 57E5E1501E3B393900D1CB28 /* MacawView.swift */; };
		57614B1B1F83D15600875933 /* Image.swift in Sources */ = {isa = PBXBuildFile; fileRef = 57E5E1391E3B393900D1CB28 /* Image.swift */; };
		57614B1C1F83D15600875933 /* TransformGenerator.swift in Sources */ = {isa = PBXBuildFile; fileRef = 57E5E0FE1E3B393900D1CB28 /* TransformGenerator.swift */; };
		57614B1D1F83D15600875933 /* AnimationImpl.swift in Sources */ = {isa = PBXBuildFile; fileRef = 57E5E0E41E3B393900D1CB28 /* AnimationImpl.swift */; };
		57614B1E1F83D15600875933 /* AnimOperators.swift in Sources */ = {isa = PBXBuildFile; fileRef = 57E5E0EB1E3B393900D1CB28 /* AnimOperators.swift */; };
		57614B1F1F83D15600875933 /* Circle.swift in Sources */ = {isa = PBXBuildFile; fileRef = 57E5E1251E3B393900D1CB28 /* Circle.swift */; };
		57614B211F83D15600875933 /* PathSegment.swift in Sources */ = {isa = PBXBuildFile; fileRef = 57E5E12E1E3B393900D1CB28 /* PathSegment.swift */; };
		57614B221F83D15600875933 /* ImageRenderer.swift in Sources */ = {isa = PBXBuildFile; fileRef = 57E5E13F1E3B393900D1CB28 /* ImageRenderer.swift */; };
		57614B231F83D15600875933 /* PathFunctions.swift in Sources */ = {isa = PBXBuildFile; fileRef = 57E5E0F31E3B393900D1CB28 /* PathFunctions.swift */; };
		57614B241F83D15600875933 /* SVGSerializer.swift in Sources */ = {isa = PBXBuildFile; fileRef = C4820B171F458D0E008CE0FF /* SVGSerializer.swift */; };
		57614B251F83D15600875933 /* MorphingAnimation.swift in Sources */ = {isa = PBXBuildFile; fileRef = 57E5E1021E3B393900D1CB28 /* MorphingAnimation.swift */; };
		57614B261F83D15600875933 /* ShapeAnimation.swift in Sources */ = {isa = PBXBuildFile; fileRef = 57A27BD01E44C5460057BD3A /* ShapeAnimation.swift */; };
		57614B271F83D15600875933 /* TransformInterpolation.swift in Sources */ = {isa = PBXBuildFile; fileRef = 57E5E0F01E3B393900D1CB28 /* TransformInterpolation.swift */; };
		57614B281F83D15600875933 /* ShapeAnimationGenerator.swift in Sources */ = {isa = PBXBuildFile; fileRef = 57A27BD21E44C5570057BD3A /* ShapeAnimationGenerator.swift */; };
		57614B291F83D15600875933 /* AnimationUtils.swift in Sources */ = {isa = PBXBuildFile; fileRef = 57E5E0E61E3B393900D1CB28 /* AnimationUtils.swift */; };
		57614B2A1F83D15600875933 /* Polygon.swift in Sources */ = {isa = PBXBuildFile; fileRef = 57E5E1311E3B393900D1CB28 /* Polygon.swift */; };
		57614B2D1F83D15600875933 /* TransformAnimation.swift in Sources */ = {isa = PBXBuildFile; fileRef = 57E5E1041E3B393900D1CB28 /* TransformAnimation.swift */; };
		57614B2E1F83D15600875933 /* CombineAnimation.swift in Sources */ = {isa = PBXBuildFile; fileRef = 57E5E1001E3B393900D1CB28 /* CombineAnimation.swift */; };
		57614B2F1F83D15600875933 /* TransformHashable.swift in Sources */ = {isa = PBXBuildFile; fileRef = 57E5E0FA1E3B393900D1CB28 /* TransformHashable.swift */; };
		57614B301F83D15600875933 /* MoveTo.swift in Sources */ = {isa = PBXBuildFile; fileRef = 57E5E12B1E3B393900D1CB28 /* MoveTo.swift */; };
		57614B311F83D15600875933 /* NodeRenderer.swift in Sources */ = {isa = PBXBuildFile; fileRef = 57E5E1401E3B393900D1CB28 /* NodeRenderer.swift */; };
		57614B331F83D15600875933 /* Animation.swift in Sources */ = {isa = PBXBuildFile; fileRef = 57E5E0E31E3B393900D1CB28 /* Animation.swift */; };
		57614B341F83D15600875933 /* SVGParserError.swift in Sources */ = {isa = PBXBuildFile; fileRef = 57E5E1481E3B393900D1CB28 /* SVGParserError.swift */; };
		57614B361F83D15600875933 /* Disposable.swift in Sources */ = {isa = PBXBuildFile; fileRef = 57E5E1061E3B393900D1CB28 /* Disposable.swift */; };
		57614B371F83D15600875933 /* Path.swift in Sources */ = {isa = PBXBuildFile; fileRef = 57E5E12C1E3B393900D1CB28 /* Path.swift */; };
		57614B381F83D15600875933 /* Line.swift in Sources */ = {isa = PBXBuildFile; fileRef = 57E5E1291E3B393900D1CB28 /* Line.swift */; };
		57614B391F83D15600875933 /* PathBounds.swift in Sources */ = {isa = PBXBuildFile; fileRef = 57E5E0F21E3B393900D1CB28 /* PathBounds.swift */; };
		57614B3A1F83D15600875933 /* AnimationProducer.swift in Sources */ = {isa = PBXBuildFile; fileRef = 57E5E0E51E3B393900D1CB28 /* AnimationProducer.swift */; };
		57614B3C1F83D15600875933 /* ShapeInterpolation.swift in Sources */ = {isa = PBXBuildFile; fileRef = 57A27BD41E44C5840057BD3A /* ShapeInterpolation.swift */; };
		57614B3D1F83D15600875933 /* Graphics_iOS.swift in Sources */ = {isa = PBXBuildFile; fileRef = A718CD451F45C28700966E06 /* Graphics_iOS.swift */; };
		57614B411F83D15600875933 /* Text.swift in Sources */ = {isa = PBXBuildFile; fileRef = 57E5E13C1E3B393900D1CB28 /* Text.swift */; };
		57614B421F83D15600875933 /* MDisplayLink_iOS.swift in Sources */ = {isa = PBXBuildFile; fileRef = 57F1087B1F53CA7E00DC365B /* MDisplayLink_iOS.swift */; };
		57614B431F83D15600875933 /* RenderContext.swift in Sources */ = {isa = PBXBuildFile; fileRef = 57E5E1411E3B393900D1CB28 /* RenderContext.swift */; };
		57614B441F83D15600875933 /* Size.swift in Sources */ = {isa = PBXBuildFile; fileRef = 57E5E1351E3B393900D1CB28 /* Size.swift */; };
		57614B451F83D15600875933 /* Polyline.swift in Sources */ = {isa = PBXBuildFile; fileRef = 57E5E1321E3B393900D1CB28 /* Polyline.swift */; };
		57614B461F83D15600875933 /* ContentsAnimation.swift in Sources */ = {isa = PBXBuildFile; fileRef = 57E5E1011E3B393900D1CB28 /* ContentsAnimation.swift */; };
		57614B471F83D15600875933 /* TouchEvent.swift in Sources */ = {isa = PBXBuildFile; fileRef = 5713C4E11E51EC8F00BBA4D9 /* TouchEvent.swift */; };
		57614B481F83D15600875933 /* MBezierPath+Extension_macOS.swift in Sources */ = {isa = PBXBuildFile; fileRef = A718CD511F45C2A400966E06 /* MBezierPath+Extension_macOS.swift */; };
		57614B491F83D15600875933 /* MView_macOS.swift in Sources */ = {isa = PBXBuildFile; fileRef = A718CD4C1F45C28F00966E06 /* MView_macOS.swift */; };
		57614B4A1F83D15600875933 /* Easing.swift in Sources */ = {isa = PBXBuildFile; fileRef = 57E5E0E71E3B393900D1CB28 /* Easing.swift */; };
		57614B4B1F83D15600875933 /* Point.swift in Sources */ = {isa = PBXBuildFile; fileRef = 57E5E1301E3B393900D1CB28 /* Point.swift */; };
		57614B4C1F83D15600875933 /* OpacityGenerator.swift in Sources */ = {isa = PBXBuildFile; fileRef = 57E5E0FC1E3B393900D1CB28 /* OpacityGenerator.swift */; };
		57614B4D1F83D15600875933 /* Shape.swift in Sources */ = {isa = PBXBuildFile; fileRef = 57E5E13B1E3B393900D1CB28 /* Shape.swift */; };
		57614B4E1F83D15600875933 /* Ellipse.swift in Sources */ = {isa = PBXBuildFile; fileRef = 57E5E1261E3B393900D1CB28 /* Ellipse.swift */; };
		57614B4F1F83D15600875933 /* Locus.swift in Sources */ = {isa = PBXBuildFile; fileRef = 57E5E12A1E3B393900D1CB28 /* Locus.swift */; };
		57614B501F83D15600875933 /* SceneUtils.swift in Sources */ = {isa = PBXBuildFile; fileRef = 57AF39881E66E06200F0BFE2 /* SceneUtils.swift */; };
		57614B511F83D15600875933 /* NodeHashable.swift in Sources */ = {isa = PBXBuildFile; fileRef = 57E5E0F91E3B393900D1CB28 /* NodeHashable.swift */; };
		57614B521F83D15600875933 /* GeomUtils.swift in Sources */ = {isa = PBXBuildFile; fileRef = 57E5E1271E3B393900D1CB28 /* GeomUtils.swift */; };
		57614B531F83D15600875933 /* CAAnimationClosure.swift in Sources */ = {isa = PBXBuildFile; fileRef = 57E5E14C1E3B393900D1CB28 /* CAAnimationClosure.swift */; };
		57614B551F83D15600875933 /* Common_iOS.swift in Sources */ = {isa = PBXBuildFile; fileRef = A718CD431F45C28200966E06 /* Common_iOS.swift */; };
		57614B561F83D15600875933 /* Common_macOS.swift in Sources */ = {isa = PBXBuildFile; fileRef = A718CD491F45C28F00966E06 /* Common_macOS.swift */; };
		57614B571F83D15600875933 /* MDisplayLink.swift in Sources */ = {isa = PBXBuildFile; fileRef = 57F108791F53C92000DC365B /* MDisplayLink.swift */; };
		57614B591F83D15600875933 /* Event.swift in Sources */ = {isa = PBXBuildFile; fileRef = 57E5E10A1E3B393900D1CB28 /* Event.swift */; };
		57614B5B1F83D15600875933 /* Interpolable.swift in Sources */ = {isa = PBXBuildFile; fileRef = 57E5E0EE1E3B393900D1CB28 /* Interpolable.swift */; };
		57614B5D1F83D15600875933 /* Variable.swift in Sources */ = {isa = PBXBuildFile; fileRef = 57E5E1081E3B393900D1CB28 /* Variable.swift */; };
		57614B5E1F83D15600875933 /* OpacityAnimation.swift in Sources */ = {isa = PBXBuildFile; fileRef = 57E5E1031E3B393900D1CB28 /* OpacityAnimation.swift */; };
		57614B5F1F83D15600875933 /* Touchable.swift in Sources */ = {isa = PBXBuildFile; fileRef = 57F108731F502A3600DC365B /* Touchable.swift */; };
		57614B601F83D15600875933 /* Node.swift in Sources */ = {isa = PBXBuildFile; fileRef = 57E5E13A1E3B393900D1CB28 /* Node.swift */; };
		57614B611F83D15600875933 /* PanEvent.swift in Sources */ = {isa = PBXBuildFile; fileRef = 57E5E10B1E3B393900D1CB28 /* PanEvent.swift */; };
		57614B621F83D15600875933 /* RotateEvent.swift in Sources */ = {isa = PBXBuildFile; fileRef = 57E5E10D1E3B393900D1CB28 /* RotateEvent.swift */; };
		57614B631F83D15600875933 /* Insets.swift in Sources */ = {isa = PBXBuildFile; fileRef = 57E5E1281E3B393900D1CB28 /* Insets.swift */; };
		57614B641F83D15600875933 /* Rect.swift in Sources */ = {isa = PBXBuildFile; fileRef = 57E5E1331E3B393900D1CB28 /* Rect.swift */; };
		57614B651F83D15600875933 /* PathBuilder.swift in Sources */ = {isa = PBXBuildFile; fileRef = 57E5E12D1E3B393900D1CB28 /* PathBuilder.swift */; };
		57614B661F83D15600875933 /* PinchEvent.swift in Sources */ = {isa = PBXBuildFile; fileRef = 57E5E10C1E3B393900D1CB28 /* PinchEvent.swift */; };
		57614B671F83D15600875933 /* ContentsInterpolation.swift in Sources */ = {isa = PBXBuildFile; fileRef = 57A27BCE1E44C4EC0057BD3A /* ContentsInterpolation.swift */; };
		57614B681F83D15600875933 /* GroupRenderer.swift in Sources */ = {isa = PBXBuildFile; fileRef = 57E5E13E1E3B393900D1CB28 /* GroupRenderer.swift */; };
		57614B691F83D15600875933 /* SVGParserRegexHelper.swift in Sources */ = {isa = PBXBuildFile; fileRef = 57E5E1491E3B393900D1CB28 /* SVGParserRegexHelper.swift */; };
		57614B6B1F83D15600875933 /* NSTimer+Closure.swift in Sources */ = {isa = PBXBuildFile; fileRef = 57E5E14E1E3B393900D1CB28 /* NSTimer+Closure.swift */; };
		57614B6C1F83D15600875933 /* SWXMLHash+TypeConversion.swift in Sources */ = {isa = PBXBuildFile; fileRef = 572CEFC51E2CED4B008C7C83 /* SWXMLHash+TypeConversion.swift */; };
		57614B6D1F83D15600875933 /* AnimationSequence.swift in Sources */ = {isa = PBXBuildFile; fileRef = 57E5E0FF1E3B393900D1CB28 /* AnimationSequence.swift */; };
		57614B6E1F83D15600875933 /* MorphingGenerator.swift in Sources */ = {isa = PBXBuildFile; fileRef = 57E5E0FB1E3B393900D1CB28 /* MorphingGenerator.swift */; };
		57614B6F1F83D15600875933 /* SVGConstants.swift in Sources */ = {isa = PBXBuildFile; fileRef = 57E5E1461E3B393900D1CB28 /* SVGConstants.swift */; };
		57614B701F83D15600875933 /* ShapeLayer.swift in Sources */ = {isa = PBXBuildFile; fileRef = 57E5E1521E3B393900D1CB28 /* ShapeLayer.swift */; };
		57614B711F83D15600875933 /* LocusInterpolation.swift in Sources */ = {isa = PBXBuildFile; fileRef = 57E5E0EF1E3B393900D1CB28 /* LocusInterpolation.swift */; };
		57614BDA1F8739EE00875933 /* MacawView+PDF.swift in Sources */ = {isa = PBXBuildFile; fileRef = 57614BD91F8739EE00875933 /* MacawView+PDF.swift */; };
		57614BDB1F8739EE00875933 /* MacawView+PDF.swift in Sources */ = {isa = PBXBuildFile; fileRef = 57614BD91F8739EE00875933 /* MacawView+PDF.swift */; };
		57900FF91EA0DEBF00809FFB /* UIImage2Image.swift in Sources */ = {isa = PBXBuildFile; fileRef = 57900FF81EA0DEBF00809FFB /* UIImage2Image.swift */; };
		57A27BCF1E44C4EC0057BD3A /* ContentsInterpolation.swift in Sources */ = {isa = PBXBuildFile; fileRef = 57A27BCE1E44C4EC0057BD3A /* ContentsInterpolation.swift */; };
		57A27BD11E44C5460057BD3A /* ShapeAnimation.swift in Sources */ = {isa = PBXBuildFile; fileRef = 57A27BD01E44C5460057BD3A /* ShapeAnimation.swift */; };
		57A27BD31E44C5570057BD3A /* ShapeAnimationGenerator.swift in Sources */ = {isa = PBXBuildFile; fileRef = 57A27BD21E44C5570057BD3A /* ShapeAnimationGenerator.swift */; };
		57A27BD51E44C5840057BD3A /* ShapeInterpolation.swift in Sources */ = {isa = PBXBuildFile; fileRef = 57A27BD41E44C5840057BD3A /* ShapeInterpolation.swift */; };
		57AF39891E66E06200F0BFE2 /* SceneUtils.swift in Sources */ = {isa = PBXBuildFile; fileRef = 57AF39881E66E06200F0BFE2 /* SceneUtils.swift */; };
		57B7A4DF1EE70D17009D78D7 /* logo.png in Resources */ = {isa = PBXBuildFile; fileRef = 57B7A4DE1EE70D17009D78D7 /* logo.png */; };
		57B7A4E31EE70DC3009D78D7 /* ImageBoundsTests.swift in Sources */ = {isa = PBXBuildFile; fileRef = 57B7A4E21EE70DC3009D78D7 /* ImageBoundsTests.swift */; };
		57CAB1231D782DFC00FD8E47 /* TestUtils.swift in Sources */ = {isa = PBXBuildFile; fileRef = 57CAB1221D782DFC00FD8E47 /* TestUtils.swift */; };
		57CAB12E1D7832E000FD8E47 /* circle.svg in Resources */ = {isa = PBXBuildFile; fileRef = 57CAB1251D7832E000FD8E47 /* circle.svg */; };
		57CAB12F1D7832E000FD8E47 /* ellipse.svg in Resources */ = {isa = PBXBuildFile; fileRef = 57CAB1261D7832E000FD8E47 /* ellipse.svg */; };
		57CAB1301D7832E000FD8E47 /* group.svg in Resources */ = {isa = PBXBuildFile; fileRef = 57CAB1271D7832E000FD8E47 /* group.svg */; };
		57CAB1311D7832E000FD8E47 /* line.svg in Resources */ = {isa = PBXBuildFile; fileRef = 57CAB1281D7832E000FD8E47 /* line.svg */; };
		57CAB1321D7832E000FD8E47 /* polygon.svg in Resources */ = {isa = PBXBuildFile; fileRef = 57CAB1291D7832E000FD8E47 /* polygon.svg */; };
		57CAB1331D7832E000FD8E47 /* polyline.svg in Resources */ = {isa = PBXBuildFile; fileRef = 57CAB12A1D7832E000FD8E47 /* polyline.svg */; };
		57CAB1341D7832E000FD8E47 /* rect.svg in Resources */ = {isa = PBXBuildFile; fileRef = 57CAB12B1D7832E000FD8E47 /* rect.svg */; };
		57CAB1351D7832E000FD8E47 /* roundRect.svg in Resources */ = {isa = PBXBuildFile; fileRef = 57CAB12C1D7832E000FD8E47 /* roundRect.svg */; };
		57CAB1361D7832E000FD8E47 /* triangle.svg in Resources */ = {isa = PBXBuildFile; fileRef = 57CAB12D1D7832E000FD8E47 /* triangle.svg */; };
		57D9DAE11FC9AA4C0002555D /* Locus+ToPath.swift in Sources */ = {isa = PBXBuildFile; fileRef = C43B06501F9866E400787A35 /* Locus+ToPath.swift */; };
		57E0EB2E1EB34CDD00638039 /* AnimationUtilsTests.swift in Sources */ = {isa = PBXBuildFile; fileRef = 57E0EB2D1EB34CDD00638039 /* AnimationUtilsTests.swift */; };
		57E5E1531E3B393900D1CB28 /* AnimatableVariable.swift in Sources */ = {isa = PBXBuildFile; fileRef = 57E5E0E21E3B393900D1CB28 /* AnimatableVariable.swift */; };
		57E5E1541E3B393900D1CB28 /* Animation.swift in Sources */ = {isa = PBXBuildFile; fileRef = 57E5E0E31E3B393900D1CB28 /* Animation.swift */; };
		57E5E1551E3B393900D1CB28 /* AnimationImpl.swift in Sources */ = {isa = PBXBuildFile; fileRef = 57E5E0E41E3B393900D1CB28 /* AnimationImpl.swift */; };
		57E5E1561E3B393900D1CB28 /* AnimationProducer.swift in Sources */ = {isa = PBXBuildFile; fileRef = 57E5E0E51E3B393900D1CB28 /* AnimationProducer.swift */; };
		57E5E1571E3B393900D1CB28 /* AnimationUtils.swift in Sources */ = {isa = PBXBuildFile; fileRef = 57E5E0E61E3B393900D1CB28 /* AnimationUtils.swift */; };
		57E5E1581E3B393900D1CB28 /* Easing.swift in Sources */ = {isa = PBXBuildFile; fileRef = 57E5E0E71E3B393900D1CB28 /* Easing.swift */; };
		57E5E15A1E3B393900D1CB28 /* AnimOperators.swift in Sources */ = {isa = PBXBuildFile; fileRef = 57E5E0EB1E3B393900D1CB28 /* AnimOperators.swift */; };
		57E5E15B1E3B393900D1CB28 /* DoubleInterpolation.swift in Sources */ = {isa = PBXBuildFile; fileRef = 57E5E0EC1E3B393900D1CB28 /* DoubleInterpolation.swift */; };
		57E5E15D1E3B393900D1CB28 /* Interpolable.swift in Sources */ = {isa = PBXBuildFile; fileRef = 57E5E0EE1E3B393900D1CB28 /* Interpolable.swift */; };
		57E5E15E1E3B393900D1CB28 /* LocusInterpolation.swift in Sources */ = {isa = PBXBuildFile; fileRef = 57E5E0EF1E3B393900D1CB28 /* LocusInterpolation.swift */; };
		57E5E15F1E3B393900D1CB28 /* TransformInterpolation.swift in Sources */ = {isa = PBXBuildFile; fileRef = 57E5E0F01E3B393900D1CB28 /* TransformInterpolation.swift */; };
		57E5E1601E3B393900D1CB28 /* FuncBounds.swift in Sources */ = {isa = PBXBuildFile; fileRef = 57E5E0F11E3B393900D1CB28 /* FuncBounds.swift */; };
		57E5E1611E3B393900D1CB28 /* PathBounds.swift in Sources */ = {isa = PBXBuildFile; fileRef = 57E5E0F21E3B393900D1CB28 /* PathBounds.swift */; };
		57E5E1621E3B393900D1CB28 /* PathFunctions.swift in Sources */ = {isa = PBXBuildFile; fileRef = 57E5E0F31E3B393900D1CB28 /* PathFunctions.swift */; };
		57E5E1631E3B393900D1CB28 /* AnimationCache.swift in Sources */ = {isa = PBXBuildFile; fileRef = 57E5E0F71E3B393900D1CB28 /* AnimationCache.swift */; };
		57E5E1651E3B393900D1CB28 /* NodeHashable.swift in Sources */ = {isa = PBXBuildFile; fileRef = 57E5E0F91E3B393900D1CB28 /* NodeHashable.swift */; };
		57E5E1661E3B393900D1CB28 /* TransformHashable.swift in Sources */ = {isa = PBXBuildFile; fileRef = 57E5E0FA1E3B393900D1CB28 /* TransformHashable.swift */; };
		57E5E1671E3B393900D1CB28 /* MorphingGenerator.swift in Sources */ = {isa = PBXBuildFile; fileRef = 57E5E0FB1E3B393900D1CB28 /* MorphingGenerator.swift */; };
		57E5E1681E3B393900D1CB28 /* OpacityGenerator.swift in Sources */ = {isa = PBXBuildFile; fileRef = 57E5E0FC1E3B393900D1CB28 /* OpacityGenerator.swift */; };
		57E5E1691E3B393900D1CB28 /* TimingFunction.swift in Sources */ = {isa = PBXBuildFile; fileRef = 57E5E0FD1E3B393900D1CB28 /* TimingFunction.swift */; };
		57E5E16A1E3B393900D1CB28 /* TransformGenerator.swift in Sources */ = {isa = PBXBuildFile; fileRef = 57E5E0FE1E3B393900D1CB28 /* TransformGenerator.swift */; };
		57E5E16B1E3B393900D1CB28 /* AnimationSequence.swift in Sources */ = {isa = PBXBuildFile; fileRef = 57E5E0FF1E3B393900D1CB28 /* AnimationSequence.swift */; };
		57E5E16C1E3B393900D1CB28 /* CombineAnimation.swift in Sources */ = {isa = PBXBuildFile; fileRef = 57E5E1001E3B393900D1CB28 /* CombineAnimation.swift */; };
		57E5E16D1E3B393900D1CB28 /* ContentsAnimation.swift in Sources */ = {isa = PBXBuildFile; fileRef = 57E5E1011E3B393900D1CB28 /* ContentsAnimation.swift */; };
		57E5E16E1E3B393900D1CB28 /* MorphingAnimation.swift in Sources */ = {isa = PBXBuildFile; fileRef = 57E5E1021E3B393900D1CB28 /* MorphingAnimation.swift */; };
		57E5E16F1E3B393900D1CB28 /* OpacityAnimation.swift in Sources */ = {isa = PBXBuildFile; fileRef = 57E5E1031E3B393900D1CB28 /* OpacityAnimation.swift */; };
		57E5E1701E3B393900D1CB28 /* TransformAnimation.swift in Sources */ = {isa = PBXBuildFile; fileRef = 57E5E1041E3B393900D1CB28 /* TransformAnimation.swift */; };
		57E5E1711E3B393900D1CB28 /* Disposable.swift in Sources */ = {isa = PBXBuildFile; fileRef = 57E5E1061E3B393900D1CB28 /* Disposable.swift */; };
		57E5E1721E3B393900D1CB28 /* GroupDisposable.swift in Sources */ = {isa = PBXBuildFile; fileRef = 57E5E1071E3B393900D1CB28 /* GroupDisposable.swift */; };
		57E5E1731E3B393900D1CB28 /* Variable.swift in Sources */ = {isa = PBXBuildFile; fileRef = 57E5E1081E3B393900D1CB28 /* Variable.swift */; };
		57E5E1741E3B393900D1CB28 /* Event.swift in Sources */ = {isa = PBXBuildFile; fileRef = 57E5E10A1E3B393900D1CB28 /* Event.swift */; };
		57E5E1751E3B393900D1CB28 /* PanEvent.swift in Sources */ = {isa = PBXBuildFile; fileRef = 57E5E10B1E3B393900D1CB28 /* PanEvent.swift */; };
		57E5E1761E3B393900D1CB28 /* PinchEvent.swift in Sources */ = {isa = PBXBuildFile; fileRef = 57E5E10C1E3B393900D1CB28 /* PinchEvent.swift */; };
		57E5E1771E3B393900D1CB28 /* RotateEvent.swift in Sources */ = {isa = PBXBuildFile; fileRef = 57E5E10D1E3B393900D1CB28 /* RotateEvent.swift */; };
		57E5E1781E3B393900D1CB28 /* TapEvent.swift in Sources */ = {isa = PBXBuildFile; fileRef = 57E5E10E1E3B393900D1CB28 /* TapEvent.swift */; };
		57E5E18B1E3B393900D1CB28 /* Arc.swift in Sources */ = {isa = PBXBuildFile; fileRef = 57E5E1241E3B393900D1CB28 /* Arc.swift */; };
		57E5E18C1E3B393900D1CB28 /* Circle.swift in Sources */ = {isa = PBXBuildFile; fileRef = 57E5E1251E3B393900D1CB28 /* Circle.swift */; };
		57E5E18D1E3B393900D1CB28 /* Ellipse.swift in Sources */ = {isa = PBXBuildFile; fileRef = 57E5E1261E3B393900D1CB28 /* Ellipse.swift */; };
		57E5E18E1E3B393900D1CB28 /* GeomUtils.swift in Sources */ = {isa = PBXBuildFile; fileRef = 57E5E1271E3B393900D1CB28 /* GeomUtils.swift */; };
		57E5E18F1E3B393900D1CB28 /* Insets.swift in Sources */ = {isa = PBXBuildFile; fileRef = 57E5E1281E3B393900D1CB28 /* Insets.swift */; };
		57E5E1901E3B393900D1CB28 /* Line.swift in Sources */ = {isa = PBXBuildFile; fileRef = 57E5E1291E3B393900D1CB28 /* Line.swift */; };
		57E5E1911E3B393900D1CB28 /* Locus.swift in Sources */ = {isa = PBXBuildFile; fileRef = 57E5E12A1E3B393900D1CB28 /* Locus.swift */; };
		57E5E1921E3B393900D1CB28 /* MoveTo.swift in Sources */ = {isa = PBXBuildFile; fileRef = 57E5E12B1E3B393900D1CB28 /* MoveTo.swift */; };
		57E5E1931E3B393900D1CB28 /* Path.swift in Sources */ = {isa = PBXBuildFile; fileRef = 57E5E12C1E3B393900D1CB28 /* Path.swift */; };
		57E5E1941E3B393900D1CB28 /* PathBuilder.swift in Sources */ = {isa = PBXBuildFile; fileRef = 57E5E12D1E3B393900D1CB28 /* PathBuilder.swift */; };
		57E5E1951E3B393900D1CB28 /* PathSegment.swift in Sources */ = {isa = PBXBuildFile; fileRef = 57E5E12E1E3B393900D1CB28 /* PathSegment.swift */; };
		57E5E1961E3B393900D1CB28 /* PathSegmentType.swift in Sources */ = {isa = PBXBuildFile; fileRef = 57E5E12F1E3B393900D1CB28 /* PathSegmentType.swift */; };
		57E5E1971E3B393900D1CB28 /* Point.swift in Sources */ = {isa = PBXBuildFile; fileRef = 57E5E1301E3B393900D1CB28 /* Point.swift */; };
		57E5E1981E3B393900D1CB28 /* Polygon.swift in Sources */ = {isa = PBXBuildFile; fileRef = 57E5E1311E3B393900D1CB28 /* Polygon.swift */; };
		57E5E1991E3B393900D1CB28 /* Polyline.swift in Sources */ = {isa = PBXBuildFile; fileRef = 57E5E1321E3B393900D1CB28 /* Polyline.swift */; };
		57E5E19A1E3B393900D1CB28 /* Rect.swift in Sources */ = {isa = PBXBuildFile; fileRef = 57E5E1331E3B393900D1CB28 /* Rect.swift */; };
		57E5E19B1E3B393900D1CB28 /* RoundRect.swift in Sources */ = {isa = PBXBuildFile; fileRef = 57E5E1341E3B393900D1CB28 /* RoundRect.swift */; };
		57E5E19C1E3B393900D1CB28 /* Size.swift in Sources */ = {isa = PBXBuildFile; fileRef = 57E5E1351E3B393900D1CB28 /* Size.swift */; };
		57E5E19D1E3B393900D1CB28 /* Transform.swift in Sources */ = {isa = PBXBuildFile; fileRef = 57E5E1361E3B393900D1CB28 /* Transform.swift */; };
		57E5E19E1E3B393900D1CB28 /* Group.swift in Sources */ = {isa = PBXBuildFile; fileRef = 57E5E1381E3B393900D1CB28 /* Group.swift */; };
		57E5E19F1E3B393900D1CB28 /* Image.swift in Sources */ = {isa = PBXBuildFile; fileRef = 57E5E1391E3B393900D1CB28 /* Image.swift */; };
		57E5E1A01E3B393900D1CB28 /* Node.swift in Sources */ = {isa = PBXBuildFile; fileRef = 57E5E13A1E3B393900D1CB28 /* Node.swift */; };
		57E5E1A11E3B393900D1CB28 /* Shape.swift in Sources */ = {isa = PBXBuildFile; fileRef = 57E5E13B1E3B393900D1CB28 /* Shape.swift */; };
		57E5E1A21E3B393900D1CB28 /* Text.swift in Sources */ = {isa = PBXBuildFile; fileRef = 57E5E13C1E3B393900D1CB28 /* Text.swift */; };
		57E5E1A31E3B393900D1CB28 /* GroupRenderer.swift in Sources */ = {isa = PBXBuildFile; fileRef = 57E5E13E1E3B393900D1CB28 /* GroupRenderer.swift */; };
		57E5E1A41E3B393900D1CB28 /* ImageRenderer.swift in Sources */ = {isa = PBXBuildFile; fileRef = 57E5E13F1E3B393900D1CB28 /* ImageRenderer.swift */; };
		57E5E1A51E3B393900D1CB28 /* NodeRenderer.swift in Sources */ = {isa = PBXBuildFile; fileRef = 57E5E1401E3B393900D1CB28 /* NodeRenderer.swift */; };
		57E5E1A61E3B393900D1CB28 /* RenderContext.swift in Sources */ = {isa = PBXBuildFile; fileRef = 57E5E1411E3B393900D1CB28 /* RenderContext.swift */; };
		57E5E1A71E3B393900D1CB28 /* RenderUtils.swift in Sources */ = {isa = PBXBuildFile; fileRef = 57E5E1421E3B393900D1CB28 /* RenderUtils.swift */; };
		57E5E1A81E3B393900D1CB28 /* ShapeRenderer.swift in Sources */ = {isa = PBXBuildFile; fileRef = 57E5E1431E3B393900D1CB28 /* ShapeRenderer.swift */; };
		57E5E1A91E3B393900D1CB28 /* TextRenderer.swift in Sources */ = {isa = PBXBuildFile; fileRef = 57E5E1441E3B393900D1CB28 /* TextRenderer.swift */; };
		57E5E1AA1E3B393900D1CB28 /* SVGConstants.swift in Sources */ = {isa = PBXBuildFile; fileRef = 57E5E1461E3B393900D1CB28 /* SVGConstants.swift */; };
		57E5E1AB1E3B393900D1CB28 /* SVGParser.swift in Sources */ = {isa = PBXBuildFile; fileRef = 57E5E1471E3B393900D1CB28 /* SVGParser.swift */; };
		57E5E1AC1E3B393900D1CB28 /* SVGParserError.swift in Sources */ = {isa = PBXBuildFile; fileRef = 57E5E1481E3B393900D1CB28 /* SVGParserError.swift */; };
		57E5E1AD1E3B393900D1CB28 /* SVGParserRegexHelper.swift in Sources */ = {isa = PBXBuildFile; fileRef = 57E5E1491E3B393900D1CB28 /* SVGParserRegexHelper.swift */; };
		57E5E1AE1E3B393900D1CB28 /* SVGView.swift in Sources */ = {isa = PBXBuildFile; fileRef = 57E5E14A1E3B393900D1CB28 /* SVGView.swift */; };
		57E5E1AF1E3B393900D1CB28 /* CAAnimationClosure.swift in Sources */ = {isa = PBXBuildFile; fileRef = 57E5E14C1E3B393900D1CB28 /* CAAnimationClosure.swift */; };
		57E5E1B01E3B393900D1CB28 /* CGFloat+Double.swift in Sources */ = {isa = PBXBuildFile; fileRef = 57E5E14D1E3B393900D1CB28 /* CGFloat+Double.swift */; };
		57E5E1B11E3B393900D1CB28 /* NSTimer+Closure.swift in Sources */ = {isa = PBXBuildFile; fileRef = 57E5E14E1E3B393900D1CB28 /* NSTimer+Closure.swift */; };
		57E5E1B21E3B393900D1CB28 /* MacawView.swift in Sources */ = {isa = PBXBuildFile; fileRef = 57E5E1501E3B393900D1CB28 /* MacawView.swift */; };
		57E5E1B31E3B393900D1CB28 /* NodesMap.swift in Sources */ = {isa = PBXBuildFile; fileRef = 57E5E1511E3B393900D1CB28 /* NodesMap.swift */; };
		57E5E1B41E3B393900D1CB28 /* ShapeLayer.swift in Sources */ = {isa = PBXBuildFile; fileRef = 57E5E1521E3B393900D1CB28 /* ShapeLayer.swift */; };
		57F108741F502A3600DC365B /* Touchable.swift in Sources */ = {isa = PBXBuildFile; fileRef = 57F108731F502A3600DC365B /* Touchable.swift */; };
		57F1087A1F53C92000DC365B /* MDisplayLink.swift in Sources */ = {isa = PBXBuildFile; fileRef = 57F108791F53C92000DC365B /* MDisplayLink.swift */; };
		57F1087C1F53CA7E00DC365B /* MDisplayLink_iOS.swift in Sources */ = {isa = PBXBuildFile; fileRef = 57F1087B1F53CA7E00DC365B /* MDisplayLink_iOS.swift */; };
		57FCD2771D76EA4600CC0FB6 /* Macaw.framework in Frameworks */ = {isa = PBXBuildFile; fileRef = 57FCD26C1D76EA4600CC0FB6 /* Macaw.framework */; };
		57FCD27C1D76EA4600CC0FB6 /* MacawTests.swift in Sources */ = {isa = PBXBuildFile; fileRef = 57FCD27B1D76EA4600CC0FB6 /* MacawTests.swift */; };
		5835969B20A9CA150090400C /* CGMappings.swift in Sources */ = {isa = PBXBuildFile; fileRef = 5835969A20A9CA140090400C /* CGMappings.swift */; };
		5835969C20A9CA150090400C /* CGMappings.swift in Sources */ = {isa = PBXBuildFile; fileRef = 5835969A20A9CA140090400C /* CGMappings.swift */; };
		585288F420AD96A2003E51D1 /* ContentLayout.swift in Sources */ = {isa = PBXBuildFile; fileRef = 585288F320AD96A2003E51D1 /* ContentLayout.swift */; };
		585288F620AD96A2003E51D1 /* ContentLayout.swift in Sources */ = {isa = PBXBuildFile; fileRef = 585288F320AD96A2003E51D1 /* ContentLayout.swift */; };
		5852891620B29D67003E51D1 /* TransformedLocus.swift in Sources */ = {isa = PBXBuildFile; fileRef = 5852891520B29D67003E51D1 /* TransformedLocus.swift */; };
		5852891720B29D67003E51D1 /* TransformedLocus.swift in Sources */ = {isa = PBXBuildFile; fileRef = 5852891520B29D67003E51D1 /* TransformedLocus.swift */; };
		5874CCB720DA8A860090DBD5 /* ColorMatrix.swift in Sources */ = {isa = PBXBuildFile; fileRef = 5874CCB620DA8A860090DBD5 /* ColorMatrix.swift */; };
		58944BDA20AC8A9A00657640 /* logo_base64.txt in Resources */ = {isa = PBXBuildFile; fileRef = 57B7A4E01EE70DA5009D78D7 /* logo_base64.txt */; };
		58944BDB20AC8A9A00657640 /* clip.svg in Resources */ = {isa = PBXBuildFile; fileRef = C43B064C1F9738EF00787A35 /* clip.svg */; };
		58B0523920E10E7100D45008 /* ColorMatrix.swift in Sources */ = {isa = PBXBuildFile; fileRef = 5874CCB620DA8A860090DBD5 /* ColorMatrix.swift */; };
		5B1A8C7620A15F7300E5FFAE /* SVGNodeLayout.swift in Sources */ = {isa = PBXBuildFile; fileRef = 5B1A8C7520A15F7300E5FFAE /* SVGNodeLayout.swift */; };
		5B1A8C7720A15F7300E5FFAE /* SVGNodeLayout.swift in Sources */ = {isa = PBXBuildFile; fileRef = 5B1A8C7520A15F7300E5FFAE /* SVGNodeLayout.swift */; };
		5B1AE23220B6A669007EECCB /* text-align-01-b-manual.svg in Resources */ = {isa = PBXBuildFile; fileRef = 5B1AE18420B6A669007EECCB /* text-align-01-b-manual.svg */; };
		5B1AE23320B6A669007EECCB /* paths-data-06-t-manual.reference in Resources */ = {isa = PBXBuildFile; fileRef = 5B1AE18520B6A669007EECCB /* paths-data-06-t-manual.reference */; };
		5B1AE23420B6A669007EECCB /* painting-control-03-f-manual.reference in Resources */ = {isa = PBXBuildFile; fileRef = 5B1AE18620B6A669007EECCB /* painting-control-03-f-manual.reference */; };
		5B1AE23520B6A669007EECCB /* shapes-line-02-f-manual.reference in Resources */ = {isa = PBXBuildFile; fileRef = 5B1AE18720B6A669007EECCB /* shapes-line-02-f-manual.reference */; };
		5B1AE23620B6A669007EECCB /* paths-data-07-t-manual.svg in Resources */ = {isa = PBXBuildFile; fileRef = 5B1AE18820B6A669007EECCB /* paths-data-07-t-manual.svg */; };
		5B1AE23720B6A669007EECCB /* paths-data-16-t-manual.reference in Resources */ = {isa = PBXBuildFile; fileRef = 5B1AE18920B6A669007EECCB /* paths-data-16-t-manual.reference */; };
		5B1AE23820B6A669007EECCB /* color-prop-01-b-manual.svg in Resources */ = {isa = PBXBuildFile; fileRef = 5B1AE18A20B6A669007EECCB /* color-prop-01-b-manual.svg */; };
		5B1AE23920B6A669007EECCB /* shapes-ellipse-01-t-manual.svg in Resources */ = {isa = PBXBuildFile; fileRef = 5B1AE18B20B6A669007EECCB /* shapes-ellipse-01-t-manual.svg */; };
		5B1AE23A20B6A669007EECCB /* painting-fill-03-t-manual.reference in Resources */ = {isa = PBXBuildFile; fileRef = 5B1AE18C20B6A669007EECCB /* painting-fill-03-t-manual.reference */; };
		5B1AE23B20B6A669007EECCB /* struct-use-12-f-manual.reference in Resources */ = {isa = PBXBuildFile; fileRef = 5B1AE18D20B6A669007EECCB /* struct-use-12-f-manual.reference */; };
		5B1AE23C20B6A669007EECCB /* paths-data-15-t-manual.svg in Resources */ = {isa = PBXBuildFile; fileRef = 5B1AE18E20B6A669007EECCB /* paths-data-15-t-manual.svg */; };
		5B1AE23D20B6A669007EECCB /* paths-data-12-t-manual.svg in Resources */ = {isa = PBXBuildFile; fileRef = 5B1AE18F20B6A669007EECCB /* paths-data-12-t-manual.svg */; };
		5B1AE23E20B6A669007EECCB /* render-elems-02-t-manual.reference in Resources */ = {isa = PBXBuildFile; fileRef = 5B1AE19020B6A669007EECCB /* render-elems-02-t-manual.reference */; };
		5B1AE23F20B6A669007EECCB /* coords-trans-06-t-manual.svg in Resources */ = {isa = PBXBuildFile; fileRef = 5B1AE19120B6A669007EECCB /* coords-trans-06-t-manual.svg */; };
		5B1AE24020B6A669007EECCB /* coords-trans-01-b-manual.reference in Resources */ = {isa = PBXBuildFile; fileRef = 5B1AE19220B6A669007EECCB /* coords-trans-01-b-manual.reference */; };
		5B1AE24120B6A669007EECCB /* coords-transformattr-04-f-manual.reference in Resources */ = {isa = PBXBuildFile; fileRef = 5B1AE19320B6A669007EECCB /* coords-transformattr-04-f-manual.reference */; };
		5B1AE24220B6A669007EECCB /* coords-trans-06-t-manual.reference in Resources */ = {isa = PBXBuildFile; fileRef = 5B1AE19420B6A669007EECCB /* coords-trans-06-t-manual.reference */; };
		5B1AE24320B6A669007EECCB /* painting-stroke-07-t-manual.svg in Resources */ = {isa = PBXBuildFile; fileRef = 5B1AE19520B6A669007EECCB /* painting-stroke-07-t-manual.svg */; };
		5B1AE24420B6A669007EECCB /* shapes-rect-05-f-manual.reference in Resources */ = {isa = PBXBuildFile; fileRef = 5B1AE19620B6A669007EECCB /* shapes-rect-05-f-manual.reference */; };
		5B1AE24520B6A669007EECCB /* struct-frag-01-t-manual.reference in Resources */ = {isa = PBXBuildFile; fileRef = 5B1AE19720B6A669007EECCB /* struct-frag-01-t-manual.reference */; };
		5B1AE24620B6A669007EECCB /* painting-control-01-f-manual.svg in Resources */ = {isa = PBXBuildFile; fileRef = 5B1AE19820B6A669007EECCB /* painting-control-01-f-manual.svg */; };
		5B1AE24720B6A669007EECCB /* painting-stroke-01-t-manual.reference in Resources */ = {isa = PBXBuildFile; fileRef = 5B1AE19920B6A669007EECCB /* painting-stroke-01-t-manual.reference */; };
		5B1AE24820B6A669007EECCB /* coords-coord-01-t-manual.svg in Resources */ = {isa = PBXBuildFile; fileRef = 5B1AE19A20B6A669007EECCB /* coords-coord-01-t-manual.svg */; };
		5B1AE24920B6A669007EECCB /* painting-control-06-f-manual.svg in Resources */ = {isa = PBXBuildFile; fileRef = 5B1AE19B20B6A669007EECCB /* painting-control-06-f-manual.svg */; };
		5B1AE24A20B6A669007EECCB /* struct-frag-02-t-manual.reference in Resources */ = {isa = PBXBuildFile; fileRef = 5B1AE19C20B6A669007EECCB /* struct-frag-02-t-manual.reference */; };
		5B1AE24B20B6A669007EECCB /* shapes-line-02-f-manual.svg in Resources */ = {isa = PBXBuildFile; fileRef = 5B1AE19D20B6A669007EECCB /* shapes-line-02-f-manual.svg */; };
		5B1AE24C20B6A669007EECCB /* metadata-example-01-t-manual.reference in Resources */ = {isa = PBXBuildFile; fileRef = 5B1AE19E20B6A669007EECCB /* metadata-example-01-t-manual.reference */; };
		5B1AE24D20B6A669007EECCB /* paths-data-13-t-manual.svg in Resources */ = {isa = PBXBuildFile; fileRef = 5B1AE19F20B6A669007EECCB /* paths-data-13-t-manual.svg */; };
		5B1AE24E20B6A669007EECCB /* paths-data-14-t-manual.svg in Resources */ = {isa = PBXBuildFile; fileRef = 5B1AE1A020B6A669007EECCB /* paths-data-14-t-manual.svg */; };
		5B1AE24F20B6A669007EECCB /* painting-stroke-02-t-manual.reference in Resources */ = {isa = PBXBuildFile; fileRef = 5B1AE1A120B6A669007EECCB /* painting-stroke-02-t-manual.reference */; };
		5B1AE25020B6A669007EECCB /* render-elems-01-t-manual.reference in Resources */ = {isa = PBXBuildFile; fileRef = 5B1AE1A220B6A669007EECCB /* render-elems-01-t-manual.reference */; };
		5B1AE25120B6A669007EECCB /* coords-trans-05-t-manual.reference in Resources */ = {isa = PBXBuildFile; fileRef = 5B1AE1A320B6A669007EECCB /* coords-trans-05-t-manual.reference */; };
		5B1AE25220B6A669007EECCB /* paths-data-01-t-manual.svg in Resources */ = {isa = PBXBuildFile; fileRef = 5B1AE1A420B6A669007EECCB /* paths-data-01-t-manual.svg */; };
		5B1AE25320B6A669007EECCB /* coords-trans-08-t-manual.reference in Resources */ = {isa = PBXBuildFile; fileRef = 5B1AE1A520B6A669007EECCB /* coords-trans-08-t-manual.reference */; };
		5B1AE25420B6A669007EECCB /* paths-data-06-t-manual.svg in Resources */ = {isa = PBXBuildFile; fileRef = 5B1AE1A620B6A669007EECCB /* paths-data-06-t-manual.svg */; };
		5B1AE25520B6A669007EECCB /* paths-data-15-t-manual.reference in Resources */ = {isa = PBXBuildFile; fileRef = 5B1AE1A720B6A669007EECCB /* paths-data-15-t-manual.reference */; };
		5B1AE25620B6A669007EECCB /* paths-data-05-t-manual.reference in Resources */ = {isa = PBXBuildFile; fileRef = 5B1AE1A820B6A669007EECCB /* paths-data-05-t-manual.reference */; };
		5B1AE25720B6A669007EECCB /* coords-trans-07-t-manual.svg in Resources */ = {isa = PBXBuildFile; fileRef = 5B1AE1A920B6A669007EECCB /* coords-trans-07-t-manual.svg */; };
		5B1AE25820B6A669007EECCB /* paths-data-08-t-manual.reference in Resources */ = {isa = PBXBuildFile; fileRef = 5B1AE1AA20B6A669007EECCB /* paths-data-08-t-manual.reference */; };
		5B1AE25920B6A669007EECCB /* coords-trans-01-b-manual.svg in Resources */ = {isa = PBXBuildFile; fileRef = 5B1AE1AB20B6A669007EECCB /* coords-trans-01-b-manual.svg */; };
		5B1AE25A20B6A669007EECCB /* painting-stroke-06-t-manual.svg in Resources */ = {isa = PBXBuildFile; fileRef = 5B1AE1AC20B6A669007EECCB /* painting-stroke-06-t-manual.svg */; };
		5B1AE25B20B6A669007EECCB /* painting-stroke-01-t-manual.svg in Resources */ = {isa = PBXBuildFile; fileRef = 5B1AE1AD20B6A669007EECCB /* painting-stroke-01-t-manual.svg */; };
		5B1AE25C20B6A669007EECCB /* shapes-intro-01-t-manual.svg in Resources */ = {isa = PBXBuildFile; fileRef = 5B1AE1AE20B6A669007EECCB /* shapes-intro-01-t-manual.svg */; };
		5B1AE25D20B6A669007EECCB /* shapes-polyline-02-t-manual.reference in Resources */ = {isa = PBXBuildFile; fileRef = 5B1AE1AF20B6A669007EECCB /* shapes-polyline-02-t-manual.reference */; };
		5B1AE25E20B6A669007EECCB /* paths-data-17-f-manual.reference in Resources */ = {isa = PBXBuildFile; fileRef = 5B1AE1B020B6A669007EECCB /* paths-data-17-f-manual.reference */; };
		5B1AE25F20B6A669007EECCB /* coords-transformattr-05-f-manual.svg in Resources */ = {isa = PBXBuildFile; fileRef = 5B1AE1B120B6A669007EECCB /* coords-transformattr-05-f-manual.svg */; };
		5B1AE26020B6A669007EECCB /* shapes-polygon-02-t-manual.reference in Resources */ = {isa = PBXBuildFile; fileRef = 5B1AE1B220B6A669007EECCB /* shapes-polygon-02-t-manual.reference */; };
		5B1AE26120B6A669007EECCB /* paths-data-13-t-manual.reference in Resources */ = {isa = PBXBuildFile; fileRef = 5B1AE1B320B6A669007EECCB /* paths-data-13-t-manual.reference */; };
		5B1AE26220B6A669007EECCB /* coords-transformattr-02-f-manual.svg in Resources */ = {isa = PBXBuildFile; fileRef = 5B1AE1B420B6A669007EECCB /* coords-transformattr-02-f-manual.svg */; };
		5B1AE26320B6A669007EECCB /* text-align-01-b-manual.reference in Resources */ = {isa = PBXBuildFile; fileRef = 5B1AE1B520B6A669007EECCB /* text-align-01-b-manual.reference */; };
		5B1AE26420B6A669007EECCB /* painting-fill-03-t-manual.svg in Resources */ = {isa = PBXBuildFile; fileRef = 5B1AE1B620B6A669007EECCB /* painting-fill-03-t-manual.svg */; };
		5B1AE26520B6A669007EECCB /* shapes-rect-05-f-manual.svg in Resources */ = {isa = PBXBuildFile; fileRef = 5B1AE1B720B6A669007EECCB /* shapes-rect-05-f-manual.svg */; };
		5B1AE26620B6A669007EECCB /* painting-fill-04-t-manual.svg in Resources */ = {isa = PBXBuildFile; fileRef = 5B1AE1B820B6A669007EECCB /* painting-fill-04-t-manual.svg */; };
		5B1AE26720B6A669007EECCB /* coords-coord-02-t-manual.reference in Resources */ = {isa = PBXBuildFile; fileRef = 5B1AE1B920B6A669007EECCB /* coords-coord-02-t-manual.reference */; };
		5B1AE26820B6A669007EECCB /* shapes-polyline-01-t-manual.svg in Resources */ = {isa = PBXBuildFile; fileRef = 5B1AE1BA20B6A669007EECCB /* shapes-polyline-01-t-manual.svg */; };
		5B1AE26920B6A669007EECCB /* struct-use-03-t-manual.reference in Resources */ = {isa = PBXBuildFile; fileRef = 5B1AE1BB20B6A669007EECCB /* struct-use-03-t-manual.reference */; };
		5B1AE26A20B6A669007EECCB /* painting-control-06-f-manual.reference in Resources */ = {isa = PBXBuildFile; fileRef = 5B1AE1BC20B6A669007EECCB /* painting-control-06-f-manual.reference */; };
		5B1AE26B20B6A669007EECCB /* shapes-polygon-02-t-manual.svg in Resources */ = {isa = PBXBuildFile; fileRef = 5B1AE1BD20B6A669007EECCB /* shapes-polygon-02-t-manual.svg */; };
		5B1AE26C20B6A669007EECCB /* painting-fill-05-b-manual.svg in Resources */ = {isa = PBXBuildFile; fileRef = 5B1AE1BE20B6A669007EECCB /* painting-fill-05-b-manual.svg */; };
		5B1AE26D20B6A669007EECCB /* painting-stroke-09-t-manual.reference in Resources */ = {isa = PBXBuildFile; fileRef = 5B1AE1BF20B6A669007EECCB /* painting-stroke-09-t-manual.reference */; };
		5B1AE26E20B6A669007EECCB /* struct-frag-01-t-manual.svg in Resources */ = {isa = PBXBuildFile; fileRef = 5B1AE1C020B6A669007EECCB /* struct-frag-01-t-manual.svg */; };
		5B1AE26F20B6A669007EECCB /* shapes-ellipse-03-f-manual.svg in Resources */ = {isa = PBXBuildFile; fileRef = 5B1AE1C120B6A669007EECCB /* shapes-ellipse-03-f-manual.svg */; };
		5B1AE27020B6A669007EECCB /* shapes-line-01-t-manual.svg in Resources */ = {isa = PBXBuildFile; fileRef = 5B1AE1C220B6A669007EECCB /* shapes-line-01-t-manual.svg */; };
		5B1AE27120B6A669007EECCB /* painting-stroke-04-t-manual.reference in Resources */ = {isa = PBXBuildFile; fileRef = 5B1AE1C320B6A669007EECCB /* painting-stroke-04-t-manual.reference */; };
		5B1AE27220B6A669007EECCB /* struct-frag-06-t-manual.svg in Resources */ = {isa = PBXBuildFile; fileRef = 5B1AE1C420B6A669007EECCB /* struct-frag-06-t-manual.svg */; };
		5B1AE27320B6A669007EECCB /* paths-data-17-f-manual.svg in Resources */ = {isa = PBXBuildFile; fileRef = 5B1AE1C520B6A669007EECCB /* paths-data-17-f-manual.svg */; };
		5B1AE27420B6A669007EECCB /* color-prop-02-f-manual.svg in Resources */ = {isa = PBXBuildFile; fileRef = 5B1AE1C620B6A669007EECCB /* color-prop-02-f-manual.svg */; };
		5B1AE27520B6A669007EECCB /* struct-frag-04-t-manual.reference in Resources */ = {isa = PBXBuildFile; fileRef = 5B1AE1C720B6A669007EECCB /* struct-frag-04-t-manual.reference */; };
		5B1AE27620B6A669007EECCB /* render-elems-02-t-manual.svg in Resources */ = {isa = PBXBuildFile; fileRef = 5B1AE1C820B6A669007EECCB /* render-elems-02-t-manual.svg */; };
		5B1AE27720B6A669007EECCB /* coords-trans-03-t-manual.reference in Resources */ = {isa = PBXBuildFile; fileRef = 5B1AE1C920B6A669007EECCB /* coords-trans-03-t-manual.reference */; };
		5B1AE27820B6A669007EECCB /* struct-group-01-t-manual.reference in Resources */ = {isa = PBXBuildFile; fileRef = 5B1AE1CA20B6A669007EECCB /* struct-group-01-t-manual.reference */; };
		5B1AE27920B6A669007EECCB /* shapes-circle-01-t-manual.svg in Resources */ = {isa = PBXBuildFile; fileRef = 5B1AE1CB20B6A669007EECCB /* shapes-circle-01-t-manual.svg */; };
		5B1AE27A20B6A669007EECCB /* coords-transformattr-01-f-manual.reference in Resources */ = {isa = PBXBuildFile; fileRef = 5B1AE1CC20B6A669007EECCB /* coords-transformattr-01-f-manual.reference */; };
		5B1AE27B20B6A669007EECCB /* painting-fill-02-t-manual.svg in Resources */ = {isa = PBXBuildFile; fileRef = 5B1AE1CD20B6A669007EECCB /* painting-fill-02-t-manual.svg */; };
		5B1AE27C20B6A669007EECCB /* shapes-rect-04-f-manual.svg in Resources */ = {isa = PBXBuildFile; fileRef = 5B1AE1CE20B6A669007EECCB /* shapes-rect-04-f-manual.svg */; };
		5B1AE27D20B6A669007EECCB /* shapes-polygon-03-t-manual.svg in Resources */ = {isa = PBXBuildFile; fileRef = 5B1AE1CF20B6A669007EECCB /* shapes-polygon-03-t-manual.svg */; };
		5B1AE27E20B6A669007EECCB /* coords-transformattr-02-f-manual.reference in Resources */ = {isa = PBXBuildFile; fileRef = 5B1AE1D020B6A669007EECCB /* coords-transformattr-02-f-manual.reference */; };
		5B1AE27F20B6A669007EECCB /* painting-stroke-07-t-manual.reference in Resources */ = {isa = PBXBuildFile; fileRef = 5B1AE1D120B6A669007EECCB /* painting-stroke-07-t-manual.reference */; };
		5B1AE28020B6A669007EECCB /* coords-transformattr-03-f-manual.svg in Resources */ = {isa = PBXBuildFile; fileRef = 5B1AE1D220B6A669007EECCB /* coords-transformattr-03-f-manual.svg */; };
		5B1AE28120B6A669007EECCB /* coords-transformattr-04-f-manual.svg in Resources */ = {isa = PBXBuildFile; fileRef = 5B1AE1D320B6A669007EECCB /* coords-transformattr-04-f-manual.svg */; };
		5B1AE28220B6A669007EECCB /* coords-coord-01-t-manual.reference in Resources */ = {isa = PBXBuildFile; fileRef = 5B1AE1D420B6A669007EECCB /* coords-coord-01-t-manual.reference */; };
		5B1AE28320B6A669007EECCB /* paths-data-03-f-manual.svg in Resources */ = {isa = PBXBuildFile; fileRef = 5B1AE1D520B6A669007EECCB /* paths-data-03-f-manual.svg */; };
		5B1AE28420B6A669007EECCB /* shapes-polyline-01-t-manual.reference in Resources */ = {isa = PBXBuildFile; fileRef = 5B1AE1D620B6A669007EECCB /* shapes-polyline-01-t-manual.reference */; };
		5B1AE28520B6A669007EECCB /* paths-data-19-f-manual.reference in Resources */ = {isa = PBXBuildFile; fileRef = 5B1AE1D720B6A669007EECCB /* paths-data-19-f-manual.reference */; };
		5B1AE28620B6A669007EECCB /* paths-data-10-t-manual.reference in Resources */ = {isa = PBXBuildFile; fileRef = 5B1AE1D820B6A669007EECCB /* paths-data-10-t-manual.reference */; };
		5B1AE28720B6A669007EECCB /* render-elems-03-t-manual.svg in Resources */ = {isa = PBXBuildFile; fileRef = 5B1AE1D920B6A669007EECCB /* render-elems-03-t-manual.svg */; };
		5B1AE28820B6A669007EECCB /* text-fonts-02-t-manual.svg in Resources */ = {isa = PBXBuildFile; fileRef = 5B1AE1DA20B6A669007EECCB /* text-fonts-02-t-manual.svg */; };
		5B1AE28920B6A669007EECCB /* shapes-intro-01-t-manual.reference in Resources */ = {isa = PBXBuildFile; fileRef = 5B1AE1DB20B6A669007EECCB /* shapes-intro-01-t-manual.reference */; };
		5B1AE28A20B6A669007EECCB /* shapes-polygon-01-t-manual.reference in Resources */ = {isa = PBXBuildFile; fileRef = 5B1AE1DC20B6A669007EECCB /* shapes-polygon-01-t-manual.reference */; };
		5B1AE28B20B6A669007EECCB /* painting-stroke-06-t-manual.reference in Resources */ = {isa = PBXBuildFile; fileRef = 5B1AE1DD20B6A669007EECCB /* painting-stroke-06-t-manual.reference */; };
		5B1AE28C20B6A669007EECCB /* shapes-polygon-01-t-manual.svg in Resources */ = {isa = PBXBuildFile; fileRef = 5B1AE1DE20B6A669007EECCB /* shapes-polygon-01-t-manual.svg */; };
		5B1AE28D20B6A669007EECCB /* shapes-circle-01-t-manual.reference in Resources */ = {isa = PBXBuildFile; fileRef = 5B1AE1DF20B6A669007EECCB /* shapes-circle-01-t-manual.reference */; };
		5B1AE28E20B6A669007EECCB /* struct-frag-06-t-manual.reference in Resources */ = {isa = PBXBuildFile; fileRef = 5B1AE1E020B6A669007EECCB /* struct-frag-06-t-manual.reference */; };
		5B1AE28F20B6A669007EECCB /* shapes-polyline-02-t-manual.svg in Resources */ = {isa = PBXBuildFile; fileRef = 5B1AE1E120B6A669007EECCB /* shapes-polyline-02-t-manual.svg */; };
		5B1AE29020B6A669007EECCB /* painting-stroke-08-t-manual.svg in Resources */ = {isa = PBXBuildFile; fileRef = 5B1AE1E220B6A669007EECCB /* painting-stroke-08-t-manual.svg */; };
		5B1AE29120B6A669007EECCB /* coords-transformattr-01-f-manual.svg in Resources */ = {isa = PBXBuildFile; fileRef = 5B1AE1E320B6A669007EECCB /* coords-transformattr-01-f-manual.svg */; };
		5B1AE29220B6A669007EECCB /* coords-transformattr-03-f-manual.reference in Resources */ = {isa = PBXBuildFile; fileRef = 5B1AE1E420B6A669007EECCB /* coords-transformattr-03-f-manual.reference */; };
		5B1AE29320B6A669007EECCB /* coords-trans-09-t-manual.svg in Resources */ = {isa = PBXBuildFile; fileRef = 5B1AE1E520B6A669007EECCB /* coords-trans-09-t-manual.svg */; };
		5B1AE29420B6A669007EECCB /* painting-fill-04-t-manual.reference in Resources */ = {isa = PBXBuildFile; fileRef = 5B1AE1E620B6A669007EECCB /* painting-fill-04-t-manual.reference */; };
		5B1AE29520B6A669007EECCB /* shapes-ellipse-03-f-manual.reference in Resources */ = {isa = PBXBuildFile; fileRef = 5B1AE1E720B6A669007EECCB /* shapes-ellipse-03-f-manual.reference */; };
		5B1AE29620B6A669007EECCB /* shapes-circle-02-t-manual.svg in Resources */ = {isa = PBXBuildFile; fileRef = 5B1AE1E820B6A669007EECCB /* shapes-circle-02-t-manual.svg */; };
		5B1AE29720B6A669007EECCB /* render-elems-01-t-manual.svg in Resources */ = {isa = PBXBuildFile; fileRef = 5B1AE1E920B6A669007EECCB /* render-elems-01-t-manual.svg */; };
		5B1AE29820B6A669007EECCB /* paths-data-08-t-manual.svg in Resources */ = {isa = PBXBuildFile; fileRef = 5B1AE1EA20B6A669007EECCB /* paths-data-08-t-manual.svg */; };
		5B1AE29920B6A669007EECCB /* pservers-grad-stops-01-f-manual.svg in Resources */ = {isa = PBXBuildFile; fileRef = 5B1AE1EB20B6A669007EECCB /* pservers-grad-stops-01-f-manual.svg */; };
		5B1AE29A20B6A669007EECCB /* struct-frag-02-t-manual.svg in Resources */ = {isa = PBXBuildFile; fileRef = 5B1AE1EC20B6A669007EECCB /* struct-frag-02-t-manual.svg */; };
		5B1AE29B20B6A669007EECCB /* shapes-line-01-t-manual.reference in Resources */ = {isa = PBXBuildFile; fileRef = 5B1AE1ED20B6A669007EECCB /* shapes-line-01-t-manual.reference */; };
		5B1AE29C20B6A669007EECCB /* paths-data-01-t-manual.reference in Resources */ = {isa = PBXBuildFile; fileRef = 5B1AE1EE20B6A669007EECCB /* paths-data-01-t-manual.reference */; };
		5B1AE29D20B6A669007EECCB /* types-basic-01-f-manual.reference in Resources */ = {isa = PBXBuildFile; fileRef = 5B1AE1EF20B6A669007EECCB /* types-basic-01-f-manual.reference */; };
		5B1AE29E20B6A669007EECCB /* pservers-grad-stops-01-f-manual.reference in Resources */ = {isa = PBXBuildFile; fileRef = 5B1AE1F020B6A669007EECCB /* pservers-grad-stops-01-f-manual.reference */; };
		5B1AE29F20B6A669007EECCB /* painting-stroke-09-t-manual.svg in Resources */ = {isa = PBXBuildFile; fileRef = 5B1AE1F120B6A669007EECCB /* painting-stroke-09-t-manual.svg */; };
		5B1AE2A020B6A669007EECCB /* coords-trans-08-t-manual.svg in Resources */ = {isa = PBXBuildFile; fileRef = 5B1AE1F220B6A669007EECCB /* coords-trans-08-t-manual.svg */; };
		5B1AE2A120B6A669007EECCB /* paths-data-02-t-manual.reference in Resources */ = {isa = PBXBuildFile; fileRef = 5B1AE1F320B6A669007EECCB /* paths-data-02-t-manual.reference */; };
		5B1AE2A220B6A669007EECCB /* shapes-polygon-03-t-manual.reference in Resources */ = {isa = PBXBuildFile; fileRef = 5B1AE1F420B6A669007EECCB /* shapes-polygon-03-t-manual.reference */; };
		5B1AE2A320B6A669007EECCB /* painting-fill-01-t-manual.svg in Resources */ = {isa = PBXBuildFile; fileRef = 5B1AE1F520B6A669007EECCB /* painting-fill-01-t-manual.svg */; };
		5B1AE2A420B6A669007EECCB /* paths-data-12-t-manual.reference in Resources */ = {isa = PBXBuildFile; fileRef = 5B1AE1F620B6A669007EECCB /* paths-data-12-t-manual.reference */; };
		5B1AE2A520B6A669007EECCB /* coords-trans-02-t-manual.reference in Resources */ = {isa = PBXBuildFile; fileRef = 5B1AE1F720B6A669007EECCB /* coords-trans-02-t-manual.reference */; };
		5B1AE2A620B6A669007EECCB /* text-fonts-01-t-manual.svg in Resources */ = {isa = PBXBuildFile; fileRef = 5B1AE1F820B6A669007EECCB /* text-fonts-01-t-manual.svg */; };
		5B1AE2A720B6A669007EECCB /* paths-data-09-t-manual.svg in Resources */ = {isa = PBXBuildFile; fileRef = 5B1AE1F920B6A669007EECCB /* paths-data-09-t-manual.svg */; };
		5B1AE2A820B6A669007EECCB /* color-prop-03-t-manual.reference in Resources */ = {isa = PBXBuildFile; fileRef = 5B1AE1FA20B6A669007EECCB /* color-prop-03-t-manual.reference */; };
		5B1AE2A920B6A669007EECCB /* struct-frag-04-t-manual.svg in Resources */ = {isa = PBXBuildFile; fileRef = 5B1AE1FB20B6A669007EECCB /* struct-frag-04-t-manual.svg */; };
		5B1AE2AA20B6A669007EECCB /* struct-frag-03-t-manual.svg in Resources */ = {isa = PBXBuildFile; fileRef = 5B1AE1FC20B6A669007EECCB /* struct-frag-03-t-manual.svg */; };
		5B1AE2AB20B6A669007EECCB /* painting-stroke-08-t-manual.reference in Resources */ = {isa = PBXBuildFile; fileRef = 5B1AE1FD20B6A669007EECCB /* painting-stroke-08-t-manual.reference */; };
		5B1AE2AC20B6A669007EECCB /* struct-use-12-f-manual.svg in Resources */ = {isa = PBXBuildFile; fileRef = 5B1AE1FE20B6A669007EECCB /* struct-use-12-f-manual.svg */; };
		5B1AE2AD20B6A669007EECCB /* painting-stroke-05-t-manual.reference in Resources */ = {isa = PBXBuildFile; fileRef = 5B1AE1FF20B6A669007EECCB /* painting-stroke-05-t-manual.reference */; };
		5B1AE2AE20B6A669007EECCB /* shapes-circle-02-t-manual.reference in Resources */ = {isa = PBXBuildFile; fileRef = 5B1AE20020B6A669007EECCB /* shapes-circle-02-t-manual.reference */; };
		5B1AE2AF20B6A669007EECCB /* struct-use-03-t-manual.svg in Resources */ = {isa = PBXBuildFile; fileRef = 5B1AE20120B6A669007EECCB /* struct-use-03-t-manual.svg */; };
		5B1AE2B020B6A669007EECCB /* paths-data-16-t-manual.svg in Resources */ = {isa = PBXBuildFile; fileRef = 5B1AE20220B6A669007EECCB /* paths-data-16-t-manual.svg */; };
		5B1AE2B120B6A669007EECCB /* color-prop-03-t-manual.svg in Resources */ = {isa = PBXBuildFile; fileRef = 5B1AE20320B6A669007EECCB /* color-prop-03-t-manual.svg */; };
		5B1AE2B220B6A669007EECCB /* types-basic-01-f-manual.svg in Resources */ = {isa = PBXBuildFile; fileRef = 5B1AE20420B6A669007EECCB /* types-basic-01-f-manual.svg */; };
		5B1AE2B320B6A669007EECCB /* coords-trans-04-t-manual.reference in Resources */ = {isa = PBXBuildFile; fileRef = 5B1AE20520B6A669007EECCB /* coords-trans-04-t-manual.reference */; };
		5B1AE2B420B6A669007EECCB /* shapes-ellipse-02-t-manual.svg in Resources */ = {isa = PBXBuildFile; fileRef = 5B1AE20620B6A669007EECCB /* shapes-ellipse-02-t-manual.svg */; };
		5B1AE2B520B6A669007EECCB /* coords-trans-09-t-manual.reference in Resources */ = {isa = PBXBuildFile; fileRef = 5B1AE20720B6A669007EECCB /* coords-trans-09-t-manual.reference */; };
		5B1AE2B620B6A669007EECCB /* paths-data-04-t-manual.svg in Resources */ = {isa = PBXBuildFile; fileRef = 5B1AE20820B6A669007EECCB /* paths-data-04-t-manual.svg */; };
		5B1AE2B720B6A669007EECCB /* struct-frag-03-t-manual.reference in Resources */ = {isa = PBXBuildFile; fileRef = 5B1AE20920B6A669007EECCB /* struct-frag-03-t-manual.reference */; };
		5B1AE2B820B6A669007EECCB /* painting-stroke-03-t-manual.reference in Resources */ = {isa = PBXBuildFile; fileRef = 5B1AE20A20B6A669007EECCB /* painting-stroke-03-t-manual.reference */; };
		5B1AE2B920B6A669007EECCB /* painting-control-02-f-manual.svg in Resources */ = {isa = PBXBuildFile; fileRef = 5B1AE20B20B6A669007EECCB /* painting-control-02-f-manual.svg */; };
		5B1AE2BA20B6A669007EECCB /* painting-control-01-f-manual.reference in Resources */ = {isa = PBXBuildFile; fileRef = 5B1AE20C20B6A669007EECCB /* painting-control-01-f-manual.reference */; };
		5B1AE2BB20B6A669007EECCB /* paths-data-04-t-manual.reference in Resources */ = {isa = PBXBuildFile; fileRef = 5B1AE20D20B6A669007EECCB /* paths-data-04-t-manual.reference */; };
		5B1AE2BC20B6A669007EECCB /* coords-coord-02-t-manual.svg in Resources */ = {isa = PBXBuildFile; fileRef = 5B1AE20E20B6A669007EECCB /* coords-coord-02-t-manual.svg */; };
		5B1AE2BD20B6A669007EECCB /* paths-data-09-t-manual.reference in Resources */ = {isa = PBXBuildFile; fileRef = 5B1AE20F20B6A669007EECCB /* paths-data-09-t-manual.reference */; };
		5B1AE2BE20B6A669007EECCB /* painting-stroke-03-t-manual.svg in Resources */ = {isa = PBXBuildFile; fileRef = 5B1AE21020B6A669007EECCB /* painting-stroke-03-t-manual.svg */; };
		5B1AE2BF20B6A669007EECCB /* shapes-ellipse-02-t-manual.reference in Resources */ = {isa = PBXBuildFile; fileRef = 5B1AE21120B6A669007EECCB /* shapes-ellipse-02-t-manual.reference */; };
		5B1AE2C020B6A669007EECCB /* paths-data-14-t-manual.reference in Resources */ = {isa = PBXBuildFile; fileRef = 5B1AE21220B6A669007EECCB /* paths-data-14-t-manual.reference */; };
		5B1AE2C120B6A669007EECCB /* painting-stroke-04-t-manual.svg in Resources */ = {isa = PBXBuildFile; fileRef = 5B1AE21320B6A669007EECCB /* painting-stroke-04-t-manual.svg */; };
		5B1AE2C220B6A669007EECCB /* coords-trans-05-t-manual.svg in Resources */ = {isa = PBXBuildFile; fileRef = 5B1AE21420B6A669007EECCB /* coords-trans-05-t-manual.svg */; };
		5B1AE2C320B6A669007EECCB /* text-fonts-02-t-manual.reference in Resources */ = {isa = PBXBuildFile; fileRef = 5B1AE21520B6A669007EECCB /* text-fonts-02-t-manual.reference */; };
		5B1AE2C420B6A669007EECCB /* painting-fill-01-t-manual.reference in Resources */ = {isa = PBXBuildFile; fileRef = 5B1AE21620B6A669007EECCB /* painting-fill-01-t-manual.reference */; };
		5B1AE2C520B6A669007EECCB /* coords-trans-02-t-manual.svg in Resources */ = {isa = PBXBuildFile; fileRef = 5B1AE21720B6A669007EECCB /* coords-trans-02-t-manual.svg */; };
		5B1AE2C620B6A669007EECCB /* painting-fill-05-b-manual.reference in Resources */ = {isa = PBXBuildFile; fileRef = 5B1AE21820B6A669007EECCB /* painting-fill-05-b-manual.reference */; };
		5B1AE2C720B6A669007EECCB /* paths-data-02-t-manual.svg in Resources */ = {isa = PBXBuildFile; fileRef = 5B1AE21920B6A669007EECCB /* paths-data-02-t-manual.svg */; };
		5B1AE2C820B6A669007EECCB /* paths-data-19-f-manual.svg in Resources */ = {isa = PBXBuildFile; fileRef = 5B1AE21A20B6A669007EECCB /* paths-data-19-f-manual.svg */; };
		5B1AE2C920B6A669007EECCB /* paths-data-05-t-manual.svg in Resources */ = {isa = PBXBuildFile; fileRef = 5B1AE21B20B6A669007EECCB /* paths-data-05-t-manual.svg */; };
		5B1AE2CA20B6A669007EECCB /* shapes-ellipse-01-t-manual.reference in Resources */ = {isa = PBXBuildFile; fileRef = 5B1AE21C20B6A669007EECCB /* shapes-ellipse-01-t-manual.reference */; };
		5B1AE2CB20B6A669007EECCB /* painting-fill-02-t-manual.reference in Resources */ = {isa = PBXBuildFile; fileRef = 5B1AE21D20B6A669007EECCB /* painting-fill-02-t-manual.reference */; };
		5B1AE2CC20B6A669007EECCB /* text-fonts-01-t-manual.reference in Resources */ = {isa = PBXBuildFile; fileRef = 5B1AE21E20B6A669007EECCB /* text-fonts-01-t-manual.reference */; };
		5B1AE2CD20B6A669007EECCB /* paths-data-10-t-manual.svg in Resources */ = {isa = PBXBuildFile; fileRef = 5B1AE21F20B6A669007EECCB /* paths-data-10-t-manual.svg */; };
		5B1AE2CE20B6A669007EECCB /* painting-control-02-f-manual.reference in Resources */ = {isa = PBXBuildFile; fileRef = 5B1AE22020B6A669007EECCB /* painting-control-02-f-manual.reference */; };
		5B1AE2CF20B6A669007EECCB /* paths-data-07-t-manual.reference in Resources */ = {isa = PBXBuildFile; fileRef = 5B1AE22120B6A669007EECCB /* paths-data-07-t-manual.reference */; };
		5B1AE2D020B6A669007EECCB /* struct-defs-01-t-manual.reference in Resources */ = {isa = PBXBuildFile; fileRef = 5B1AE22220B6A669007EECCB /* struct-defs-01-t-manual.reference */; };
		5B1AE2D120B6A669007EECCB /* paths-data-03-f-manual.reference in Resources */ = {isa = PBXBuildFile; fileRef = 5B1AE22320B6A669007EECCB /* paths-data-03-f-manual.reference */; };
		5B1AE2D220B6A669007EECCB /* struct-group-01-t-manual.svg in Resources */ = {isa = PBXBuildFile; fileRef = 5B1AE22420B6A669007EECCB /* struct-group-01-t-manual.svg */; };
		5B1AE2D320B6A669007EECCB /* shapes-rect-04-f-manual.reference in Resources */ = {isa = PBXBuildFile; fileRef = 5B1AE22520B6A669007EECCB /* shapes-rect-04-f-manual.reference */; };
		5B1AE2D420B6A669007EECCB /* painting-stroke-05-t-manual.svg in Resources */ = {isa = PBXBuildFile; fileRef = 5B1AE22620B6A669007EECCB /* painting-stroke-05-t-manual.svg */; };
		5B1AE2D520B6A669007EECCB /* painting-stroke-02-t-manual.svg in Resources */ = {isa = PBXBuildFile; fileRef = 5B1AE22720B6A669007EECCB /* painting-stroke-02-t-manual.svg */; };
		5B1AE2D620B6A669007EECCB /* coords-trans-03-t-manual.svg in Resources */ = {isa = PBXBuildFile; fileRef = 5B1AE22820B6A669007EECCB /* coords-trans-03-t-manual.svg */; };
		5B1AE2D720B6A669007EECCB /* coords-trans-04-t-manual.svg in Resources */ = {isa = PBXBuildFile; fileRef = 5B1AE22920B6A669007EECCB /* coords-trans-04-t-manual.svg */; };
		5B1AE2D820B6A669007EECCB /* metadata-example-01-t-manual.svg in Resources */ = {isa = PBXBuildFile; fileRef = 5B1AE22A20B6A669007EECCB /* metadata-example-01-t-manual.svg */; };
		5B1AE2D920B6A669007EECCB /* render-elems-03-t-manual.reference in Resources */ = {isa = PBXBuildFile; fileRef = 5B1AE22B20B6A669007EECCB /* render-elems-03-t-manual.reference */; };
		5B1AE2DA20B6A669007EECCB /* color-prop-02-f-manual.reference in Resources */ = {isa = PBXBuildFile; fileRef = 5B1AE22C20B6A669007EECCB /* color-prop-02-f-manual.reference */; };
		5B1AE2DB20B6A669007EECCB /* color-prop-01-b-manual.reference in Resources */ = {isa = PBXBuildFile; fileRef = 5B1AE22D20B6A669007EECCB /* color-prop-01-b-manual.reference */; };
		5B1AE2DC20B6A669007EECCB /* struct-defs-01-t-manual.svg in Resources */ = {isa = PBXBuildFile; fileRef = 5B1AE22E20B6A669007EECCB /* struct-defs-01-t-manual.svg */; };
		5B1AE2DD20B6A669007EECCB /* coords-transformattr-05-f-manual.reference in Resources */ = {isa = PBXBuildFile; fileRef = 5B1AE22F20B6A669007EECCB /* coords-transformattr-05-f-manual.reference */; };
		5B1AE2DE20B6A669007EECCB /* painting-control-03-f-manual.svg in Resources */ = {isa = PBXBuildFile; fileRef = 5B1AE23020B6A669007EECCB /* painting-control-03-f-manual.svg */; };
		5B1AE2DF20B6A669007EECCB /* coords-trans-07-t-manual.reference in Resources */ = {isa = PBXBuildFile; fileRef = 5B1AE23120B6A669007EECCB /* coords-trans-07-t-manual.reference */; };
		5B37139720BE95D7004BB6EE /* pservers-grad-07-b-manual.reference in Resources */ = {isa = PBXBuildFile; fileRef = 5B37139120BE95D6004BB6EE /* pservers-grad-07-b-manual.reference */; };
		5B37139820BE95D7004BB6EE /* pservers-grad-01-b-manual.svg in Resources */ = {isa = PBXBuildFile; fileRef = 5B37139220BE95D6004BB6EE /* pservers-grad-01-b-manual.svg */; };
		5B37139920BE95D7004BB6EE /* pservers-grad-02-b-manual.reference in Resources */ = {isa = PBXBuildFile; fileRef = 5B37139320BE95D6004BB6EE /* pservers-grad-02-b-manual.reference */; };
		5B37139A20BE95D7004BB6EE /* pservers-grad-02-b-manual.svg in Resources */ = {isa = PBXBuildFile; fileRef = 5B37139420BE95D6004BB6EE /* pservers-grad-02-b-manual.svg */; };
		5B37139B20BE95D7004BB6EE /* pservers-grad-07-b-manual.svg in Resources */ = {isa = PBXBuildFile; fileRef = 5B37139520BE95D7004BB6EE /* pservers-grad-07-b-manual.svg */; };
		5B37139C20BE95D7004BB6EE /* pservers-grad-01-b-manual.reference in Resources */ = {isa = PBXBuildFile; fileRef = 5B37139620BE95D7004BB6EE /* pservers-grad-01-b-manual.reference */; };
		5B3713A320BE9D8A004BB6EE /* shapes-grammar-01-f-manual.reference in Resources */ = {isa = PBXBuildFile; fileRef = 5B3713A120BE9D89004BB6EE /* shapes-grammar-01-f-manual.reference */; };
		5B3713A420BE9D8A004BB6EE /* shapes-grammar-01-f-manual.svg in Resources */ = {isa = PBXBuildFile; fileRef = 5B3713A220BE9D8A004BB6EE /* shapes-grammar-01-f-manual.svg */; };
		5B6E192120AC58F900454E7E /* AlphaEffect.swift in Sources */ = {isa = PBXBuildFile; fileRef = 5B6E190F20AC58F700454E7E /* AlphaEffect.swift */; };
		5B6E192220AC58F900454E7E /* AlphaEffect.swift in Sources */ = {isa = PBXBuildFile; fileRef = 5B6E190F20AC58F700454E7E /* AlphaEffect.swift */; };
		5B6E192320AC58F900454E7E /* OffsetEffect.swift in Sources */ = {isa = PBXBuildFile; fileRef = 5B6E191020AC58F700454E7E /* OffsetEffect.swift */; };
		5B6E192420AC58F900454E7E /* OffsetEffect.swift in Sources */ = {isa = PBXBuildFile; fileRef = 5B6E191020AC58F700454E7E /* OffsetEffect.swift */; };
		5B6E192520AC58F900454E7E /* GaussianBlur.swift in Sources */ = {isa = PBXBuildFile; fileRef = 5B6E191120AC58F700454E7E /* GaussianBlur.swift */; };
		5B6E192620AC58F900454E7E /* GaussianBlur.swift in Sources */ = {isa = PBXBuildFile; fileRef = 5B6E191120AC58F700454E7E /* GaussianBlur.swift */; };
		5B6E192720AC58F900454E7E /* RadialGradient.swift in Sources */ = {isa = PBXBuildFile; fileRef = 5B6E191220AC58F700454E7E /* RadialGradient.swift */; };
		5B6E192820AC58F900454E7E /* RadialGradient.swift in Sources */ = {isa = PBXBuildFile; fileRef = 5B6E191220AC58F700454E7E /* RadialGradient.swift */; };
		5B6E192920AC58F900454E7E /* Align.swift in Sources */ = {isa = PBXBuildFile; fileRef = 5B6E191320AC58F700454E7E /* Align.swift */; };
		5B6E192A20AC58F900454E7E /* Align.swift in Sources */ = {isa = PBXBuildFile; fileRef = 5B6E191320AC58F700454E7E /* Align.swift */; };
		5B6E192B20AC58F900454E7E /* AspectRatio.swift in Sources */ = {isa = PBXBuildFile; fileRef = 5B6E191420AC58F700454E7E /* AspectRatio.swift */; };
		5B6E192C20AC58F900454E7E /* AspectRatio.swift in Sources */ = {isa = PBXBuildFile; fileRef = 5B6E191420AC58F700454E7E /* AspectRatio.swift */; };
		5B6E192D20AC58F900454E7E /* Font.swift in Sources */ = {isa = PBXBuildFile; fileRef = 5B6E191520AC58F700454E7E /* Font.swift */; };
		5B6E192E20AC58F900454E7E /* Font.swift in Sources */ = {isa = PBXBuildFile; fileRef = 5B6E191520AC58F700454E7E /* Font.swift */; };
		5B6E192F20AC58F900454E7E /* LinearGradient.swift in Sources */ = {isa = PBXBuildFile; fileRef = 5B6E191620AC58F800454E7E /* LinearGradient.swift */; };
		5B6E193020AC58F900454E7E /* LinearGradient.swift in Sources */ = {isa = PBXBuildFile; fileRef = 5B6E191620AC58F800454E7E /* LinearGradient.swift */; };
		5B6E193120AC58F900454E7E /* LineJoin.swift in Sources */ = {isa = PBXBuildFile; fileRef = 5B6E191720AC58F800454E7E /* LineJoin.swift */; };
		5B6E193220AC58F900454E7E /* LineJoin.swift in Sources */ = {isa = PBXBuildFile; fileRef = 5B6E191720AC58F800454E7E /* LineJoin.swift */; };
		5B6E193320AC58F900454E7E /* Baseline.swift in Sources */ = {isa = PBXBuildFile; fileRef = 5B6E191820AC58F800454E7E /* Baseline.swift */; };
		5B6E193420AC58F900454E7E /* Baseline.swift in Sources */ = {isa = PBXBuildFile; fileRef = 5B6E191820AC58F800454E7E /* Baseline.swift */; };
		5B6E193520AC58F900454E7E /* Stop.swift in Sources */ = {isa = PBXBuildFile; fileRef = 5B6E191920AC58F800454E7E /* Stop.swift */; };
		5B6E193620AC58F900454E7E /* Stop.swift in Sources */ = {isa = PBXBuildFile; fileRef = 5B6E191920AC58F800454E7E /* Stop.swift */; };
		5B6E193720AC58F900454E7E /* LineCap.swift in Sources */ = {isa = PBXBuildFile; fileRef = 5B6E191A20AC58F800454E7E /* LineCap.swift */; };
		5B6E193820AC58F900454E7E /* LineCap.swift in Sources */ = {isa = PBXBuildFile; fileRef = 5B6E191A20AC58F800454E7E /* LineCap.swift */; };
		5B6E193920AC58F900454E7E /* Drawable.swift in Sources */ = {isa = PBXBuildFile; fileRef = 5B6E191B20AC58F800454E7E /* Drawable.swift */; };
		5B6E193A20AC58F900454E7E /* Drawable.swift in Sources */ = {isa = PBXBuildFile; fileRef = 5B6E191B20AC58F800454E7E /* Drawable.swift */; };
		5B6E193B20AC58F900454E7E /* Effect.swift in Sources */ = {isa = PBXBuildFile; fileRef = 5B6E191C20AC58F800454E7E /* Effect.swift */; };
		5B6E193C20AC58F900454E7E /* Effect.swift in Sources */ = {isa = PBXBuildFile; fileRef = 5B6E191C20AC58F800454E7E /* Effect.swift */; };
		5B6E193D20AC58F900454E7E /* Fill.swift in Sources */ = {isa = PBXBuildFile; fileRef = 5B6E191D20AC58F900454E7E /* Fill.swift */; };
		5B6E193E20AC58F900454E7E /* Fill.swift in Sources */ = {isa = PBXBuildFile; fileRef = 5B6E191D20AC58F900454E7E /* Fill.swift */; };
		5B6E193F20AC58F900454E7E /* Stroke.swift in Sources */ = {isa = PBXBuildFile; fileRef = 5B6E191E20AC58F900454E7E /* Stroke.swift */; };
		5B6E194020AC58F900454E7E /* Stroke.swift in Sources */ = {isa = PBXBuildFile; fileRef = 5B6E191E20AC58F900454E7E /* Stroke.swift */; };
		5B6E194120AC58F900454E7E /* Color.swift in Sources */ = {isa = PBXBuildFile; fileRef = 5B6E191F20AC58F900454E7E /* Color.swift */; };
		5B6E194220AC58F900454E7E /* Color.swift in Sources */ = {isa = PBXBuildFile; fileRef = 5B6E191F20AC58F900454E7E /* Color.swift */; };
		5B6E194320AC58F900454E7E /* Gradient.swift in Sources */ = {isa = PBXBuildFile; fileRef = 5B6E192020AC58F900454E7E /* Gradient.swift */; };
		5B6E194420AC58F900454E7E /* Gradient.swift in Sources */ = {isa = PBXBuildFile; fileRef = 5B6E192020AC58F900454E7E /* Gradient.swift */; };
<<<<<<< HEAD
		5B7E79C020CA7E9300C50BCF /* Pattern.swift in Sources */ = {isa = PBXBuildFile; fileRef = 5B7E79BF20CA7E9300C50BCF /* Pattern.swift */; };
		5B7E79C120CA7E9300C50BCF /* Pattern.swift in Sources */ = {isa = PBXBuildFile; fileRef = 5B7E79BF20CA7E9300C50BCF /* Pattern.swift */; };
		5B7E79C420CA7F1B00C50BCF /* pservers-grad-03-b-manual.svg in Resources */ = {isa = PBXBuildFile; fileRef = 5B7E79C220CA7F1A00C50BCF /* pservers-grad-03-b-manual.svg */; };
		5B7E79C520CA7F1B00C50BCF /* pservers-grad-03-b-manual.reference in Resources */ = {isa = PBXBuildFile; fileRef = 5B7E79C320CA7F1B00C50BCF /* pservers-grad-03-b-manual.reference */; };
=======
		5B7E79CE20CBE69700C50BCF /* masking-path-02-b-manual.reference in Resources */ = {isa = PBXBuildFile; fileRef = 5B7E79CC20CBE69600C50BCF /* masking-path-02-b-manual.reference */; };
		5B7E79CF20CBE69700C50BCF /* masking-path-02-b-manual.svg in Resources */ = {isa = PBXBuildFile; fileRef = 5B7E79CD20CBE69700C50BCF /* masking-path-02-b-manual.svg */; };
		5B7E79DE20D2781A00C50BCF /* masking-intro-01-f-manual.reference in Resources */ = {isa = PBXBuildFile; fileRef = 5B7E79DC20D2781A00C50BCF /* masking-intro-01-f-manual.reference */; };
		5B7E79DF20D2781A00C50BCF /* masking-intro-01-f-manual.svg in Resources */ = {isa = PBXBuildFile; fileRef = 5B7E79DD20D2781A00C50BCF /* masking-intro-01-f-manual.svg */; };
>>>>>>> c9532fc8
		5BAE201F208E1211006BF277 /* SVGCanvas.swift in Sources */ = {isa = PBXBuildFile; fileRef = 5BAE201E208E1211006BF277 /* SVGCanvas.swift */; };
		5BAE2038208E163D006BF277 /* polyline.reference in Resources */ = {isa = PBXBuildFile; fileRef = 5BAE2022208E1637006BF277 /* polyline.reference */; };
		5BAE2039208E163D006BF277 /* polygon.reference in Resources */ = {isa = PBXBuildFile; fileRef = 5BAE2023208E1637006BF277 /* polygon.reference */; };
		5BAE203A208E163D006BF277 /* rect.reference in Resources */ = {isa = PBXBuildFile; fileRef = 5BAE2024208E1637006BF277 /* rect.reference */; };
		5BAE203C208E163D006BF277 /* triangle.reference in Resources */ = {isa = PBXBuildFile; fileRef = 5BAE2026208E1637006BF277 /* triangle.reference */; };
		5BAE203D208E163D006BF277 /* clipManual.reference in Resources */ = {isa = PBXBuildFile; fileRef = 5BAE2027208E1637006BF277 /* clipManual.reference */; };
		5BAE203E208E163D006BF277 /* circle.reference in Resources */ = {isa = PBXBuildFile; fileRef = 5BAE2028208E1637006BF277 /* circle.reference */; };
		5BAE203F208E163D006BF277 /* transform.reference in Resources */ = {isa = PBXBuildFile; fileRef = 5BAE2029208E1638006BF277 /* transform.reference */; };
		5BAE2040208E163D006BF277 /* ellipse.reference in Resources */ = {isa = PBXBuildFile; fileRef = 5BAE202A208E1638006BF277 /* ellipse.reference */; };
		5BAE2042208E163D006BF277 /* group.reference in Resources */ = {isa = PBXBuildFile; fileRef = 5BAE202C208E1638006BF277 /* group.reference */; };
		5BAE2043208E163D006BF277 /* textBasicTransform.reference in Resources */ = {isa = PBXBuildFile; fileRef = 5BAE202D208E1638006BF277 /* textBasicTransform.reference */; };
		5BAE2044208E163D006BF277 /* style.reference in Resources */ = {isa = PBXBuildFile; fileRef = 5BAE202E208E1639006BF277 /* style.reference */; };
		5BAE2045208E163D006BF277 /* arcsgroup.reference in Resources */ = {isa = PBXBuildFile; fileRef = 5BAE202F208E163A006BF277 /* arcsgroup.reference */; };
		5BAE2047208E163D006BF277 /* viewBox.reference in Resources */ = {isa = PBXBuildFile; fileRef = 5BAE2031208E163B006BF277 /* viewBox.reference */; };
		5BAE2048208E163D006BF277 /* line.reference in Resources */ = {isa = PBXBuildFile; fileRef = 5BAE2032208E163B006BF277 /* line.reference */; };
		5BAE204A208E163D006BF277 /* roundRect.reference in Resources */ = {isa = PBXBuildFile; fileRef = 5BAE2034208E163B006BF277 /* roundRect.reference */; };
		5BAE204B208E163D006BF277 /* clip.reference in Resources */ = {isa = PBXBuildFile; fileRef = 5BAE2035208E163C006BF277 /* clip.reference */; };
		5BAE204C208E1EF4006BF277 /* SVGCanvas.swift in Sources */ = {isa = PBXBuildFile; fileRef = 5BAE201E208E1211006BF277 /* SVGCanvas.swift */; };
		5BAE2058208F24DE006BF277 /* SceneSerialization.swift in Sources */ = {isa = PBXBuildFile; fileRef = 5BAE2057208F24DE006BF277 /* SceneSerialization.swift */; };
		5BAEA9C9206CEAA20049AAAE /* viewBox.svg in Resources */ = {isa = PBXBuildFile; fileRef = 5BAEA9C8206CEAA20049AAAE /* viewBox.svg */; };
		5BFEF5CE20B80A83008DAC11 /* BlendEffect.swift in Sources */ = {isa = PBXBuildFile; fileRef = 5BFEF5CC20B80A82008DAC11 /* BlendEffect.swift */; };
		5BFEF5CF20B80A83008DAC11 /* BlendEffect.swift in Sources */ = {isa = PBXBuildFile; fileRef = 5BFEF5CC20B80A82008DAC11 /* BlendEffect.swift */; };
		5BFEF5D020B80A83008DAC11 /* ColorMatrixEffect.swift in Sources */ = {isa = PBXBuildFile; fileRef = 5BFEF5CD20B80A83008DAC11 /* ColorMatrixEffect.swift */; };
		5BFEF5D120B80A83008DAC11 /* ColorMatrixEffect.swift in Sources */ = {isa = PBXBuildFile; fileRef = 5BFEF5CD20B80A83008DAC11 /* ColorMatrixEffect.swift */; };
		5BFEF5D620BC1C1F008DAC11 /* paths-data-18-f-manual.svg in Resources */ = {isa = PBXBuildFile; fileRef = 5BFEF5D420BC1C1E008DAC11 /* paths-data-18-f-manual.svg */; };
		5BFEF5D720BC1C1F008DAC11 /* paths-data-18-f-manual.reference in Resources */ = {isa = PBXBuildFile; fileRef = 5BFEF5D520BC1C1F008DAC11 /* paths-data-18-f-manual.reference */; };
		A718CD441F45C28200966E06 /* Common_iOS.swift in Sources */ = {isa = PBXBuildFile; fileRef = A718CD431F45C28200966E06 /* Common_iOS.swift */; };
		A718CD471F45C28700966E06 /* Graphics_iOS.swift in Sources */ = {isa = PBXBuildFile; fileRef = A718CD451F45C28700966E06 /* Graphics_iOS.swift */; };
		A718CD481F45C28700966E06 /* MView_iOS.swift in Sources */ = {isa = PBXBuildFile; fileRef = A718CD461F45C28700966E06 /* MView_iOS.swift */; };
		A718CD4D1F45C28F00966E06 /* Common_macOS.swift in Sources */ = {isa = PBXBuildFile; fileRef = A718CD491F45C28F00966E06 /* Common_macOS.swift */; };
		A718CD4E1F45C28F00966E06 /* Graphics_macOS.swift in Sources */ = {isa = PBXBuildFile; fileRef = A718CD4A1F45C28F00966E06 /* Graphics_macOS.swift */; };
		A718CD4F1F45C28F00966E06 /* MDisplayLink_macOS.swift in Sources */ = {isa = PBXBuildFile; fileRef = A718CD4B1F45C28F00966E06 /* MDisplayLink_macOS.swift */; };
		A718CD501F45C28F00966E06 /* MView_macOS.swift in Sources */ = {isa = PBXBuildFile; fileRef = A718CD4C1F45C28F00966E06 /* MView_macOS.swift */; };
		A718CD521F45C2A400966E06 /* MBezierPath+Extension_macOS.swift in Sources */ = {isa = PBXBuildFile; fileRef = A718CD511F45C2A400966E06 /* MBezierPath+Extension_macOS.swift */; };
		A7E675561EC4213500BD9ECB /* NodeBoundsTests.swift in Sources */ = {isa = PBXBuildFile; fileRef = A7E675551EC4213500BD9ECB /* NodeBoundsTests.swift */; };
		C410148E1F834D290022EE44 /* style.svg in Resources */ = {isa = PBXBuildFile; fileRef = C410148D1F834D280022EE44 /* style.svg */; };
		C4153A8F1F8793DE001BA5EE /* small-logo.png in Resources */ = {isa = PBXBuildFile; fileRef = C4153A8E1F8793DD001BA5EE /* small-logo.png */; };
		C43B06511F9866E400787A35 /* Locus+ToPath.swift in Sources */ = {isa = PBXBuildFile; fileRef = C43B06501F9866E400787A35 /* Locus+ToPath.swift */; };
		C46E83551F94B20E00208037 /* transform.svg in Resources */ = {isa = PBXBuildFile; fileRef = C46E83541F94B20E00208037 /* transform.svg */; };
		C4820B181F458D0E008CE0FF /* SVGSerializer.swift in Sources */ = {isa = PBXBuildFile; fileRef = C4820B171F458D0E008CE0FF /* SVGSerializer.swift */; };
		C4820B1A1F458D64008CE0FF /* MacawSVGTests.swift in Sources */ = {isa = PBXBuildFile; fileRef = C4820B191F458D64008CE0FF /* MacawSVGTests.swift */; };
/* End PBXBuildFile section */

/* Begin PBXContainerItemProxy section */
		57FCD2781D76EA4600CC0FB6 /* PBXContainerItemProxy */ = {
			isa = PBXContainerItemProxy;
			containerPortal = 57FCD2631D76EA4600CC0FB6 /* Project object */;
			proxyType = 1;
			remoteGlobalIDString = 57FCD26B1D76EA4600CC0FB6;
			remoteInfo = Macaw;
		};
/* End PBXContainerItemProxy section */

/* Begin PBXCopyFilesBuildPhase section */
		57614B751F83D15600875933 /* CopyFiles */ = {
			isa = PBXCopyFilesBuildPhase;
			buildActionMask = 2147483647;
			dstPath = "";
			dstSubfolderSpec = 10;
			files = (
			);
			runOnlyForDeploymentPostprocessing = 0;
		};
		57D202181D78047000A90D4F /* CopyFiles */ = {
			isa = PBXCopyFilesBuildPhase;
			buildActionMask = 2147483647;
			dstPath = "";
			dstSubfolderSpec = 10;
			files = (
			);
			runOnlyForDeploymentPostprocessing = 0;
		};
/* End PBXCopyFilesBuildPhase section */

/* Begin PBXFileReference section */
		3002331B20CC0BDD00EFD92D /* BoundsUtils.swift */ = {isa = PBXFileReference; lastKnownFileType = sourcecode.swift; path = BoundsUtils.swift; sourceTree = "<group>"; };
		3081E77C20DB58B100640F96 /* DescriptionExtensions.swift */ = {isa = PBXFileReference; lastKnownFileType = sourcecode.swift; path = DescriptionExtensions.swift; sourceTree = "<group>"; };
		5713C4E11E51EC8F00BBA4D9 /* TouchEvent.swift */ = {isa = PBXFileReference; fileEncoding = 4; lastKnownFileType = sourcecode.swift; path = TouchEvent.swift; sourceTree = "<group>"; };
		5713C4F21E5AD46800BBA4D9 /* ControlStatesTests.swift */ = {isa = PBXFileReference; fileEncoding = 4; lastKnownFileType = sourcecode.swift; path = ControlStatesTests.swift; sourceTree = "<group>"; };
		5713C4F41E5AE2C300BBA4D9 /* CombineAnimationTests.swift */ = {isa = PBXFileReference; fileEncoding = 4; lastKnownFileType = sourcecode.swift; path = CombineAnimationTests.swift; sourceTree = "<group>"; };
		5713C4F61E5C34C700BBA4D9 /* SequenceAnimationTests.swift */ = {isa = PBXFileReference; fileEncoding = 4; lastKnownFileType = sourcecode.swift; path = SequenceAnimationTests.swift; sourceTree = "<group>"; };
		5713C4F81E5C3FEE00BBA4D9 /* DelayedAnimationTests.swift */ = {isa = PBXFileReference; fileEncoding = 4; lastKnownFileType = sourcecode.swift; path = DelayedAnimationTests.swift; sourceTree = "<group>"; };
		572CEFC51E2CED4B008C7C83 /* SWXMLHash+TypeConversion.swift */ = {isa = PBXFileReference; fileEncoding = 4; lastKnownFileType = sourcecode.swift; path = "SWXMLHash+TypeConversion.swift"; sourceTree = "<group>"; };
		572CEFC61E2CED4B008C7C83 /* SWXMLHash.swift */ = {isa = PBXFileReference; fileEncoding = 4; lastKnownFileType = sourcecode.swift; path = SWXMLHash.swift; sourceTree = "<group>"; };
		57614B791F83D15600875933 /* MacawOSX.framework */ = {isa = PBXFileReference; explicitFileType = wrapper.framework; includeInIndex = 0; path = MacawOSX.framework; sourceTree = BUILT_PRODUCTS_DIR; };
		57614BD91F8739EE00875933 /* MacawView+PDF.swift */ = {isa = PBXFileReference; lastKnownFileType = sourcecode.swift; path = "MacawView+PDF.swift"; sourceTree = "<group>"; };
		57900FF81EA0DEBF00809FFB /* UIImage2Image.swift */ = {isa = PBXFileReference; fileEncoding = 4; lastKnownFileType = sourcecode.swift; path = UIImage2Image.swift; sourceTree = "<group>"; };
		57A27BCE1E44C4EC0057BD3A /* ContentsInterpolation.swift */ = {isa = PBXFileReference; fileEncoding = 4; lastKnownFileType = sourcecode.swift; path = ContentsInterpolation.swift; sourceTree = "<group>"; };
		57A27BD01E44C5460057BD3A /* ShapeAnimation.swift */ = {isa = PBXFileReference; fileEncoding = 4; lastKnownFileType = sourcecode.swift; path = ShapeAnimation.swift; sourceTree = "<group>"; };
		57A27BD21E44C5570057BD3A /* ShapeAnimationGenerator.swift */ = {isa = PBXFileReference; fileEncoding = 4; lastKnownFileType = sourcecode.swift; path = ShapeAnimationGenerator.swift; sourceTree = "<group>"; };
		57A27BD41E44C5840057BD3A /* ShapeInterpolation.swift */ = {isa = PBXFileReference; fileEncoding = 4; lastKnownFileType = sourcecode.swift; path = ShapeInterpolation.swift; sourceTree = "<group>"; };
		57AF39881E66E06200F0BFE2 /* SceneUtils.swift */ = {isa = PBXFileReference; fileEncoding = 4; lastKnownFileType = sourcecode.swift; path = SceneUtils.swift; sourceTree = "<group>"; };
		57B7A4DE1EE70D17009D78D7 /* logo.png */ = {isa = PBXFileReference; lastKnownFileType = image.png; path = logo.png; sourceTree = SOURCE_ROOT; };
		57B7A4E01EE70DA5009D78D7 /* logo_base64.txt */ = {isa = PBXFileReference; fileEncoding = 4; lastKnownFileType = text; name = logo_base64.txt; path = Bounds/logo_base64.txt; sourceTree = "<group>"; };
		57B7A4E21EE70DC3009D78D7 /* ImageBoundsTests.swift */ = {isa = PBXFileReference; fileEncoding = 4; lastKnownFileType = sourcecode.swift; name = ImageBoundsTests.swift; path = Bounds/ImageBoundsTests.swift; sourceTree = "<group>"; };
		57CAB1221D782DFC00FD8E47 /* TestUtils.swift */ = {isa = PBXFileReference; fileEncoding = 4; lastKnownFileType = sourcecode.swift; path = TestUtils.swift; sourceTree = "<group>"; };
		57CAB1251D7832E000FD8E47 /* circle.svg */ = {isa = PBXFileReference; fileEncoding = 4; lastKnownFileType = text.xml; path = circle.svg; sourceTree = "<group>"; };
		57CAB1261D7832E000FD8E47 /* ellipse.svg */ = {isa = PBXFileReference; fileEncoding = 4; lastKnownFileType = text.xml; path = ellipse.svg; sourceTree = "<group>"; };
		57CAB1271D7832E000FD8E47 /* group.svg */ = {isa = PBXFileReference; fileEncoding = 4; lastKnownFileType = text.xml; path = group.svg; sourceTree = "<group>"; };
		57CAB1281D7832E000FD8E47 /* line.svg */ = {isa = PBXFileReference; fileEncoding = 4; lastKnownFileType = text.xml; path = line.svg; sourceTree = "<group>"; };
		57CAB1291D7832E000FD8E47 /* polygon.svg */ = {isa = PBXFileReference; fileEncoding = 4; lastKnownFileType = text.xml; path = polygon.svg; sourceTree = "<group>"; };
		57CAB12A1D7832E000FD8E47 /* polyline.svg */ = {isa = PBXFileReference; fileEncoding = 4; lastKnownFileType = text.xml; path = polyline.svg; sourceTree = "<group>"; };
		57CAB12B1D7832E000FD8E47 /* rect.svg */ = {isa = PBXFileReference; fileEncoding = 4; lastKnownFileType = text.xml; path = rect.svg; sourceTree = "<group>"; };
		57CAB12C1D7832E000FD8E47 /* roundRect.svg */ = {isa = PBXFileReference; fileEncoding = 4; lastKnownFileType = text.xml; path = roundRect.svg; sourceTree = "<group>"; };
		57CAB12D1D7832E000FD8E47 /* triangle.svg */ = {isa = PBXFileReference; fileEncoding = 4; lastKnownFileType = text.xml; path = triangle.svg; sourceTree = "<group>"; };
		57E0EB2D1EB34CDD00638039 /* AnimationUtilsTests.swift */ = {isa = PBXFileReference; fileEncoding = 4; lastKnownFileType = sourcecode.swift; path = AnimationUtilsTests.swift; sourceTree = "<group>"; };
		57E5E0E21E3B393900D1CB28 /* AnimatableVariable.swift */ = {isa = PBXFileReference; fileEncoding = 4; lastKnownFileType = sourcecode.swift; path = AnimatableVariable.swift; sourceTree = "<group>"; };
		57E5E0E31E3B393900D1CB28 /* Animation.swift */ = {isa = PBXFileReference; fileEncoding = 4; lastKnownFileType = sourcecode.swift; path = Animation.swift; sourceTree = "<group>"; };
		57E5E0E41E3B393900D1CB28 /* AnimationImpl.swift */ = {isa = PBXFileReference; fileEncoding = 4; lastKnownFileType = sourcecode.swift; path = AnimationImpl.swift; sourceTree = "<group>"; };
		57E5E0E51E3B393900D1CB28 /* AnimationProducer.swift */ = {isa = PBXFileReference; fileEncoding = 4; lastKnownFileType = sourcecode.swift; path = AnimationProducer.swift; sourceTree = "<group>"; };
		57E5E0E61E3B393900D1CB28 /* AnimationUtils.swift */ = {isa = PBXFileReference; fileEncoding = 4; lastKnownFileType = sourcecode.swift; path = AnimationUtils.swift; sourceTree = "<group>"; };
		57E5E0E71E3B393900D1CB28 /* Easing.swift */ = {isa = PBXFileReference; fileEncoding = 4; lastKnownFileType = sourcecode.swift; path = Easing.swift; sourceTree = "<group>"; };
		57E5E0EB1E3B393900D1CB28 /* AnimOperators.swift */ = {isa = PBXFileReference; fileEncoding = 4; lastKnownFileType = sourcecode.swift; path = AnimOperators.swift; sourceTree = "<group>"; };
		57E5E0EC1E3B393900D1CB28 /* DoubleInterpolation.swift */ = {isa = PBXFileReference; fileEncoding = 4; lastKnownFileType = sourcecode.swift; path = DoubleInterpolation.swift; sourceTree = "<group>"; };
		57E5E0EE1E3B393900D1CB28 /* Interpolable.swift */ = {isa = PBXFileReference; fileEncoding = 4; lastKnownFileType = sourcecode.swift; path = Interpolable.swift; sourceTree = "<group>"; };
		57E5E0EF1E3B393900D1CB28 /* LocusInterpolation.swift */ = {isa = PBXFileReference; fileEncoding = 4; lastKnownFileType = sourcecode.swift; path = LocusInterpolation.swift; sourceTree = "<group>"; };
		57E5E0F01E3B393900D1CB28 /* TransformInterpolation.swift */ = {isa = PBXFileReference; fileEncoding = 4; lastKnownFileType = sourcecode.swift; path = TransformInterpolation.swift; sourceTree = "<group>"; };
		57E5E0F11E3B393900D1CB28 /* FuncBounds.swift */ = {isa = PBXFileReference; fileEncoding = 4; lastKnownFileType = sourcecode.swift; path = FuncBounds.swift; sourceTree = "<group>"; };
		57E5E0F21E3B393900D1CB28 /* PathBounds.swift */ = {isa = PBXFileReference; fileEncoding = 4; lastKnownFileType = sourcecode.swift; path = PathBounds.swift; sourceTree = "<group>"; };
		57E5E0F31E3B393900D1CB28 /* PathFunctions.swift */ = {isa = PBXFileReference; fileEncoding = 4; lastKnownFileType = sourcecode.swift; path = PathFunctions.swift; sourceTree = "<group>"; };
		57E5E0F71E3B393900D1CB28 /* AnimationCache.swift */ = {isa = PBXFileReference; fileEncoding = 4; lastKnownFileType = sourcecode.swift; path = AnimationCache.swift; sourceTree = "<group>"; };
		57E5E0F91E3B393900D1CB28 /* NodeHashable.swift */ = {isa = PBXFileReference; fileEncoding = 4; lastKnownFileType = sourcecode.swift; path = NodeHashable.swift; sourceTree = "<group>"; };
		57E5E0FA1E3B393900D1CB28 /* TransformHashable.swift */ = {isa = PBXFileReference; fileEncoding = 4; lastKnownFileType = sourcecode.swift; path = TransformHashable.swift; sourceTree = "<group>"; };
		57E5E0FB1E3B393900D1CB28 /* MorphingGenerator.swift */ = {isa = PBXFileReference; fileEncoding = 4; lastKnownFileType = sourcecode.swift; path = MorphingGenerator.swift; sourceTree = "<group>"; };
		57E5E0FC1E3B393900D1CB28 /* OpacityGenerator.swift */ = {isa = PBXFileReference; fileEncoding = 4; lastKnownFileType = sourcecode.swift; path = OpacityGenerator.swift; sourceTree = "<group>"; };
		57E5E0FD1E3B393900D1CB28 /* TimingFunction.swift */ = {isa = PBXFileReference; fileEncoding = 4; lastKnownFileType = sourcecode.swift; path = TimingFunction.swift; sourceTree = "<group>"; };
		57E5E0FE1E3B393900D1CB28 /* TransformGenerator.swift */ = {isa = PBXFileReference; fileEncoding = 4; lastKnownFileType = sourcecode.swift; path = TransformGenerator.swift; sourceTree = "<group>"; };
		57E5E0FF1E3B393900D1CB28 /* AnimationSequence.swift */ = {isa = PBXFileReference; fileEncoding = 4; lastKnownFileType = sourcecode.swift; path = AnimationSequence.swift; sourceTree = "<group>"; };
		57E5E1001E3B393900D1CB28 /* CombineAnimation.swift */ = {isa = PBXFileReference; fileEncoding = 4; lastKnownFileType = sourcecode.swift; path = CombineAnimation.swift; sourceTree = "<group>"; };
		57E5E1011E3B393900D1CB28 /* ContentsAnimation.swift */ = {isa = PBXFileReference; fileEncoding = 4; lastKnownFileType = sourcecode.swift; path = ContentsAnimation.swift; sourceTree = "<group>"; };
		57E5E1021E3B393900D1CB28 /* MorphingAnimation.swift */ = {isa = PBXFileReference; fileEncoding = 4; lastKnownFileType = sourcecode.swift; path = MorphingAnimation.swift; sourceTree = "<group>"; };
		57E5E1031E3B393900D1CB28 /* OpacityAnimation.swift */ = {isa = PBXFileReference; fileEncoding = 4; lastKnownFileType = sourcecode.swift; path = OpacityAnimation.swift; sourceTree = "<group>"; };
		57E5E1041E3B393900D1CB28 /* TransformAnimation.swift */ = {isa = PBXFileReference; fileEncoding = 4; lastKnownFileType = sourcecode.swift; path = TransformAnimation.swift; sourceTree = "<group>"; };
		57E5E1061E3B393900D1CB28 /* Disposable.swift */ = {isa = PBXFileReference; fileEncoding = 4; lastKnownFileType = sourcecode.swift; path = Disposable.swift; sourceTree = "<group>"; };
		57E5E1071E3B393900D1CB28 /* GroupDisposable.swift */ = {isa = PBXFileReference; fileEncoding = 4; lastKnownFileType = sourcecode.swift; path = GroupDisposable.swift; sourceTree = "<group>"; };
		57E5E1081E3B393900D1CB28 /* Variable.swift */ = {isa = PBXFileReference; fileEncoding = 4; lastKnownFileType = sourcecode.swift; path = Variable.swift; sourceTree = "<group>"; };
		57E5E10A1E3B393900D1CB28 /* Event.swift */ = {isa = PBXFileReference; fileEncoding = 4; lastKnownFileType = sourcecode.swift; path = Event.swift; sourceTree = "<group>"; };
		57E5E10B1E3B393900D1CB28 /* PanEvent.swift */ = {isa = PBXFileReference; fileEncoding = 4; lastKnownFileType = sourcecode.swift; path = PanEvent.swift; sourceTree = "<group>"; };
		57E5E10C1E3B393900D1CB28 /* PinchEvent.swift */ = {isa = PBXFileReference; fileEncoding = 4; lastKnownFileType = sourcecode.swift; path = PinchEvent.swift; sourceTree = "<group>"; };
		57E5E10D1E3B393900D1CB28 /* RotateEvent.swift */ = {isa = PBXFileReference; fileEncoding = 4; lastKnownFileType = sourcecode.swift; path = RotateEvent.swift; sourceTree = "<group>"; };
		57E5E10E1E3B393900D1CB28 /* TapEvent.swift */ = {isa = PBXFileReference; fileEncoding = 4; lastKnownFileType = sourcecode.swift; path = TapEvent.swift; sourceTree = "<group>"; };
		57E5E10F1E3B393900D1CB28 /* Info.plist */ = {isa = PBXFileReference; fileEncoding = 4; lastKnownFileType = text.plist.xml; path = Info.plist; sourceTree = "<group>"; };
		57E5E1241E3B393900D1CB28 /* Arc.swift */ = {isa = PBXFileReference; fileEncoding = 4; lastKnownFileType = sourcecode.swift; path = Arc.swift; sourceTree = "<group>"; };
		57E5E1251E3B393900D1CB28 /* Circle.swift */ = {isa = PBXFileReference; fileEncoding = 4; lastKnownFileType = sourcecode.swift; path = Circle.swift; sourceTree = "<group>"; };
		57E5E1261E3B393900D1CB28 /* Ellipse.swift */ = {isa = PBXFileReference; fileEncoding = 4; lastKnownFileType = sourcecode.swift; path = Ellipse.swift; sourceTree = "<group>"; };
		57E5E1271E3B393900D1CB28 /* GeomUtils.swift */ = {isa = PBXFileReference; fileEncoding = 4; lastKnownFileType = sourcecode.swift; path = GeomUtils.swift; sourceTree = "<group>"; };
		57E5E1281E3B393900D1CB28 /* Insets.swift */ = {isa = PBXFileReference; fileEncoding = 4; lastKnownFileType = sourcecode.swift; path = Insets.swift; sourceTree = "<group>"; };
		57E5E1291E3B393900D1CB28 /* Line.swift */ = {isa = PBXFileReference; fileEncoding = 4; lastKnownFileType = sourcecode.swift; path = Line.swift; sourceTree = "<group>"; };
		57E5E12A1E3B393900D1CB28 /* Locus.swift */ = {isa = PBXFileReference; fileEncoding = 4; lastKnownFileType = sourcecode.swift; path = Locus.swift; sourceTree = "<group>"; };
		57E5E12B1E3B393900D1CB28 /* MoveTo.swift */ = {isa = PBXFileReference; fileEncoding = 4; lastKnownFileType = sourcecode.swift; path = MoveTo.swift; sourceTree = "<group>"; };
		57E5E12C1E3B393900D1CB28 /* Path.swift */ = {isa = PBXFileReference; fileEncoding = 4; lastKnownFileType = sourcecode.swift; path = Path.swift; sourceTree = "<group>"; };
		57E5E12D1E3B393900D1CB28 /* PathBuilder.swift */ = {isa = PBXFileReference; fileEncoding = 4; lastKnownFileType = sourcecode.swift; path = PathBuilder.swift; sourceTree = "<group>"; };
		57E5E12E1E3B393900D1CB28 /* PathSegment.swift */ = {isa = PBXFileReference; fileEncoding = 4; lastKnownFileType = sourcecode.swift; path = PathSegment.swift; sourceTree = "<group>"; };
		57E5E12F1E3B393900D1CB28 /* PathSegmentType.swift */ = {isa = PBXFileReference; fileEncoding = 4; lastKnownFileType = sourcecode.swift; path = PathSegmentType.swift; sourceTree = "<group>"; };
		57E5E1301E3B393900D1CB28 /* Point.swift */ = {isa = PBXFileReference; fileEncoding = 4; lastKnownFileType = sourcecode.swift; path = Point.swift; sourceTree = "<group>"; };
		57E5E1311E3B393900D1CB28 /* Polygon.swift */ = {isa = PBXFileReference; fileEncoding = 4; lastKnownFileType = sourcecode.swift; path = Polygon.swift; sourceTree = "<group>"; };
		57E5E1321E3B393900D1CB28 /* Polyline.swift */ = {isa = PBXFileReference; fileEncoding = 4; lastKnownFileType = sourcecode.swift; path = Polyline.swift; sourceTree = "<group>"; };
		57E5E1331E3B393900D1CB28 /* Rect.swift */ = {isa = PBXFileReference; fileEncoding = 4; lastKnownFileType = sourcecode.swift; path = Rect.swift; sourceTree = "<group>"; };
		57E5E1341E3B393900D1CB28 /* RoundRect.swift */ = {isa = PBXFileReference; fileEncoding = 4; lastKnownFileType = sourcecode.swift; path = RoundRect.swift; sourceTree = "<group>"; };
		57E5E1351E3B393900D1CB28 /* Size.swift */ = {isa = PBXFileReference; fileEncoding = 4; lastKnownFileType = sourcecode.swift; path = Size.swift; sourceTree = "<group>"; };
		57E5E1361E3B393900D1CB28 /* Transform.swift */ = {isa = PBXFileReference; fileEncoding = 4; lastKnownFileType = sourcecode.swift; path = Transform.swift; sourceTree = "<group>"; };
		57E5E1381E3B393900D1CB28 /* Group.swift */ = {isa = PBXFileReference; fileEncoding = 4; lastKnownFileType = sourcecode.swift; path = Group.swift; sourceTree = "<group>"; };
		57E5E1391E3B393900D1CB28 /* Image.swift */ = {isa = PBXFileReference; fileEncoding = 4; lastKnownFileType = sourcecode.swift; path = Image.swift; sourceTree = "<group>"; };
		57E5E13A1E3B393900D1CB28 /* Node.swift */ = {isa = PBXFileReference; fileEncoding = 4; lastKnownFileType = sourcecode.swift; path = Node.swift; sourceTree = "<group>"; };
		57E5E13B1E3B393900D1CB28 /* Shape.swift */ = {isa = PBXFileReference; fileEncoding = 4; lastKnownFileType = sourcecode.swift; path = Shape.swift; sourceTree = "<group>"; };
		57E5E13C1E3B393900D1CB28 /* Text.swift */ = {isa = PBXFileReference; fileEncoding = 4; lastKnownFileType = sourcecode.swift; path = Text.swift; sourceTree = "<group>"; };
		57E5E13E1E3B393900D1CB28 /* GroupRenderer.swift */ = {isa = PBXFileReference; fileEncoding = 4; lastKnownFileType = sourcecode.swift; path = GroupRenderer.swift; sourceTree = "<group>"; };
		57E5E13F1E3B393900D1CB28 /* ImageRenderer.swift */ = {isa = PBXFileReference; fileEncoding = 4; lastKnownFileType = sourcecode.swift; path = ImageRenderer.swift; sourceTree = "<group>"; };
		57E5E1401E3B393900D1CB28 /* NodeRenderer.swift */ = {isa = PBXFileReference; fileEncoding = 4; lastKnownFileType = sourcecode.swift; path = NodeRenderer.swift; sourceTree = "<group>"; };
		57E5E1411E3B393900D1CB28 /* RenderContext.swift */ = {isa = PBXFileReference; fileEncoding = 4; lastKnownFileType = sourcecode.swift; path = RenderContext.swift; sourceTree = "<group>"; };
		57E5E1421E3B393900D1CB28 /* RenderUtils.swift */ = {isa = PBXFileReference; fileEncoding = 4; lastKnownFileType = sourcecode.swift; path = RenderUtils.swift; sourceTree = "<group>"; };
		57E5E1431E3B393900D1CB28 /* ShapeRenderer.swift */ = {isa = PBXFileReference; fileEncoding = 4; lastKnownFileType = sourcecode.swift; path = ShapeRenderer.swift; sourceTree = "<group>"; };
		57E5E1441E3B393900D1CB28 /* TextRenderer.swift */ = {isa = PBXFileReference; fileEncoding = 4; lastKnownFileType = sourcecode.swift; path = TextRenderer.swift; sourceTree = "<group>"; };
		57E5E1461E3B393900D1CB28 /* SVGConstants.swift */ = {isa = PBXFileReference; fileEncoding = 4; lastKnownFileType = sourcecode.swift; path = SVGConstants.swift; sourceTree = "<group>"; };
		57E5E1471E3B393900D1CB28 /* SVGParser.swift */ = {isa = PBXFileReference; fileEncoding = 4; lastKnownFileType = sourcecode.swift; path = SVGParser.swift; sourceTree = "<group>"; };
		57E5E1481E3B393900D1CB28 /* SVGParserError.swift */ = {isa = PBXFileReference; fileEncoding = 4; lastKnownFileType = sourcecode.swift; path = SVGParserError.swift; sourceTree = "<group>"; };
		57E5E1491E3B393900D1CB28 /* SVGParserRegexHelper.swift */ = {isa = PBXFileReference; fileEncoding = 4; lastKnownFileType = sourcecode.swift; path = SVGParserRegexHelper.swift; sourceTree = "<group>"; };
		57E5E14A1E3B393900D1CB28 /* SVGView.swift */ = {isa = PBXFileReference; fileEncoding = 4; lastKnownFileType = sourcecode.swift; path = SVGView.swift; sourceTree = "<group>"; };
		57E5E14C1E3B393900D1CB28 /* CAAnimationClosure.swift */ = {isa = PBXFileReference; fileEncoding = 4; lastKnownFileType = sourcecode.swift; path = CAAnimationClosure.swift; sourceTree = "<group>"; };
		57E5E14D1E3B393900D1CB28 /* CGFloat+Double.swift */ = {isa = PBXFileReference; fileEncoding = 4; lastKnownFileType = sourcecode.swift; path = "CGFloat+Double.swift"; sourceTree = "<group>"; };
		57E5E14E1E3B393900D1CB28 /* NSTimer+Closure.swift */ = {isa = PBXFileReference; fileEncoding = 4; lastKnownFileType = sourcecode.swift; path = "NSTimer+Closure.swift"; sourceTree = "<group>"; };
		57E5E1501E3B393900D1CB28 /* MacawView.swift */ = {isa = PBXFileReference; fileEncoding = 4; lastKnownFileType = sourcecode.swift; path = MacawView.swift; sourceTree = "<group>"; };
		57E5E1511E3B393900D1CB28 /* NodesMap.swift */ = {isa = PBXFileReference; fileEncoding = 4; lastKnownFileType = sourcecode.swift; path = NodesMap.swift; sourceTree = "<group>"; };
		57E5E1521E3B393900D1CB28 /* ShapeLayer.swift */ = {isa = PBXFileReference; fileEncoding = 4; lastKnownFileType = sourcecode.swift; path = ShapeLayer.swift; sourceTree = "<group>"; };
		57F108731F502A3600DC365B /* Touchable.swift */ = {isa = PBXFileReference; fileEncoding = 4; lastKnownFileType = sourcecode.swift; path = Touchable.swift; sourceTree = "<group>"; };
		57F108791F53C92000DC365B /* MDisplayLink.swift */ = {isa = PBXFileReference; fileEncoding = 4; lastKnownFileType = sourcecode.swift; name = MDisplayLink.swift; path = Source/platform/MDisplayLink.swift; sourceTree = SOURCE_ROOT; };
		57F1087B1F53CA7E00DC365B /* MDisplayLink_iOS.swift */ = {isa = PBXFileReference; fileEncoding = 4; lastKnownFileType = sourcecode.swift; name = MDisplayLink_iOS.swift; path = Source/platform/iOS/MDisplayLink_iOS.swift; sourceTree = SOURCE_ROOT; };
		57FCD26C1D76EA4600CC0FB6 /* Macaw.framework */ = {isa = PBXFileReference; explicitFileType = wrapper.framework; includeInIndex = 0; path = Macaw.framework; sourceTree = BUILT_PRODUCTS_DIR; };
		57FCD2761D76EA4600CC0FB6 /* MacawTests.xctest */ = {isa = PBXFileReference; explicitFileType = wrapper.cfbundle; includeInIndex = 0; path = MacawTests.xctest; sourceTree = BUILT_PRODUCTS_DIR; };
		57FCD27B1D76EA4600CC0FB6 /* MacawTests.swift */ = {isa = PBXFileReference; lastKnownFileType = sourcecode.swift; path = MacawTests.swift; sourceTree = "<group>"; };
		57FCD27D1D76EA4600CC0FB6 /* Info.plist */ = {isa = PBXFileReference; lastKnownFileType = text.plist.xml; path = Info.plist; sourceTree = "<group>"; };
		5835969A20A9CA140090400C /* CGMappings.swift */ = {isa = PBXFileReference; fileEncoding = 4; lastKnownFileType = sourcecode.swift; path = CGMappings.swift; sourceTree = "<group>"; };
		585288F320AD96A2003E51D1 /* ContentLayout.swift */ = {isa = PBXFileReference; fileEncoding = 4; lastKnownFileType = sourcecode.swift; path = ContentLayout.swift; sourceTree = "<group>"; };
		5852891520B29D67003E51D1 /* TransformedLocus.swift */ = {isa = PBXFileReference; fileEncoding = 4; lastKnownFileType = sourcecode.swift; path = TransformedLocus.swift; sourceTree = "<group>"; };
		5874CCB620DA8A860090DBD5 /* ColorMatrix.swift */ = {isa = PBXFileReference; lastKnownFileType = sourcecode.swift; path = ColorMatrix.swift; sourceTree = "<group>"; };
		5B1A8C7520A15F7300E5FFAE /* SVGNodeLayout.swift */ = {isa = PBXFileReference; fileEncoding = 4; lastKnownFileType = sourcecode.swift; path = SVGNodeLayout.swift; sourceTree = "<group>"; };
		5B1AE18420B6A669007EECCB /* text-align-01-b-manual.svg */ = {isa = PBXFileReference; fileEncoding = 4; lastKnownFileType = text; path = "text-align-01-b-manual.svg"; sourceTree = "<group>"; };
		5B1AE18520B6A669007EECCB /* paths-data-06-t-manual.reference */ = {isa = PBXFileReference; fileEncoding = 4; lastKnownFileType = text; path = "paths-data-06-t-manual.reference"; sourceTree = "<group>"; };
		5B1AE18620B6A669007EECCB /* painting-control-03-f-manual.reference */ = {isa = PBXFileReference; fileEncoding = 4; lastKnownFileType = text; path = "painting-control-03-f-manual.reference"; sourceTree = "<group>"; };
		5B1AE18720B6A669007EECCB /* shapes-line-02-f-manual.reference */ = {isa = PBXFileReference; fileEncoding = 4; lastKnownFileType = text; path = "shapes-line-02-f-manual.reference"; sourceTree = "<group>"; };
		5B1AE18820B6A669007EECCB /* paths-data-07-t-manual.svg */ = {isa = PBXFileReference; fileEncoding = 4; lastKnownFileType = text; path = "paths-data-07-t-manual.svg"; sourceTree = "<group>"; };
		5B1AE18920B6A669007EECCB /* paths-data-16-t-manual.reference */ = {isa = PBXFileReference; fileEncoding = 4; lastKnownFileType = text; path = "paths-data-16-t-manual.reference"; sourceTree = "<group>"; };
		5B1AE18A20B6A669007EECCB /* color-prop-01-b-manual.svg */ = {isa = PBXFileReference; fileEncoding = 4; lastKnownFileType = text; path = "color-prop-01-b-manual.svg"; sourceTree = "<group>"; };
		5B1AE18B20B6A669007EECCB /* shapes-ellipse-01-t-manual.svg */ = {isa = PBXFileReference; fileEncoding = 4; lastKnownFileType = text; path = "shapes-ellipse-01-t-manual.svg"; sourceTree = "<group>"; };
		5B1AE18C20B6A669007EECCB /* painting-fill-03-t-manual.reference */ = {isa = PBXFileReference; fileEncoding = 4; lastKnownFileType = text; path = "painting-fill-03-t-manual.reference"; sourceTree = "<group>"; };
		5B1AE18D20B6A669007EECCB /* struct-use-12-f-manual.reference */ = {isa = PBXFileReference; fileEncoding = 4; lastKnownFileType = text; path = "struct-use-12-f-manual.reference"; sourceTree = "<group>"; };
		5B1AE18E20B6A669007EECCB /* paths-data-15-t-manual.svg */ = {isa = PBXFileReference; fileEncoding = 4; lastKnownFileType = text; path = "paths-data-15-t-manual.svg"; sourceTree = "<group>"; };
		5B1AE18F20B6A669007EECCB /* paths-data-12-t-manual.svg */ = {isa = PBXFileReference; fileEncoding = 4; lastKnownFileType = text; path = "paths-data-12-t-manual.svg"; sourceTree = "<group>"; };
		5B1AE19020B6A669007EECCB /* render-elems-02-t-manual.reference */ = {isa = PBXFileReference; fileEncoding = 4; lastKnownFileType = text; path = "render-elems-02-t-manual.reference"; sourceTree = "<group>"; };
		5B1AE19120B6A669007EECCB /* coords-trans-06-t-manual.svg */ = {isa = PBXFileReference; fileEncoding = 4; lastKnownFileType = text; path = "coords-trans-06-t-manual.svg"; sourceTree = "<group>"; };
		5B1AE19220B6A669007EECCB /* coords-trans-01-b-manual.reference */ = {isa = PBXFileReference; fileEncoding = 4; lastKnownFileType = text; path = "coords-trans-01-b-manual.reference"; sourceTree = "<group>"; };
		5B1AE19320B6A669007EECCB /* coords-transformattr-04-f-manual.reference */ = {isa = PBXFileReference; fileEncoding = 4; lastKnownFileType = text; path = "coords-transformattr-04-f-manual.reference"; sourceTree = "<group>"; };
		5B1AE19420B6A669007EECCB /* coords-trans-06-t-manual.reference */ = {isa = PBXFileReference; fileEncoding = 4; lastKnownFileType = text; path = "coords-trans-06-t-manual.reference"; sourceTree = "<group>"; };
		5B1AE19520B6A669007EECCB /* painting-stroke-07-t-manual.svg */ = {isa = PBXFileReference; fileEncoding = 4; lastKnownFileType = text; path = "painting-stroke-07-t-manual.svg"; sourceTree = "<group>"; };
		5B1AE19620B6A669007EECCB /* shapes-rect-05-f-manual.reference */ = {isa = PBXFileReference; fileEncoding = 4; lastKnownFileType = text; path = "shapes-rect-05-f-manual.reference"; sourceTree = "<group>"; };
		5B1AE19720B6A669007EECCB /* struct-frag-01-t-manual.reference */ = {isa = PBXFileReference; fileEncoding = 4; lastKnownFileType = text; path = "struct-frag-01-t-manual.reference"; sourceTree = "<group>"; };
		5B1AE19820B6A669007EECCB /* painting-control-01-f-manual.svg */ = {isa = PBXFileReference; fileEncoding = 4; lastKnownFileType = text; path = "painting-control-01-f-manual.svg"; sourceTree = "<group>"; };
		5B1AE19920B6A669007EECCB /* painting-stroke-01-t-manual.reference */ = {isa = PBXFileReference; fileEncoding = 4; lastKnownFileType = text; path = "painting-stroke-01-t-manual.reference"; sourceTree = "<group>"; };
		5B1AE19A20B6A669007EECCB /* coords-coord-01-t-manual.svg */ = {isa = PBXFileReference; fileEncoding = 4; lastKnownFileType = text; path = "coords-coord-01-t-manual.svg"; sourceTree = "<group>"; };
		5B1AE19B20B6A669007EECCB /* painting-control-06-f-manual.svg */ = {isa = PBXFileReference; fileEncoding = 4; lastKnownFileType = text; path = "painting-control-06-f-manual.svg"; sourceTree = "<group>"; };
		5B1AE19C20B6A669007EECCB /* struct-frag-02-t-manual.reference */ = {isa = PBXFileReference; fileEncoding = 4; lastKnownFileType = text; path = "struct-frag-02-t-manual.reference"; sourceTree = "<group>"; };
		5B1AE19D20B6A669007EECCB /* shapes-line-02-f-manual.svg */ = {isa = PBXFileReference; fileEncoding = 4; lastKnownFileType = text; path = "shapes-line-02-f-manual.svg"; sourceTree = "<group>"; };
		5B1AE19E20B6A669007EECCB /* metadata-example-01-t-manual.reference */ = {isa = PBXFileReference; fileEncoding = 4; lastKnownFileType = text; path = "metadata-example-01-t-manual.reference"; sourceTree = "<group>"; };
		5B1AE19F20B6A669007EECCB /* paths-data-13-t-manual.svg */ = {isa = PBXFileReference; fileEncoding = 4; lastKnownFileType = text; path = "paths-data-13-t-manual.svg"; sourceTree = "<group>"; };
		5B1AE1A020B6A669007EECCB /* paths-data-14-t-manual.svg */ = {isa = PBXFileReference; fileEncoding = 4; lastKnownFileType = text; path = "paths-data-14-t-manual.svg"; sourceTree = "<group>"; };
		5B1AE1A120B6A669007EECCB /* painting-stroke-02-t-manual.reference */ = {isa = PBXFileReference; fileEncoding = 4; lastKnownFileType = text; path = "painting-stroke-02-t-manual.reference"; sourceTree = "<group>"; };
		5B1AE1A220B6A669007EECCB /* render-elems-01-t-manual.reference */ = {isa = PBXFileReference; fileEncoding = 4; lastKnownFileType = text; path = "render-elems-01-t-manual.reference"; sourceTree = "<group>"; };
		5B1AE1A320B6A669007EECCB /* coords-trans-05-t-manual.reference */ = {isa = PBXFileReference; fileEncoding = 4; lastKnownFileType = text; path = "coords-trans-05-t-manual.reference"; sourceTree = "<group>"; };
		5B1AE1A420B6A669007EECCB /* paths-data-01-t-manual.svg */ = {isa = PBXFileReference; fileEncoding = 4; lastKnownFileType = text; path = "paths-data-01-t-manual.svg"; sourceTree = "<group>"; };
		5B1AE1A520B6A669007EECCB /* coords-trans-08-t-manual.reference */ = {isa = PBXFileReference; fileEncoding = 4; lastKnownFileType = text; path = "coords-trans-08-t-manual.reference"; sourceTree = "<group>"; };
		5B1AE1A620B6A669007EECCB /* paths-data-06-t-manual.svg */ = {isa = PBXFileReference; fileEncoding = 4; lastKnownFileType = text; path = "paths-data-06-t-manual.svg"; sourceTree = "<group>"; };
		5B1AE1A720B6A669007EECCB /* paths-data-15-t-manual.reference */ = {isa = PBXFileReference; fileEncoding = 4; lastKnownFileType = text; path = "paths-data-15-t-manual.reference"; sourceTree = "<group>"; };
		5B1AE1A820B6A669007EECCB /* paths-data-05-t-manual.reference */ = {isa = PBXFileReference; fileEncoding = 4; lastKnownFileType = text; path = "paths-data-05-t-manual.reference"; sourceTree = "<group>"; };
		5B1AE1A920B6A669007EECCB /* coords-trans-07-t-manual.svg */ = {isa = PBXFileReference; fileEncoding = 4; lastKnownFileType = text; path = "coords-trans-07-t-manual.svg"; sourceTree = "<group>"; };
		5B1AE1AA20B6A669007EECCB /* paths-data-08-t-manual.reference */ = {isa = PBXFileReference; fileEncoding = 4; lastKnownFileType = text; path = "paths-data-08-t-manual.reference"; sourceTree = "<group>"; };
		5B1AE1AB20B6A669007EECCB /* coords-trans-01-b-manual.svg */ = {isa = PBXFileReference; fileEncoding = 4; lastKnownFileType = text; path = "coords-trans-01-b-manual.svg"; sourceTree = "<group>"; };
		5B1AE1AC20B6A669007EECCB /* painting-stroke-06-t-manual.svg */ = {isa = PBXFileReference; fileEncoding = 4; lastKnownFileType = text; path = "painting-stroke-06-t-manual.svg"; sourceTree = "<group>"; };
		5B1AE1AD20B6A669007EECCB /* painting-stroke-01-t-manual.svg */ = {isa = PBXFileReference; fileEncoding = 4; lastKnownFileType = text; path = "painting-stroke-01-t-manual.svg"; sourceTree = "<group>"; };
		5B1AE1AE20B6A669007EECCB /* shapes-intro-01-t-manual.svg */ = {isa = PBXFileReference; fileEncoding = 4; lastKnownFileType = text; path = "shapes-intro-01-t-manual.svg"; sourceTree = "<group>"; };
		5B1AE1AF20B6A669007EECCB /* shapes-polyline-02-t-manual.reference */ = {isa = PBXFileReference; fileEncoding = 4; lastKnownFileType = text; path = "shapes-polyline-02-t-manual.reference"; sourceTree = "<group>"; };
		5B1AE1B020B6A669007EECCB /* paths-data-17-f-manual.reference */ = {isa = PBXFileReference; fileEncoding = 4; lastKnownFileType = text; path = "paths-data-17-f-manual.reference"; sourceTree = "<group>"; };
		5B1AE1B120B6A669007EECCB /* coords-transformattr-05-f-manual.svg */ = {isa = PBXFileReference; fileEncoding = 4; lastKnownFileType = text; path = "coords-transformattr-05-f-manual.svg"; sourceTree = "<group>"; };
		5B1AE1B220B6A669007EECCB /* shapes-polygon-02-t-manual.reference */ = {isa = PBXFileReference; fileEncoding = 4; lastKnownFileType = text; path = "shapes-polygon-02-t-manual.reference"; sourceTree = "<group>"; };
		5B1AE1B320B6A669007EECCB /* paths-data-13-t-manual.reference */ = {isa = PBXFileReference; fileEncoding = 4; lastKnownFileType = text; path = "paths-data-13-t-manual.reference"; sourceTree = "<group>"; };
		5B1AE1B420B6A669007EECCB /* coords-transformattr-02-f-manual.svg */ = {isa = PBXFileReference; fileEncoding = 4; lastKnownFileType = text; path = "coords-transformattr-02-f-manual.svg"; sourceTree = "<group>"; };
		5B1AE1B520B6A669007EECCB /* text-align-01-b-manual.reference */ = {isa = PBXFileReference; fileEncoding = 4; lastKnownFileType = text; path = "text-align-01-b-manual.reference"; sourceTree = "<group>"; };
		5B1AE1B620B6A669007EECCB /* painting-fill-03-t-manual.svg */ = {isa = PBXFileReference; fileEncoding = 4; lastKnownFileType = text; path = "painting-fill-03-t-manual.svg"; sourceTree = "<group>"; };
		5B1AE1B720B6A669007EECCB /* shapes-rect-05-f-manual.svg */ = {isa = PBXFileReference; fileEncoding = 4; lastKnownFileType = text; path = "shapes-rect-05-f-manual.svg"; sourceTree = "<group>"; };
		5B1AE1B820B6A669007EECCB /* painting-fill-04-t-manual.svg */ = {isa = PBXFileReference; fileEncoding = 4; lastKnownFileType = text; path = "painting-fill-04-t-manual.svg"; sourceTree = "<group>"; };
		5B1AE1B920B6A669007EECCB /* coords-coord-02-t-manual.reference */ = {isa = PBXFileReference; fileEncoding = 4; lastKnownFileType = text; path = "coords-coord-02-t-manual.reference"; sourceTree = "<group>"; };
		5B1AE1BA20B6A669007EECCB /* shapes-polyline-01-t-manual.svg */ = {isa = PBXFileReference; fileEncoding = 4; lastKnownFileType = text; path = "shapes-polyline-01-t-manual.svg"; sourceTree = "<group>"; };
		5B1AE1BB20B6A669007EECCB /* struct-use-03-t-manual.reference */ = {isa = PBXFileReference; fileEncoding = 4; lastKnownFileType = text; path = "struct-use-03-t-manual.reference"; sourceTree = "<group>"; };
		5B1AE1BC20B6A669007EECCB /* painting-control-06-f-manual.reference */ = {isa = PBXFileReference; fileEncoding = 4; lastKnownFileType = text; path = "painting-control-06-f-manual.reference"; sourceTree = "<group>"; };
		5B1AE1BD20B6A669007EECCB /* shapes-polygon-02-t-manual.svg */ = {isa = PBXFileReference; fileEncoding = 4; lastKnownFileType = text; path = "shapes-polygon-02-t-manual.svg"; sourceTree = "<group>"; };
		5B1AE1BE20B6A669007EECCB /* painting-fill-05-b-manual.svg */ = {isa = PBXFileReference; fileEncoding = 4; lastKnownFileType = text; path = "painting-fill-05-b-manual.svg"; sourceTree = "<group>"; };
		5B1AE1BF20B6A669007EECCB /* painting-stroke-09-t-manual.reference */ = {isa = PBXFileReference; fileEncoding = 4; lastKnownFileType = text; path = "painting-stroke-09-t-manual.reference"; sourceTree = "<group>"; };
		5B1AE1C020B6A669007EECCB /* struct-frag-01-t-manual.svg */ = {isa = PBXFileReference; fileEncoding = 4; lastKnownFileType = text; path = "struct-frag-01-t-manual.svg"; sourceTree = "<group>"; };
		5B1AE1C120B6A669007EECCB /* shapes-ellipse-03-f-manual.svg */ = {isa = PBXFileReference; fileEncoding = 4; lastKnownFileType = text; path = "shapes-ellipse-03-f-manual.svg"; sourceTree = "<group>"; };
		5B1AE1C220B6A669007EECCB /* shapes-line-01-t-manual.svg */ = {isa = PBXFileReference; fileEncoding = 4; lastKnownFileType = text; path = "shapes-line-01-t-manual.svg"; sourceTree = "<group>"; };
		5B1AE1C320B6A669007EECCB /* painting-stroke-04-t-manual.reference */ = {isa = PBXFileReference; fileEncoding = 4; lastKnownFileType = text; path = "painting-stroke-04-t-manual.reference"; sourceTree = "<group>"; };
		5B1AE1C420B6A669007EECCB /* struct-frag-06-t-manual.svg */ = {isa = PBXFileReference; fileEncoding = 4; lastKnownFileType = text; path = "struct-frag-06-t-manual.svg"; sourceTree = "<group>"; };
		5B1AE1C520B6A669007EECCB /* paths-data-17-f-manual.svg */ = {isa = PBXFileReference; fileEncoding = 4; lastKnownFileType = text; path = "paths-data-17-f-manual.svg"; sourceTree = "<group>"; };
		5B1AE1C620B6A669007EECCB /* color-prop-02-f-manual.svg */ = {isa = PBXFileReference; fileEncoding = 4; lastKnownFileType = text; path = "color-prop-02-f-manual.svg"; sourceTree = "<group>"; };
		5B1AE1C720B6A669007EECCB /* struct-frag-04-t-manual.reference */ = {isa = PBXFileReference; fileEncoding = 4; lastKnownFileType = text; path = "struct-frag-04-t-manual.reference"; sourceTree = "<group>"; };
		5B1AE1C820B6A669007EECCB /* render-elems-02-t-manual.svg */ = {isa = PBXFileReference; fileEncoding = 4; lastKnownFileType = text; path = "render-elems-02-t-manual.svg"; sourceTree = "<group>"; };
		5B1AE1C920B6A669007EECCB /* coords-trans-03-t-manual.reference */ = {isa = PBXFileReference; fileEncoding = 4; lastKnownFileType = text; path = "coords-trans-03-t-manual.reference"; sourceTree = "<group>"; };
		5B1AE1CA20B6A669007EECCB /* struct-group-01-t-manual.reference */ = {isa = PBXFileReference; fileEncoding = 4; lastKnownFileType = text; path = "struct-group-01-t-manual.reference"; sourceTree = "<group>"; };
		5B1AE1CB20B6A669007EECCB /* shapes-circle-01-t-manual.svg */ = {isa = PBXFileReference; fileEncoding = 4; lastKnownFileType = text; path = "shapes-circle-01-t-manual.svg"; sourceTree = "<group>"; };
		5B1AE1CC20B6A669007EECCB /* coords-transformattr-01-f-manual.reference */ = {isa = PBXFileReference; fileEncoding = 4; lastKnownFileType = text; path = "coords-transformattr-01-f-manual.reference"; sourceTree = "<group>"; };
		5B1AE1CD20B6A669007EECCB /* painting-fill-02-t-manual.svg */ = {isa = PBXFileReference; fileEncoding = 4; lastKnownFileType = text; path = "painting-fill-02-t-manual.svg"; sourceTree = "<group>"; };
		5B1AE1CE20B6A669007EECCB /* shapes-rect-04-f-manual.svg */ = {isa = PBXFileReference; fileEncoding = 4; lastKnownFileType = text; path = "shapes-rect-04-f-manual.svg"; sourceTree = "<group>"; };
		5B1AE1CF20B6A669007EECCB /* shapes-polygon-03-t-manual.svg */ = {isa = PBXFileReference; fileEncoding = 4; lastKnownFileType = text; path = "shapes-polygon-03-t-manual.svg"; sourceTree = "<group>"; };
		5B1AE1D020B6A669007EECCB /* coords-transformattr-02-f-manual.reference */ = {isa = PBXFileReference; fileEncoding = 4; lastKnownFileType = text; path = "coords-transformattr-02-f-manual.reference"; sourceTree = "<group>"; };
		5B1AE1D120B6A669007EECCB /* painting-stroke-07-t-manual.reference */ = {isa = PBXFileReference; fileEncoding = 4; lastKnownFileType = text; path = "painting-stroke-07-t-manual.reference"; sourceTree = "<group>"; };
		5B1AE1D220B6A669007EECCB /* coords-transformattr-03-f-manual.svg */ = {isa = PBXFileReference; fileEncoding = 4; lastKnownFileType = text; path = "coords-transformattr-03-f-manual.svg"; sourceTree = "<group>"; };
		5B1AE1D320B6A669007EECCB /* coords-transformattr-04-f-manual.svg */ = {isa = PBXFileReference; fileEncoding = 4; lastKnownFileType = text; path = "coords-transformattr-04-f-manual.svg"; sourceTree = "<group>"; };
		5B1AE1D420B6A669007EECCB /* coords-coord-01-t-manual.reference */ = {isa = PBXFileReference; fileEncoding = 4; lastKnownFileType = text; path = "coords-coord-01-t-manual.reference"; sourceTree = "<group>"; };
		5B1AE1D520B6A669007EECCB /* paths-data-03-f-manual.svg */ = {isa = PBXFileReference; fileEncoding = 4; lastKnownFileType = text; path = "paths-data-03-f-manual.svg"; sourceTree = "<group>"; };
		5B1AE1D620B6A669007EECCB /* shapes-polyline-01-t-manual.reference */ = {isa = PBXFileReference; fileEncoding = 4; lastKnownFileType = text; path = "shapes-polyline-01-t-manual.reference"; sourceTree = "<group>"; };
		5B1AE1D720B6A669007EECCB /* paths-data-19-f-manual.reference */ = {isa = PBXFileReference; fileEncoding = 4; lastKnownFileType = text; path = "paths-data-19-f-manual.reference"; sourceTree = "<group>"; };
		5B1AE1D820B6A669007EECCB /* paths-data-10-t-manual.reference */ = {isa = PBXFileReference; fileEncoding = 4; lastKnownFileType = text; path = "paths-data-10-t-manual.reference"; sourceTree = "<group>"; };
		5B1AE1D920B6A669007EECCB /* render-elems-03-t-manual.svg */ = {isa = PBXFileReference; fileEncoding = 4; lastKnownFileType = text; path = "render-elems-03-t-manual.svg"; sourceTree = "<group>"; };
		5B1AE1DA20B6A669007EECCB /* text-fonts-02-t-manual.svg */ = {isa = PBXFileReference; fileEncoding = 4; lastKnownFileType = text; path = "text-fonts-02-t-manual.svg"; sourceTree = "<group>"; };
		5B1AE1DB20B6A669007EECCB /* shapes-intro-01-t-manual.reference */ = {isa = PBXFileReference; fileEncoding = 4; lastKnownFileType = text; path = "shapes-intro-01-t-manual.reference"; sourceTree = "<group>"; };
		5B1AE1DC20B6A669007EECCB /* shapes-polygon-01-t-manual.reference */ = {isa = PBXFileReference; fileEncoding = 4; lastKnownFileType = text; path = "shapes-polygon-01-t-manual.reference"; sourceTree = "<group>"; };
		5B1AE1DD20B6A669007EECCB /* painting-stroke-06-t-manual.reference */ = {isa = PBXFileReference; fileEncoding = 4; lastKnownFileType = text; path = "painting-stroke-06-t-manual.reference"; sourceTree = "<group>"; };
		5B1AE1DE20B6A669007EECCB /* shapes-polygon-01-t-manual.svg */ = {isa = PBXFileReference; fileEncoding = 4; lastKnownFileType = text; path = "shapes-polygon-01-t-manual.svg"; sourceTree = "<group>"; };
		5B1AE1DF20B6A669007EECCB /* shapes-circle-01-t-manual.reference */ = {isa = PBXFileReference; fileEncoding = 4; lastKnownFileType = text; path = "shapes-circle-01-t-manual.reference"; sourceTree = "<group>"; };
		5B1AE1E020B6A669007EECCB /* struct-frag-06-t-manual.reference */ = {isa = PBXFileReference; fileEncoding = 4; lastKnownFileType = text; path = "struct-frag-06-t-manual.reference"; sourceTree = "<group>"; };
		5B1AE1E120B6A669007EECCB /* shapes-polyline-02-t-manual.svg */ = {isa = PBXFileReference; fileEncoding = 4; lastKnownFileType = text; path = "shapes-polyline-02-t-manual.svg"; sourceTree = "<group>"; };
		5B1AE1E220B6A669007EECCB /* painting-stroke-08-t-manual.svg */ = {isa = PBXFileReference; fileEncoding = 4; lastKnownFileType = text; path = "painting-stroke-08-t-manual.svg"; sourceTree = "<group>"; };
		5B1AE1E320B6A669007EECCB /* coords-transformattr-01-f-manual.svg */ = {isa = PBXFileReference; fileEncoding = 4; lastKnownFileType = text; path = "coords-transformattr-01-f-manual.svg"; sourceTree = "<group>"; };
		5B1AE1E420B6A669007EECCB /* coords-transformattr-03-f-manual.reference */ = {isa = PBXFileReference; fileEncoding = 4; lastKnownFileType = text; path = "coords-transformattr-03-f-manual.reference"; sourceTree = "<group>"; };
		5B1AE1E520B6A669007EECCB /* coords-trans-09-t-manual.svg */ = {isa = PBXFileReference; fileEncoding = 4; lastKnownFileType = text; path = "coords-trans-09-t-manual.svg"; sourceTree = "<group>"; };
		5B1AE1E620B6A669007EECCB /* painting-fill-04-t-manual.reference */ = {isa = PBXFileReference; fileEncoding = 4; lastKnownFileType = text; path = "painting-fill-04-t-manual.reference"; sourceTree = "<group>"; };
		5B1AE1E720B6A669007EECCB /* shapes-ellipse-03-f-manual.reference */ = {isa = PBXFileReference; fileEncoding = 4; lastKnownFileType = text; path = "shapes-ellipse-03-f-manual.reference"; sourceTree = "<group>"; };
		5B1AE1E820B6A669007EECCB /* shapes-circle-02-t-manual.svg */ = {isa = PBXFileReference; fileEncoding = 4; lastKnownFileType = text; path = "shapes-circle-02-t-manual.svg"; sourceTree = "<group>"; };
		5B1AE1E920B6A669007EECCB /* render-elems-01-t-manual.svg */ = {isa = PBXFileReference; fileEncoding = 4; lastKnownFileType = text; path = "render-elems-01-t-manual.svg"; sourceTree = "<group>"; };
		5B1AE1EA20B6A669007EECCB /* paths-data-08-t-manual.svg */ = {isa = PBXFileReference; fileEncoding = 4; lastKnownFileType = text; path = "paths-data-08-t-manual.svg"; sourceTree = "<group>"; };
		5B1AE1EB20B6A669007EECCB /* pservers-grad-stops-01-f-manual.svg */ = {isa = PBXFileReference; fileEncoding = 4; lastKnownFileType = text; path = "pservers-grad-stops-01-f-manual.svg"; sourceTree = "<group>"; };
		5B1AE1EC20B6A669007EECCB /* struct-frag-02-t-manual.svg */ = {isa = PBXFileReference; fileEncoding = 4; lastKnownFileType = text; path = "struct-frag-02-t-manual.svg"; sourceTree = "<group>"; };
		5B1AE1ED20B6A669007EECCB /* shapes-line-01-t-manual.reference */ = {isa = PBXFileReference; fileEncoding = 4; lastKnownFileType = text; path = "shapes-line-01-t-manual.reference"; sourceTree = "<group>"; };
		5B1AE1EE20B6A669007EECCB /* paths-data-01-t-manual.reference */ = {isa = PBXFileReference; fileEncoding = 4; lastKnownFileType = text; path = "paths-data-01-t-manual.reference"; sourceTree = "<group>"; };
		5B1AE1EF20B6A669007EECCB /* types-basic-01-f-manual.reference */ = {isa = PBXFileReference; fileEncoding = 4; lastKnownFileType = text; path = "types-basic-01-f-manual.reference"; sourceTree = "<group>"; };
		5B1AE1F020B6A669007EECCB /* pservers-grad-stops-01-f-manual.reference */ = {isa = PBXFileReference; fileEncoding = 4; lastKnownFileType = text; path = "pservers-grad-stops-01-f-manual.reference"; sourceTree = "<group>"; };
		5B1AE1F120B6A669007EECCB /* painting-stroke-09-t-manual.svg */ = {isa = PBXFileReference; fileEncoding = 4; lastKnownFileType = text; path = "painting-stroke-09-t-manual.svg"; sourceTree = "<group>"; };
		5B1AE1F220B6A669007EECCB /* coords-trans-08-t-manual.svg */ = {isa = PBXFileReference; fileEncoding = 4; lastKnownFileType = text; path = "coords-trans-08-t-manual.svg"; sourceTree = "<group>"; };
		5B1AE1F320B6A669007EECCB /* paths-data-02-t-manual.reference */ = {isa = PBXFileReference; fileEncoding = 4; lastKnownFileType = text; path = "paths-data-02-t-manual.reference"; sourceTree = "<group>"; };
		5B1AE1F420B6A669007EECCB /* shapes-polygon-03-t-manual.reference */ = {isa = PBXFileReference; fileEncoding = 4; lastKnownFileType = text; path = "shapes-polygon-03-t-manual.reference"; sourceTree = "<group>"; };
		5B1AE1F520B6A669007EECCB /* painting-fill-01-t-manual.svg */ = {isa = PBXFileReference; fileEncoding = 4; lastKnownFileType = text; path = "painting-fill-01-t-manual.svg"; sourceTree = "<group>"; };
		5B1AE1F620B6A669007EECCB /* paths-data-12-t-manual.reference */ = {isa = PBXFileReference; fileEncoding = 4; lastKnownFileType = text; path = "paths-data-12-t-manual.reference"; sourceTree = "<group>"; };
		5B1AE1F720B6A669007EECCB /* coords-trans-02-t-manual.reference */ = {isa = PBXFileReference; fileEncoding = 4; lastKnownFileType = text; path = "coords-trans-02-t-manual.reference"; sourceTree = "<group>"; };
		5B1AE1F820B6A669007EECCB /* text-fonts-01-t-manual.svg */ = {isa = PBXFileReference; fileEncoding = 4; lastKnownFileType = text; path = "text-fonts-01-t-manual.svg"; sourceTree = "<group>"; };
		5B1AE1F920B6A669007EECCB /* paths-data-09-t-manual.svg */ = {isa = PBXFileReference; fileEncoding = 4; lastKnownFileType = text; path = "paths-data-09-t-manual.svg"; sourceTree = "<group>"; };
		5B1AE1FA20B6A669007EECCB /* color-prop-03-t-manual.reference */ = {isa = PBXFileReference; fileEncoding = 4; lastKnownFileType = text; path = "color-prop-03-t-manual.reference"; sourceTree = "<group>"; };
		5B1AE1FB20B6A669007EECCB /* struct-frag-04-t-manual.svg */ = {isa = PBXFileReference; fileEncoding = 4; lastKnownFileType = text; path = "struct-frag-04-t-manual.svg"; sourceTree = "<group>"; };
		5B1AE1FC20B6A669007EECCB /* struct-frag-03-t-manual.svg */ = {isa = PBXFileReference; fileEncoding = 4; lastKnownFileType = text; path = "struct-frag-03-t-manual.svg"; sourceTree = "<group>"; };
		5B1AE1FD20B6A669007EECCB /* painting-stroke-08-t-manual.reference */ = {isa = PBXFileReference; fileEncoding = 4; lastKnownFileType = text; path = "painting-stroke-08-t-manual.reference"; sourceTree = "<group>"; };
		5B1AE1FE20B6A669007EECCB /* struct-use-12-f-manual.svg */ = {isa = PBXFileReference; fileEncoding = 4; lastKnownFileType = text; path = "struct-use-12-f-manual.svg"; sourceTree = "<group>"; };
		5B1AE1FF20B6A669007EECCB /* painting-stroke-05-t-manual.reference */ = {isa = PBXFileReference; fileEncoding = 4; lastKnownFileType = text; path = "painting-stroke-05-t-manual.reference"; sourceTree = "<group>"; };
		5B1AE20020B6A669007EECCB /* shapes-circle-02-t-manual.reference */ = {isa = PBXFileReference; fileEncoding = 4; lastKnownFileType = text; path = "shapes-circle-02-t-manual.reference"; sourceTree = "<group>"; };
		5B1AE20120B6A669007EECCB /* struct-use-03-t-manual.svg */ = {isa = PBXFileReference; fileEncoding = 4; lastKnownFileType = text; path = "struct-use-03-t-manual.svg"; sourceTree = "<group>"; };
		5B1AE20220B6A669007EECCB /* paths-data-16-t-manual.svg */ = {isa = PBXFileReference; fileEncoding = 4; lastKnownFileType = text; path = "paths-data-16-t-manual.svg"; sourceTree = "<group>"; };
		5B1AE20320B6A669007EECCB /* color-prop-03-t-manual.svg */ = {isa = PBXFileReference; fileEncoding = 4; lastKnownFileType = text; path = "color-prop-03-t-manual.svg"; sourceTree = "<group>"; };
		5B1AE20420B6A669007EECCB /* types-basic-01-f-manual.svg */ = {isa = PBXFileReference; fileEncoding = 4; lastKnownFileType = text; path = "types-basic-01-f-manual.svg"; sourceTree = "<group>"; };
		5B1AE20520B6A669007EECCB /* coords-trans-04-t-manual.reference */ = {isa = PBXFileReference; fileEncoding = 4; lastKnownFileType = text; path = "coords-trans-04-t-manual.reference"; sourceTree = "<group>"; };
		5B1AE20620B6A669007EECCB /* shapes-ellipse-02-t-manual.svg */ = {isa = PBXFileReference; fileEncoding = 4; lastKnownFileType = text; path = "shapes-ellipse-02-t-manual.svg"; sourceTree = "<group>"; };
		5B1AE20720B6A669007EECCB /* coords-trans-09-t-manual.reference */ = {isa = PBXFileReference; fileEncoding = 4; lastKnownFileType = text; path = "coords-trans-09-t-manual.reference"; sourceTree = "<group>"; };
		5B1AE20820B6A669007EECCB /* paths-data-04-t-manual.svg */ = {isa = PBXFileReference; fileEncoding = 4; lastKnownFileType = text; path = "paths-data-04-t-manual.svg"; sourceTree = "<group>"; };
		5B1AE20920B6A669007EECCB /* struct-frag-03-t-manual.reference */ = {isa = PBXFileReference; fileEncoding = 4; lastKnownFileType = text; path = "struct-frag-03-t-manual.reference"; sourceTree = "<group>"; };
		5B1AE20A20B6A669007EECCB /* painting-stroke-03-t-manual.reference */ = {isa = PBXFileReference; fileEncoding = 4; lastKnownFileType = text; path = "painting-stroke-03-t-manual.reference"; sourceTree = "<group>"; };
		5B1AE20B20B6A669007EECCB /* painting-control-02-f-manual.svg */ = {isa = PBXFileReference; fileEncoding = 4; lastKnownFileType = text; path = "painting-control-02-f-manual.svg"; sourceTree = "<group>"; };
		5B1AE20C20B6A669007EECCB /* painting-control-01-f-manual.reference */ = {isa = PBXFileReference; fileEncoding = 4; lastKnownFileType = text; path = "painting-control-01-f-manual.reference"; sourceTree = "<group>"; };
		5B1AE20D20B6A669007EECCB /* paths-data-04-t-manual.reference */ = {isa = PBXFileReference; fileEncoding = 4; lastKnownFileType = text; path = "paths-data-04-t-manual.reference"; sourceTree = "<group>"; };
		5B1AE20E20B6A669007EECCB /* coords-coord-02-t-manual.svg */ = {isa = PBXFileReference; fileEncoding = 4; lastKnownFileType = text; path = "coords-coord-02-t-manual.svg"; sourceTree = "<group>"; };
		5B1AE20F20B6A669007EECCB /* paths-data-09-t-manual.reference */ = {isa = PBXFileReference; fileEncoding = 4; lastKnownFileType = text; path = "paths-data-09-t-manual.reference"; sourceTree = "<group>"; };
		5B1AE21020B6A669007EECCB /* painting-stroke-03-t-manual.svg */ = {isa = PBXFileReference; fileEncoding = 4; lastKnownFileType = text; path = "painting-stroke-03-t-manual.svg"; sourceTree = "<group>"; };
		5B1AE21120B6A669007EECCB /* shapes-ellipse-02-t-manual.reference */ = {isa = PBXFileReference; fileEncoding = 4; lastKnownFileType = text; path = "shapes-ellipse-02-t-manual.reference"; sourceTree = "<group>"; };
		5B1AE21220B6A669007EECCB /* paths-data-14-t-manual.reference */ = {isa = PBXFileReference; fileEncoding = 4; lastKnownFileType = text; path = "paths-data-14-t-manual.reference"; sourceTree = "<group>"; };
		5B1AE21320B6A669007EECCB /* painting-stroke-04-t-manual.svg */ = {isa = PBXFileReference; fileEncoding = 4; lastKnownFileType = text; path = "painting-stroke-04-t-manual.svg"; sourceTree = "<group>"; };
		5B1AE21420B6A669007EECCB /* coords-trans-05-t-manual.svg */ = {isa = PBXFileReference; fileEncoding = 4; lastKnownFileType = text; path = "coords-trans-05-t-manual.svg"; sourceTree = "<group>"; };
		5B1AE21520B6A669007EECCB /* text-fonts-02-t-manual.reference */ = {isa = PBXFileReference; fileEncoding = 4; lastKnownFileType = text; path = "text-fonts-02-t-manual.reference"; sourceTree = "<group>"; };
		5B1AE21620B6A669007EECCB /* painting-fill-01-t-manual.reference */ = {isa = PBXFileReference; fileEncoding = 4; lastKnownFileType = text; path = "painting-fill-01-t-manual.reference"; sourceTree = "<group>"; };
		5B1AE21720B6A669007EECCB /* coords-trans-02-t-manual.svg */ = {isa = PBXFileReference; fileEncoding = 4; lastKnownFileType = text; path = "coords-trans-02-t-manual.svg"; sourceTree = "<group>"; };
		5B1AE21820B6A669007EECCB /* painting-fill-05-b-manual.reference */ = {isa = PBXFileReference; fileEncoding = 4; lastKnownFileType = text; path = "painting-fill-05-b-manual.reference"; sourceTree = "<group>"; };
		5B1AE21920B6A669007EECCB /* paths-data-02-t-manual.svg */ = {isa = PBXFileReference; fileEncoding = 4; lastKnownFileType = text; path = "paths-data-02-t-manual.svg"; sourceTree = "<group>"; };
		5B1AE21A20B6A669007EECCB /* paths-data-19-f-manual.svg */ = {isa = PBXFileReference; fileEncoding = 4; lastKnownFileType = text; path = "paths-data-19-f-manual.svg"; sourceTree = "<group>"; };
		5B1AE21B20B6A669007EECCB /* paths-data-05-t-manual.svg */ = {isa = PBXFileReference; fileEncoding = 4; lastKnownFileType = text; path = "paths-data-05-t-manual.svg"; sourceTree = "<group>"; };
		5B1AE21C20B6A669007EECCB /* shapes-ellipse-01-t-manual.reference */ = {isa = PBXFileReference; fileEncoding = 4; lastKnownFileType = text; path = "shapes-ellipse-01-t-manual.reference"; sourceTree = "<group>"; };
		5B1AE21D20B6A669007EECCB /* painting-fill-02-t-manual.reference */ = {isa = PBXFileReference; fileEncoding = 4; lastKnownFileType = text; path = "painting-fill-02-t-manual.reference"; sourceTree = "<group>"; };
		5B1AE21E20B6A669007EECCB /* text-fonts-01-t-manual.reference */ = {isa = PBXFileReference; fileEncoding = 4; lastKnownFileType = text; path = "text-fonts-01-t-manual.reference"; sourceTree = "<group>"; };
		5B1AE21F20B6A669007EECCB /* paths-data-10-t-manual.svg */ = {isa = PBXFileReference; fileEncoding = 4; lastKnownFileType = text; path = "paths-data-10-t-manual.svg"; sourceTree = "<group>"; };
		5B1AE22020B6A669007EECCB /* painting-control-02-f-manual.reference */ = {isa = PBXFileReference; fileEncoding = 4; lastKnownFileType = text; path = "painting-control-02-f-manual.reference"; sourceTree = "<group>"; };
		5B1AE22120B6A669007EECCB /* paths-data-07-t-manual.reference */ = {isa = PBXFileReference; fileEncoding = 4; lastKnownFileType = text; path = "paths-data-07-t-manual.reference"; sourceTree = "<group>"; };
		5B1AE22220B6A669007EECCB /* struct-defs-01-t-manual.reference */ = {isa = PBXFileReference; fileEncoding = 4; lastKnownFileType = text; path = "struct-defs-01-t-manual.reference"; sourceTree = "<group>"; };
		5B1AE22320B6A669007EECCB /* paths-data-03-f-manual.reference */ = {isa = PBXFileReference; fileEncoding = 4; lastKnownFileType = text; path = "paths-data-03-f-manual.reference"; sourceTree = "<group>"; };
		5B1AE22420B6A669007EECCB /* struct-group-01-t-manual.svg */ = {isa = PBXFileReference; fileEncoding = 4; lastKnownFileType = text; path = "struct-group-01-t-manual.svg"; sourceTree = "<group>"; };
		5B1AE22520B6A669007EECCB /* shapes-rect-04-f-manual.reference */ = {isa = PBXFileReference; fileEncoding = 4; lastKnownFileType = text; path = "shapes-rect-04-f-manual.reference"; sourceTree = "<group>"; };
		5B1AE22620B6A669007EECCB /* painting-stroke-05-t-manual.svg */ = {isa = PBXFileReference; fileEncoding = 4; lastKnownFileType = text; path = "painting-stroke-05-t-manual.svg"; sourceTree = "<group>"; };
		5B1AE22720B6A669007EECCB /* painting-stroke-02-t-manual.svg */ = {isa = PBXFileReference; fileEncoding = 4; lastKnownFileType = text; path = "painting-stroke-02-t-manual.svg"; sourceTree = "<group>"; };
		5B1AE22820B6A669007EECCB /* coords-trans-03-t-manual.svg */ = {isa = PBXFileReference; fileEncoding = 4; lastKnownFileType = text; path = "coords-trans-03-t-manual.svg"; sourceTree = "<group>"; };
		5B1AE22920B6A669007EECCB /* coords-trans-04-t-manual.svg */ = {isa = PBXFileReference; fileEncoding = 4; lastKnownFileType = text; path = "coords-trans-04-t-manual.svg"; sourceTree = "<group>"; };
		5B1AE22A20B6A669007EECCB /* metadata-example-01-t-manual.svg */ = {isa = PBXFileReference; fileEncoding = 4; lastKnownFileType = text; path = "metadata-example-01-t-manual.svg"; sourceTree = "<group>"; };
		5B1AE22B20B6A669007EECCB /* render-elems-03-t-manual.reference */ = {isa = PBXFileReference; fileEncoding = 4; lastKnownFileType = text; path = "render-elems-03-t-manual.reference"; sourceTree = "<group>"; };
		5B1AE22C20B6A669007EECCB /* color-prop-02-f-manual.reference */ = {isa = PBXFileReference; fileEncoding = 4; lastKnownFileType = text; path = "color-prop-02-f-manual.reference"; sourceTree = "<group>"; };
		5B1AE22D20B6A669007EECCB /* color-prop-01-b-manual.reference */ = {isa = PBXFileReference; fileEncoding = 4; lastKnownFileType = text; path = "color-prop-01-b-manual.reference"; sourceTree = "<group>"; };
		5B1AE22E20B6A669007EECCB /* struct-defs-01-t-manual.svg */ = {isa = PBXFileReference; fileEncoding = 4; lastKnownFileType = text; path = "struct-defs-01-t-manual.svg"; sourceTree = "<group>"; };
		5B1AE22F20B6A669007EECCB /* coords-transformattr-05-f-manual.reference */ = {isa = PBXFileReference; fileEncoding = 4; lastKnownFileType = text; path = "coords-transformattr-05-f-manual.reference"; sourceTree = "<group>"; };
		5B1AE23020B6A669007EECCB /* painting-control-03-f-manual.svg */ = {isa = PBXFileReference; fileEncoding = 4; lastKnownFileType = text; path = "painting-control-03-f-manual.svg"; sourceTree = "<group>"; };
		5B1AE23120B6A669007EECCB /* coords-trans-07-t-manual.reference */ = {isa = PBXFileReference; fileEncoding = 4; lastKnownFileType = text; path = "coords-trans-07-t-manual.reference"; sourceTree = "<group>"; };
		5B37139120BE95D6004BB6EE /* pservers-grad-07-b-manual.reference */ = {isa = PBXFileReference; fileEncoding = 4; lastKnownFileType = text; path = "pservers-grad-07-b-manual.reference"; sourceTree = "<group>"; };
		5B37139220BE95D6004BB6EE /* pservers-grad-01-b-manual.svg */ = {isa = PBXFileReference; fileEncoding = 4; lastKnownFileType = text; path = "pservers-grad-01-b-manual.svg"; sourceTree = "<group>"; };
		5B37139320BE95D6004BB6EE /* pservers-grad-02-b-manual.reference */ = {isa = PBXFileReference; fileEncoding = 4; lastKnownFileType = text; path = "pservers-grad-02-b-manual.reference"; sourceTree = "<group>"; };
		5B37139420BE95D6004BB6EE /* pservers-grad-02-b-manual.svg */ = {isa = PBXFileReference; fileEncoding = 4; lastKnownFileType = text; path = "pservers-grad-02-b-manual.svg"; sourceTree = "<group>"; };
		5B37139520BE95D7004BB6EE /* pservers-grad-07-b-manual.svg */ = {isa = PBXFileReference; fileEncoding = 4; lastKnownFileType = text; path = "pservers-grad-07-b-manual.svg"; sourceTree = "<group>"; };
		5B37139620BE95D7004BB6EE /* pservers-grad-01-b-manual.reference */ = {isa = PBXFileReference; fileEncoding = 4; lastKnownFileType = text; path = "pservers-grad-01-b-manual.reference"; sourceTree = "<group>"; };
		5B3713A120BE9D89004BB6EE /* shapes-grammar-01-f-manual.reference */ = {isa = PBXFileReference; fileEncoding = 4; lastKnownFileType = text; path = "shapes-grammar-01-f-manual.reference"; sourceTree = "<group>"; };
		5B3713A220BE9D8A004BB6EE /* shapes-grammar-01-f-manual.svg */ = {isa = PBXFileReference; fileEncoding = 4; lastKnownFileType = text; path = "shapes-grammar-01-f-manual.svg"; sourceTree = "<group>"; };
		5B6E190F20AC58F700454E7E /* AlphaEffect.swift */ = {isa = PBXFileReference; fileEncoding = 4; lastKnownFileType = sourcecode.swift; path = AlphaEffect.swift; sourceTree = "<group>"; };
		5B6E191020AC58F700454E7E /* OffsetEffect.swift */ = {isa = PBXFileReference; fileEncoding = 4; lastKnownFileType = sourcecode.swift; path = OffsetEffect.swift; sourceTree = "<group>"; };
		5B6E191120AC58F700454E7E /* GaussianBlur.swift */ = {isa = PBXFileReference; fileEncoding = 4; lastKnownFileType = sourcecode.swift; path = GaussianBlur.swift; sourceTree = "<group>"; };
		5B6E191220AC58F700454E7E /* RadialGradient.swift */ = {isa = PBXFileReference; fileEncoding = 4; lastKnownFileType = sourcecode.swift; path = RadialGradient.swift; sourceTree = "<group>"; };
		5B6E191320AC58F700454E7E /* Align.swift */ = {isa = PBXFileReference; fileEncoding = 4; lastKnownFileType = sourcecode.swift; path = Align.swift; sourceTree = "<group>"; };
		5B6E191420AC58F700454E7E /* AspectRatio.swift */ = {isa = PBXFileReference; fileEncoding = 4; lastKnownFileType = sourcecode.swift; path = AspectRatio.swift; sourceTree = "<group>"; };
		5B6E191520AC58F700454E7E /* Font.swift */ = {isa = PBXFileReference; fileEncoding = 4; lastKnownFileType = sourcecode.swift; path = Font.swift; sourceTree = "<group>"; };
		5B6E191620AC58F800454E7E /* LinearGradient.swift */ = {isa = PBXFileReference; fileEncoding = 4; lastKnownFileType = sourcecode.swift; path = LinearGradient.swift; sourceTree = "<group>"; };
		5B6E191720AC58F800454E7E /* LineJoin.swift */ = {isa = PBXFileReference; fileEncoding = 4; lastKnownFileType = sourcecode.swift; path = LineJoin.swift; sourceTree = "<group>"; };
		5B6E191820AC58F800454E7E /* Baseline.swift */ = {isa = PBXFileReference; fileEncoding = 4; lastKnownFileType = sourcecode.swift; path = Baseline.swift; sourceTree = "<group>"; };
		5B6E191920AC58F800454E7E /* Stop.swift */ = {isa = PBXFileReference; fileEncoding = 4; lastKnownFileType = sourcecode.swift; path = Stop.swift; sourceTree = "<group>"; };
		5B6E191A20AC58F800454E7E /* LineCap.swift */ = {isa = PBXFileReference; fileEncoding = 4; lastKnownFileType = sourcecode.swift; path = LineCap.swift; sourceTree = "<group>"; };
		5B6E191B20AC58F800454E7E /* Drawable.swift */ = {isa = PBXFileReference; fileEncoding = 4; lastKnownFileType = sourcecode.swift; path = Drawable.swift; sourceTree = "<group>"; };
		5B6E191C20AC58F800454E7E /* Effect.swift */ = {isa = PBXFileReference; fileEncoding = 4; lastKnownFileType = sourcecode.swift; path = Effect.swift; sourceTree = "<group>"; };
		5B6E191D20AC58F900454E7E /* Fill.swift */ = {isa = PBXFileReference; fileEncoding = 4; lastKnownFileType = sourcecode.swift; path = Fill.swift; sourceTree = "<group>"; };
		5B6E191E20AC58F900454E7E /* Stroke.swift */ = {isa = PBXFileReference; fileEncoding = 4; lastKnownFileType = sourcecode.swift; path = Stroke.swift; sourceTree = "<group>"; };
		5B6E191F20AC58F900454E7E /* Color.swift */ = {isa = PBXFileReference; fileEncoding = 4; lastKnownFileType = sourcecode.swift; path = Color.swift; sourceTree = "<group>"; };
		5B6E192020AC58F900454E7E /* Gradient.swift */ = {isa = PBXFileReference; fileEncoding = 4; lastKnownFileType = sourcecode.swift; path = Gradient.swift; sourceTree = "<group>"; };
<<<<<<< HEAD
		5B7E79BF20CA7E9300C50BCF /* Pattern.swift */ = {isa = PBXFileReference; fileEncoding = 4; lastKnownFileType = sourcecode.swift; path = Pattern.swift; sourceTree = "<group>"; };
		5B7E79C220CA7F1A00C50BCF /* pservers-grad-03-b-manual.svg */ = {isa = PBXFileReference; fileEncoding = 4; lastKnownFileType = text; path = "pservers-grad-03-b-manual.svg"; sourceTree = "<group>"; };
		5B7E79C320CA7F1B00C50BCF /* pservers-grad-03-b-manual.reference */ = {isa = PBXFileReference; fileEncoding = 4; lastKnownFileType = text; path = "pservers-grad-03-b-manual.reference"; sourceTree = "<group>"; };
=======
		5B7E79CC20CBE69600C50BCF /* masking-path-02-b-manual.reference */ = {isa = PBXFileReference; fileEncoding = 4; lastKnownFileType = text; path = "masking-path-02-b-manual.reference"; sourceTree = "<group>"; };
		5B7E79CD20CBE69700C50BCF /* masking-path-02-b-manual.svg */ = {isa = PBXFileReference; fileEncoding = 4; lastKnownFileType = text; path = "masking-path-02-b-manual.svg"; sourceTree = "<group>"; };
		5B7E79DC20D2781A00C50BCF /* masking-intro-01-f-manual.reference */ = {isa = PBXFileReference; fileEncoding = 4; lastKnownFileType = text; path = "masking-intro-01-f-manual.reference"; sourceTree = "<group>"; };
		5B7E79DD20D2781A00C50BCF /* masking-intro-01-f-manual.svg */ = {isa = PBXFileReference; fileEncoding = 4; lastKnownFileType = text; path = "masking-intro-01-f-manual.svg"; sourceTree = "<group>"; };
>>>>>>> c9532fc8
		5BAE201E208E1211006BF277 /* SVGCanvas.swift */ = {isa = PBXFileReference; fileEncoding = 4; lastKnownFileType = sourcecode.swift; path = SVGCanvas.swift; sourceTree = "<group>"; };
		5BAE2022208E1637006BF277 /* polyline.reference */ = {isa = PBXFileReference; fileEncoding = 4; lastKnownFileType = text; path = polyline.reference; sourceTree = "<group>"; };
		5BAE2023208E1637006BF277 /* polygon.reference */ = {isa = PBXFileReference; fileEncoding = 4; lastKnownFileType = text; path = polygon.reference; sourceTree = "<group>"; };
		5BAE2024208E1637006BF277 /* rect.reference */ = {isa = PBXFileReference; fileEncoding = 4; lastKnownFileType = text; path = rect.reference; sourceTree = "<group>"; };
		5BAE2026208E1637006BF277 /* triangle.reference */ = {isa = PBXFileReference; fileEncoding = 4; lastKnownFileType = text; path = triangle.reference; sourceTree = "<group>"; };
		5BAE2027208E1637006BF277 /* clipManual.reference */ = {isa = PBXFileReference; fileEncoding = 4; lastKnownFileType = text; path = clipManual.reference; sourceTree = "<group>"; };
		5BAE2028208E1637006BF277 /* circle.reference */ = {isa = PBXFileReference; fileEncoding = 4; lastKnownFileType = text; path = circle.reference; sourceTree = "<group>"; };
		5BAE2029208E1638006BF277 /* transform.reference */ = {isa = PBXFileReference; fileEncoding = 4; lastKnownFileType = text; path = transform.reference; sourceTree = "<group>"; };
		5BAE202A208E1638006BF277 /* ellipse.reference */ = {isa = PBXFileReference; fileEncoding = 4; lastKnownFileType = text; path = ellipse.reference; sourceTree = "<group>"; };
		5BAE202C208E1638006BF277 /* group.reference */ = {isa = PBXFileReference; fileEncoding = 4; lastKnownFileType = text; path = group.reference; sourceTree = "<group>"; };
		5BAE202D208E1638006BF277 /* textBasicTransform.reference */ = {isa = PBXFileReference; fileEncoding = 4; lastKnownFileType = text; path = textBasicTransform.reference; sourceTree = "<group>"; };
		5BAE202E208E1639006BF277 /* style.reference */ = {isa = PBXFileReference; fileEncoding = 4; lastKnownFileType = text; path = style.reference; sourceTree = "<group>"; };
		5BAE202F208E163A006BF277 /* arcsgroup.reference */ = {isa = PBXFileReference; fileEncoding = 4; lastKnownFileType = text; path = arcsgroup.reference; sourceTree = "<group>"; };
		5BAE2031208E163B006BF277 /* viewBox.reference */ = {isa = PBXFileReference; fileEncoding = 4; lastKnownFileType = text; path = viewBox.reference; sourceTree = "<group>"; };
		5BAE2032208E163B006BF277 /* line.reference */ = {isa = PBXFileReference; fileEncoding = 4; lastKnownFileType = text; path = line.reference; sourceTree = "<group>"; };
		5BAE2034208E163B006BF277 /* roundRect.reference */ = {isa = PBXFileReference; fileEncoding = 4; lastKnownFileType = text; path = roundRect.reference; sourceTree = "<group>"; };
		5BAE2035208E163C006BF277 /* clip.reference */ = {isa = PBXFileReference; fileEncoding = 4; lastKnownFileType = text; path = clip.reference; sourceTree = "<group>"; };
		5BAE2057208F24DE006BF277 /* SceneSerialization.swift */ = {isa = PBXFileReference; fileEncoding = 4; lastKnownFileType = sourcecode.swift; path = SceneSerialization.swift; sourceTree = "<group>"; };
		5BAEA9C8206CEAA20049AAAE /* viewBox.svg */ = {isa = PBXFileReference; fileEncoding = 4; lastKnownFileType = text; path = viewBox.svg; sourceTree = "<group>"; };
		5BFEF5CC20B80A82008DAC11 /* BlendEffect.swift */ = {isa = PBXFileReference; fileEncoding = 4; lastKnownFileType = sourcecode.swift; path = BlendEffect.swift; sourceTree = "<group>"; };
		5BFEF5CD20B80A83008DAC11 /* ColorMatrixEffect.swift */ = {isa = PBXFileReference; fileEncoding = 4; lastKnownFileType = sourcecode.swift; path = ColorMatrixEffect.swift; sourceTree = "<group>"; };
		5BFEF5D420BC1C1E008DAC11 /* paths-data-18-f-manual.svg */ = {isa = PBXFileReference; fileEncoding = 4; lastKnownFileType = text; path = "paths-data-18-f-manual.svg"; sourceTree = "<group>"; };
		5BFEF5D520BC1C1F008DAC11 /* paths-data-18-f-manual.reference */ = {isa = PBXFileReference; fileEncoding = 4; lastKnownFileType = text; path = "paths-data-18-f-manual.reference"; sourceTree = "<group>"; };
		A718CD431F45C28200966E06 /* Common_iOS.swift */ = {isa = PBXFileReference; fileEncoding = 4; lastKnownFileType = sourcecode.swift; name = Common_iOS.swift; path = Source/platform/iOS/Common_iOS.swift; sourceTree = SOURCE_ROOT; };
		A718CD451F45C28700966E06 /* Graphics_iOS.swift */ = {isa = PBXFileReference; fileEncoding = 4; lastKnownFileType = sourcecode.swift; name = Graphics_iOS.swift; path = Source/platform/iOS/Graphics_iOS.swift; sourceTree = SOURCE_ROOT; };
		A718CD461F45C28700966E06 /* MView_iOS.swift */ = {isa = PBXFileReference; fileEncoding = 4; lastKnownFileType = sourcecode.swift; name = MView_iOS.swift; path = Source/platform/iOS/MView_iOS.swift; sourceTree = SOURCE_ROOT; };
		A718CD491F45C28F00966E06 /* Common_macOS.swift */ = {isa = PBXFileReference; fileEncoding = 4; lastKnownFileType = sourcecode.swift; name = Common_macOS.swift; path = Source/platform/macOS/Common_macOS.swift; sourceTree = SOURCE_ROOT; };
		A718CD4A1F45C28F00966E06 /* Graphics_macOS.swift */ = {isa = PBXFileReference; fileEncoding = 4; lastKnownFileType = sourcecode.swift; name = Graphics_macOS.swift; path = Source/platform/macOS/Graphics_macOS.swift; sourceTree = SOURCE_ROOT; };
		A718CD4B1F45C28F00966E06 /* MDisplayLink_macOS.swift */ = {isa = PBXFileReference; fileEncoding = 4; lastKnownFileType = sourcecode.swift; name = MDisplayLink_macOS.swift; path = Source/platform/macOS/MDisplayLink_macOS.swift; sourceTree = SOURCE_ROOT; };
		A718CD4C1F45C28F00966E06 /* MView_macOS.swift */ = {isa = PBXFileReference; fileEncoding = 4; lastKnownFileType = sourcecode.swift; name = MView_macOS.swift; path = Source/platform/macOS/MView_macOS.swift; sourceTree = SOURCE_ROOT; };
		A718CD511F45C2A400966E06 /* MBezierPath+Extension_macOS.swift */ = {isa = PBXFileReference; fileEncoding = 4; lastKnownFileType = sourcecode.swift; name = "MBezierPath+Extension_macOS.swift"; path = "Source/platform/macOS/MBezierPath+Extension_macOS.swift"; sourceTree = SOURCE_ROOT; };
		A7E675551EC4213500BD9ECB /* NodeBoundsTests.swift */ = {isa = PBXFileReference; fileEncoding = 4; lastKnownFileType = sourcecode.swift; name = NodeBoundsTests.swift; path = Bounds/NodeBoundsTests.swift; sourceTree = "<group>"; };
		C410148D1F834D280022EE44 /* style.svg */ = {isa = PBXFileReference; fileEncoding = 4; lastKnownFileType = text.xml; path = style.svg; sourceTree = "<group>"; };
		C4153A8E1F8793DD001BA5EE /* small-logo.png */ = {isa = PBXFileReference; lastKnownFileType = image.png; path = "small-logo.png"; sourceTree = "<group>"; };
		C43B064C1F9738EF00787A35 /* clip.svg */ = {isa = PBXFileReference; fileEncoding = 4; lastKnownFileType = text.xml; path = clip.svg; sourceTree = "<group>"; };
		C43B06501F9866E400787A35 /* Locus+ToPath.swift */ = {isa = PBXFileReference; lastKnownFileType = sourcecode.swift; path = "Locus+ToPath.swift"; sourceTree = "<group>"; };
		C46E83541F94B20E00208037 /* transform.svg */ = {isa = PBXFileReference; fileEncoding = 4; lastKnownFileType = text; path = transform.svg; sourceTree = "<group>"; };
		C4820B171F458D0E008CE0FF /* SVGSerializer.swift */ = {isa = PBXFileReference; fileEncoding = 4; lastKnownFileType = sourcecode.swift; path = SVGSerializer.swift; sourceTree = "<group>"; };
		C4820B191F458D64008CE0FF /* MacawSVGTests.swift */ = {isa = PBXFileReference; fileEncoding = 4; lastKnownFileType = sourcecode.swift; path = MacawSVGTests.swift; sourceTree = "<group>"; };
/* End PBXFileReference section */

/* Begin PBXFrameworksBuildPhase section */
		57614B721F83D15600875933 /* Frameworks */ = {
			isa = PBXFrameworksBuildPhase;
			buildActionMask = 2147483647;
			files = (
			);
			runOnlyForDeploymentPostprocessing = 0;
		};
		57FCD2681D76EA4600CC0FB6 /* Frameworks */ = {
			isa = PBXFrameworksBuildPhase;
			buildActionMask = 2147483647;
			files = (
			);
			runOnlyForDeploymentPostprocessing = 0;
		};
		57FCD2731D76EA4600CC0FB6 /* Frameworks */ = {
			isa = PBXFrameworksBuildPhase;
			buildActionMask = 2147483647;
			files = (
				57FCD2771D76EA4600CC0FB6 /* Macaw.framework in Frameworks */,
			);
			runOnlyForDeploymentPostprocessing = 0;
		};
/* End PBXFrameworksBuildPhase section */

/* Begin PBXGroup section */
		5713C4F11E5AD35900BBA4D9 /* Animation */ = {
			isa = PBXGroup;
			children = (
				5713C4F21E5AD46800BBA4D9 /* ControlStatesTests.swift */,
				5713C4F41E5AE2C300BBA4D9 /* CombineAnimationTests.swift */,
				5713C4F61E5C34C700BBA4D9 /* SequenceAnimationTests.swift */,
				5713C4F81E5C3FEE00BBA4D9 /* DelayedAnimationTests.swift */,
				57E0EB2D1EB34CDD00638039 /* AnimationUtilsTests.swift */,
			);
			path = Animation;
			sourceTree = "<group>";
		};
		572CEFC31E2CED4B008C7C83 /* Dependencies */ = {
			isa = PBXGroup;
			children = (
				572CEFC41E2CED4B008C7C83 /* SWXMLHash */,
			);
			path = Dependencies;
			sourceTree = SOURCE_ROOT;
		};
		572CEFC41E2CED4B008C7C83 /* SWXMLHash */ = {
			isa = PBXGroup;
			children = (
				572CEFC51E2CED4B008C7C83 /* SWXMLHash+TypeConversion.swift */,
				572CEFC61E2CED4B008C7C83 /* SWXMLHash.swift */,
			);
			path = SWXMLHash;
			sourceTree = "<group>";
		};
		57614BD81F8739DA00875933 /* export */ = {
			isa = PBXGroup;
			children = (
				57614BD91F8739EE00875933 /* MacawView+PDF.swift */,
			);
			path = export;
			sourceTree = "<group>";
		};
		57900FF71EA0DEBF00809FFB /* utils */ = {
			isa = PBXGroup;
			children = (
				5835969A20A9CA140090400C /* CGMappings.swift */,
				57900FF81EA0DEBF00809FFB /* UIImage2Image.swift */,
				3081E77C20DB58B100640F96 /* DescriptionExtensions.swift */,
				3002331B20CC0BDD00EFD92D /* BoundsUtils.swift */,
			);
			path = utils;
			sourceTree = "<group>";
		};
		57CAB1241D7832E000FD8E47 /* svg */ = {
			isa = PBXGroup;
			children = (
				5BAE202F208E163A006BF277 /* arcsgroup.reference */,
				5BAE2028208E1637006BF277 /* circle.reference */,
				57CAB1251D7832E000FD8E47 /* circle.svg */,
				5BAE2035208E163C006BF277 /* clip.reference */,
				C43B064C1F9738EF00787A35 /* clip.svg */,
				5BAE2027208E1637006BF277 /* clipManual.reference */,
				5BAE202A208E1638006BF277 /* ellipse.reference */,
				57CAB1261D7832E000FD8E47 /* ellipse.svg */,
				5BAE202C208E1638006BF277 /* group.reference */,
				57CAB1271D7832E000FD8E47 /* group.svg */,
				5BAE2032208E163B006BF277 /* line.reference */,
				57CAB1281D7832E000FD8E47 /* line.svg */,
				5BAE2023208E1637006BF277 /* polygon.reference */,
				57CAB1291D7832E000FD8E47 /* polygon.svg */,
				5BAE2022208E1637006BF277 /* polyline.reference */,
				57CAB12A1D7832E000FD8E47 /* polyline.svg */,
				5BAE2024208E1637006BF277 /* rect.reference */,
				57CAB12B1D7832E000FD8E47 /* rect.svg */,
				5BAE2034208E163B006BF277 /* roundRect.reference */,
				57CAB12C1D7832E000FD8E47 /* roundRect.svg */,
				C4153A8E1F8793DD001BA5EE /* small-logo.png */,
				5BAE202E208E1639006BF277 /* style.reference */,
				C410148D1F834D280022EE44 /* style.svg */,
				5BAE202D208E1638006BF277 /* textBasicTransform.reference */,
				5BAE2029208E1638006BF277 /* transform.reference */,
				C46E83541F94B20E00208037 /* transform.svg */,
				5BAE2026208E1637006BF277 /* triangle.reference */,
				57CAB12D1D7832E000FD8E47 /* triangle.svg */,
				5BAE2031208E163B006BF277 /* viewBox.reference */,
				5BAEA9C8206CEAA20049AAAE /* viewBox.svg */,
			);
			path = svg;
			sourceTree = "<group>";
		};
		57E5E0E01E3B393900D1CB28 /* Source */ = {
			isa = PBXGroup;
			children = (
				57614BD81F8739DA00875933 /* export */,
				57900FF71EA0DEBF00809FFB /* utils */,
				57E5E0E11E3B393900D1CB28 /* animation */,
				57E5E1051E3B393900D1CB28 /* bindings */,
				57E5E1091E3B393900D1CB28 /* events */,
				57E5E10F1E3B393900D1CB28 /* Info.plist */,
				57E5E1101E3B393900D1CB28 /* model */,
				585288F220AD96A2003E51D1 /* layout */,
				57E5E13D1E3B393900D1CB28 /* render */,
				57E5E1451E3B393900D1CB28 /* svg */,
				57E5E14B1E3B393900D1CB28 /* thirdparty */,
				57E5E14F1E3B393900D1CB28 /* views */,
			);
			path = Source;
			sourceTree = SOURCE_ROOT;
		};
		57E5E0E11E3B393900D1CB28 /* animation */ = {
			isa = PBXGroup;
			children = (
				57E5E0E21E3B393900D1CB28 /* AnimatableVariable.swift */,
				57E5E0E31E3B393900D1CB28 /* Animation.swift */,
				57E5E0E41E3B393900D1CB28 /* AnimationImpl.swift */,
				57E5E0E51E3B393900D1CB28 /* AnimationProducer.swift */,
				57E5E0E61E3B393900D1CB28 /* AnimationUtils.swift */,
				57E5E0E71E3B393900D1CB28 /* Easing.swift */,
				57E5E0E81E3B393900D1CB28 /* layer_animation */,
				57E5E0F41E3B393900D1CB28 /* types */,
			);
			path = animation;
			sourceTree = "<group>";
		};
		57E5E0E81E3B393900D1CB28 /* layer_animation */ = {
			isa = PBXGroup;
			children = (
				57E5E0EA1E3B393900D1CB28 /* Extensions */,
				57E5E0F11E3B393900D1CB28 /* FuncBounds.swift */,
				57E5E0F21E3B393900D1CB28 /* PathBounds.swift */,
				57E5E0F31E3B393900D1CB28 /* PathFunctions.swift */,
			);
			path = layer_animation;
			sourceTree = "<group>";
		};
		57E5E0EA1E3B393900D1CB28 /* Extensions */ = {
			isa = PBXGroup;
			children = (
				57A27BD41E44C5840057BD3A /* ShapeInterpolation.swift */,
				57A27BCE1E44C4EC0057BD3A /* ContentsInterpolation.swift */,
				57E5E0EB1E3B393900D1CB28 /* AnimOperators.swift */,
				57E5E0EC1E3B393900D1CB28 /* DoubleInterpolation.swift */,
				57E5E0EE1E3B393900D1CB28 /* Interpolable.swift */,
				57E5E0EF1E3B393900D1CB28 /* LocusInterpolation.swift */,
				57E5E0F01E3B393900D1CB28 /* TransformInterpolation.swift */,
			);
			path = Extensions;
			sourceTree = "<group>";
		};
		57E5E0F41E3B393900D1CB28 /* types */ = {
			isa = PBXGroup;
			children = (
				57E5E0F51E3B393900D1CB28 /* animation_generators */,
				57E5E0FF1E3B393900D1CB28 /* AnimationSequence.swift */,
				57E5E1001E3B393900D1CB28 /* CombineAnimation.swift */,
				57E5E1011E3B393900D1CB28 /* ContentsAnimation.swift */,
				57E5E1021E3B393900D1CB28 /* MorphingAnimation.swift */,
				57E5E1031E3B393900D1CB28 /* OpacityAnimation.swift */,
				57A27BD01E44C5460057BD3A /* ShapeAnimation.swift */,
				57E5E1041E3B393900D1CB28 /* TransformAnimation.swift */,
			);
			path = types;
			sourceTree = "<group>";
		};
		57E5E0F51E3B393900D1CB28 /* animation_generators */ = {
			isa = PBXGroup;
			children = (
				57E5E0F61E3B393900D1CB28 /* Cache */,
				57E5E0FB1E3B393900D1CB28 /* MorphingGenerator.swift */,
				57A27BD21E44C5570057BD3A /* ShapeAnimationGenerator.swift */,
				57E5E0FC1E3B393900D1CB28 /* OpacityGenerator.swift */,
				57E5E0FD1E3B393900D1CB28 /* TimingFunction.swift */,
				57E5E0FE1E3B393900D1CB28 /* TransformGenerator.swift */,
			);
			path = animation_generators;
			sourceTree = "<group>";
		};
		57E5E0F61E3B393900D1CB28 /* Cache */ = {
			isa = PBXGroup;
			children = (
				57E5E0F71E3B393900D1CB28 /* AnimationCache.swift */,
				57E5E0F91E3B393900D1CB28 /* NodeHashable.swift */,
				57E5E0FA1E3B393900D1CB28 /* TransformHashable.swift */,
			);
			path = Cache;
			sourceTree = "<group>";
		};
		57E5E1051E3B393900D1CB28 /* bindings */ = {
			isa = PBXGroup;
			children = (
				57E5E1061E3B393900D1CB28 /* Disposable.swift */,
				57E5E1071E3B393900D1CB28 /* GroupDisposable.swift */,
				57E5E1081E3B393900D1CB28 /* Variable.swift */,
			);
			path = bindings;
			sourceTree = "<group>";
		};
		57E5E1091E3B393900D1CB28 /* events */ = {
			isa = PBXGroup;
			children = (
				57E5E10A1E3B393900D1CB28 /* Event.swift */,
				57E5E10B1E3B393900D1CB28 /* PanEvent.swift */,
				57E5E10C1E3B393900D1CB28 /* PinchEvent.swift */,
				57E5E10D1E3B393900D1CB28 /* RotateEvent.swift */,
				57E5E10E1E3B393900D1CB28 /* TapEvent.swift */,
				5713C4E11E51EC8F00BBA4D9 /* TouchEvent.swift */,
			);
			path = events;
			sourceTree = "<group>";
		};
		57E5E1101E3B393900D1CB28 /* model */ = {
			isa = PBXGroup;
			children = (
				57E5E1111E3B393900D1CB28 /* draw */,
				57E5E1231E3B393900D1CB28 /* geom2d */,
				57E5E1371E3B393900D1CB28 /* scene */,
			);
			path = model;
			sourceTree = "<group>";
		};
		57E5E1111E3B393900D1CB28 /* draw */ = {
			isa = PBXGroup;
			children = (
				5B6E191320AC58F700454E7E /* Align.swift */,
				5B6E190F20AC58F700454E7E /* AlphaEffect.swift */,
				5B6E191420AC58F700454E7E /* AspectRatio.swift */,
				5B6E191820AC58F800454E7E /* Baseline.swift */,
				5BFEF5CC20B80A82008DAC11 /* BlendEffect.swift */,
				5B6E191F20AC58F900454E7E /* Color.swift */,
				5874CCB620DA8A860090DBD5 /* ColorMatrix.swift */,
				5BFEF5CD20B80A83008DAC11 /* ColorMatrixEffect.swift */,
				5B6E191B20AC58F800454E7E /* Drawable.swift */,
				5B6E191C20AC58F800454E7E /* Effect.swift */,
				5B6E191D20AC58F900454E7E /* Fill.swift */,
				5B6E191520AC58F700454E7E /* Font.swift */,
				5B6E191120AC58F700454E7E /* GaussianBlur.swift */,
				5B6E192020AC58F900454E7E /* Gradient.swift */,
				5B6E191620AC58F800454E7E /* LinearGradient.swift */,
				5B6E191A20AC58F800454E7E /* LineCap.swift */,
				5B6E191720AC58F800454E7E /* LineJoin.swift */,
				5B6E191020AC58F700454E7E /* OffsetEffect.swift */,
				5B7E79BF20CA7E9300C50BCF /* Pattern.swift */,
				5B6E191220AC58F700454E7E /* RadialGradient.swift */,
				5B6E191920AC58F800454E7E /* Stop.swift */,
				5B6E191E20AC58F900454E7E /* Stroke.swift */,
			);
			path = draw;
			sourceTree = "<group>";
		};
		57E5E1231E3B393900D1CB28 /* geom2d */ = {
			isa = PBXGroup;
			children = (
				57E5E1241E3B393900D1CB28 /* Arc.swift */,
				57E5E1251E3B393900D1CB28 /* Circle.swift */,
				57E5E1261E3B393900D1CB28 /* Ellipse.swift */,
				57E5E1271E3B393900D1CB28 /* GeomUtils.swift */,
				57E5E1281E3B393900D1CB28 /* Insets.swift */,
				57E5E1291E3B393900D1CB28 /* Line.swift */,
				57E5E12A1E3B393900D1CB28 /* Locus.swift */,
				C43B06501F9866E400787A35 /* Locus+ToPath.swift */,
				57E5E12B1E3B393900D1CB28 /* MoveTo.swift */,
				57E5E12C1E3B393900D1CB28 /* Path.swift */,
				57E5E12D1E3B393900D1CB28 /* PathBuilder.swift */,
				57E5E12E1E3B393900D1CB28 /* PathSegment.swift */,
				57E5E12F1E3B393900D1CB28 /* PathSegmentType.swift */,
				57E5E1301E3B393900D1CB28 /* Point.swift */,
				57E5E1311E3B393900D1CB28 /* Polygon.swift */,
				57E5E1321E3B393900D1CB28 /* Polyline.swift */,
				57E5E1331E3B393900D1CB28 /* Rect.swift */,
				57E5E1341E3B393900D1CB28 /* RoundRect.swift */,
				57E5E1351E3B393900D1CB28 /* Size.swift */,
				57E5E1361E3B393900D1CB28 /* Transform.swift */,
				5852891520B29D67003E51D1 /* TransformedLocus.swift */,
			);
			path = geom2d;
			sourceTree = "<group>";
		};
		57E5E1371E3B393900D1CB28 /* scene */ = {
			isa = PBXGroup;
			children = (
				57AF39881E66E06200F0BFE2 /* SceneUtils.swift */,
				57E5E1381E3B393900D1CB28 /* Group.swift */,
				57E5E1391E3B393900D1CB28 /* Image.swift */,
				57E5E13A1E3B393900D1CB28 /* Node.swift */,
				57E5E13B1E3B393900D1CB28 /* Shape.swift */,
				57E5E13C1E3B393900D1CB28 /* Text.swift */,
			);
			path = scene;
			sourceTree = "<group>";
		};
		57E5E13D1E3B393900D1CB28 /* render */ = {
			isa = PBXGroup;
			children = (
				57E5E13E1E3B393900D1CB28 /* GroupRenderer.swift */,
				57E5E13F1E3B393900D1CB28 /* ImageRenderer.swift */,
				57E5E1401E3B393900D1CB28 /* NodeRenderer.swift */,
				57E5E1411E3B393900D1CB28 /* RenderContext.swift */,
				57E5E1421E3B393900D1CB28 /* RenderUtils.swift */,
				57E5E1431E3B393900D1CB28 /* ShapeRenderer.swift */,
				57E5E1441E3B393900D1CB28 /* TextRenderer.swift */,
			);
			path = render;
			sourceTree = "<group>";
		};
		57E5E1451E3B393900D1CB28 /* svg */ = {
			isa = PBXGroup;
			children = (
				5BAE201E208E1211006BF277 /* SVGCanvas.swift */,
				57E5E1461E3B393900D1CB28 /* SVGConstants.swift */,
				5B1A8C7520A15F7300E5FFAE /* SVGNodeLayout.swift */,
				57E5E1471E3B393900D1CB28 /* SVGParser.swift */,
				57E5E1481E3B393900D1CB28 /* SVGParserError.swift */,
				57E5E1491E3B393900D1CB28 /* SVGParserRegexHelper.swift */,
				C4820B171F458D0E008CE0FF /* SVGSerializer.swift */,
				57E5E14A1E3B393900D1CB28 /* SVGView.swift */,
			);
			path = svg;
			sourceTree = "<group>";
		};
		57E5E14B1E3B393900D1CB28 /* thirdparty */ = {
			isa = PBXGroup;
			children = (
				57E5E14C1E3B393900D1CB28 /* CAAnimationClosure.swift */,
				57E5E14D1E3B393900D1CB28 /* CGFloat+Double.swift */,
				57E5E14E1E3B393900D1CB28 /* NSTimer+Closure.swift */,
			);
			path = thirdparty;
			sourceTree = "<group>";
		};
		57E5E14F1E3B393900D1CB28 /* views */ = {
			isa = PBXGroup;
			children = (
				57F108731F502A3600DC365B /* Touchable.swift */,
				57E5E1501E3B393900D1CB28 /* MacawView.swift */,
				57E5E1511E3B393900D1CB28 /* NodesMap.swift */,
				57E5E1521E3B393900D1CB28 /* ShapeLayer.swift */,
			);
			path = views;
			sourceTree = "<group>";
		};
		57FCD2621D76EA4600CC0FB6 = {
			isa = PBXGroup;
			children = (
				57FCD26E1D76EA4600CC0FB6 /* Macaw */,
				57FCD27A1D76EA4600CC0FB6 /* MacawTests */,
				57FCD26D1D76EA4600CC0FB6 /* Products */,
			);
			sourceTree = "<group>";
		};
		57FCD26D1D76EA4600CC0FB6 /* Products */ = {
			isa = PBXGroup;
			children = (
				57FCD26C1D76EA4600CC0FB6 /* Macaw.framework */,
				57FCD2761D76EA4600CC0FB6 /* MacawTests.xctest */,
				57614B791F83D15600875933 /* MacawOSX.framework */,
			);
			name = Products;
			sourceTree = "<group>";
		};
		57FCD26E1D76EA4600CC0FB6 /* Macaw */ = {
			isa = PBXGroup;
			children = (
				A718CD2C1F45BC5300966E06 /* Platform */,
				57F108791F53C92000DC365B /* MDisplayLink.swift */,
				572CEFC31E2CED4B008C7C83 /* Dependencies */,
				57E5E0E01E3B393900D1CB28 /* Source */,
			);
			name = Macaw;
			path = Source;
			sourceTree = "<group>";
		};
		57FCD27A1D76EA4600CC0FB6 /* MacawTests */ = {
			isa = PBXGroup;
			children = (
				A7E675541EC4211E00BD9ECB /* Bounds */,
				5713C4F11E5AD35900BBA4D9 /* Animation */,
				57CAB1241D7832E000FD8E47 /* svg */,
				5B1AE18320B6A669007EECCB /* w3cSVGTests */,
				57CAB1221D782DFC00FD8E47 /* TestUtils.swift */,
				57FCD27B1D76EA4600CC0FB6 /* MacawTests.swift */,
				C4820B191F458D64008CE0FF /* MacawSVGTests.swift */,
				5BAE2057208F24DE006BF277 /* SceneSerialization.swift */,
				57FCD27D1D76EA4600CC0FB6 /* Info.plist */,
			);
			path = MacawTests;
			sourceTree = "<group>";
		};
		585288F220AD96A2003E51D1 /* layout */ = {
			isa = PBXGroup;
			children = (
				585288F320AD96A2003E51D1 /* ContentLayout.swift */,
			);
			path = layout;
			sourceTree = "<group>";
		};
		5B1AE18320B6A669007EECCB /* w3cSVGTests */ = {
			isa = PBXGroup;
			children = (
				5B1AE22D20B6A669007EECCB /* color-prop-01-b-manual.reference */,
				5B1AE18A20B6A669007EECCB /* color-prop-01-b-manual.svg */,
				5B1AE22C20B6A669007EECCB /* color-prop-02-f-manual.reference */,
				5B1AE1C620B6A669007EECCB /* color-prop-02-f-manual.svg */,
				5B1AE1FA20B6A669007EECCB /* color-prop-03-t-manual.reference */,
				5B1AE20320B6A669007EECCB /* color-prop-03-t-manual.svg */,
				5B1AE1D420B6A669007EECCB /* coords-coord-01-t-manual.reference */,
				5B1AE19A20B6A669007EECCB /* coords-coord-01-t-manual.svg */,
				5B1AE1B920B6A669007EECCB /* coords-coord-02-t-manual.reference */,
				5B1AE20E20B6A669007EECCB /* coords-coord-02-t-manual.svg */,
				5B1AE19220B6A669007EECCB /* coords-trans-01-b-manual.reference */,
				5B1AE1AB20B6A669007EECCB /* coords-trans-01-b-manual.svg */,
				5B1AE1F720B6A669007EECCB /* coords-trans-02-t-manual.reference */,
				5B1AE21720B6A669007EECCB /* coords-trans-02-t-manual.svg */,
				5B1AE1C920B6A669007EECCB /* coords-trans-03-t-manual.reference */,
				5B1AE22820B6A669007EECCB /* coords-trans-03-t-manual.svg */,
				5B1AE20520B6A669007EECCB /* coords-trans-04-t-manual.reference */,
				5B1AE22920B6A669007EECCB /* coords-trans-04-t-manual.svg */,
				5B1AE1A320B6A669007EECCB /* coords-trans-05-t-manual.reference */,
				5B1AE21420B6A669007EECCB /* coords-trans-05-t-manual.svg */,
				5B1AE19420B6A669007EECCB /* coords-trans-06-t-manual.reference */,
				5B1AE19120B6A669007EECCB /* coords-trans-06-t-manual.svg */,
				5B1AE23120B6A669007EECCB /* coords-trans-07-t-manual.reference */,
				5B1AE1A920B6A669007EECCB /* coords-trans-07-t-manual.svg */,
				5B1AE1A520B6A669007EECCB /* coords-trans-08-t-manual.reference */,
				5B1AE1F220B6A669007EECCB /* coords-trans-08-t-manual.svg */,
				5B1AE20720B6A669007EECCB /* coords-trans-09-t-manual.reference */,
				5B1AE1E520B6A669007EECCB /* coords-trans-09-t-manual.svg */,
				5B1AE1CC20B6A669007EECCB /* coords-transformattr-01-f-manual.reference */,
				5B1AE1E320B6A669007EECCB /* coords-transformattr-01-f-manual.svg */,
				5B1AE1D020B6A669007EECCB /* coords-transformattr-02-f-manual.reference */,
				5B1AE1B420B6A669007EECCB /* coords-transformattr-02-f-manual.svg */,
				5B1AE1E420B6A669007EECCB /* coords-transformattr-03-f-manual.reference */,
				5B1AE1D220B6A669007EECCB /* coords-transformattr-03-f-manual.svg */,
				5B1AE19320B6A669007EECCB /* coords-transformattr-04-f-manual.reference */,
				5B1AE1D320B6A669007EECCB /* coords-transformattr-04-f-manual.svg */,
				5B1AE22F20B6A669007EECCB /* coords-transformattr-05-f-manual.reference */,
				5B1AE1B120B6A669007EECCB /* coords-transformattr-05-f-manual.svg */,
				5B7E79DC20D2781A00C50BCF /* masking-intro-01-f-manual.reference */,
				5B7E79DD20D2781A00C50BCF /* masking-intro-01-f-manual.svg */,
				5B7E79CC20CBE69600C50BCF /* masking-path-02-b-manual.reference */,
				5B7E79CD20CBE69700C50BCF /* masking-path-02-b-manual.svg */,
				5B1AE19E20B6A669007EECCB /* metadata-example-01-t-manual.reference */,
				5B1AE22A20B6A669007EECCB /* metadata-example-01-t-manual.svg */,
				5B1AE20C20B6A669007EECCB /* painting-control-01-f-manual.reference */,
				5B1AE19820B6A669007EECCB /* painting-control-01-f-manual.svg */,
				5B1AE22020B6A669007EECCB /* painting-control-02-f-manual.reference */,
				5B1AE20B20B6A669007EECCB /* painting-control-02-f-manual.svg */,
				5B1AE18620B6A669007EECCB /* painting-control-03-f-manual.reference */,
				5B1AE23020B6A669007EECCB /* painting-control-03-f-manual.svg */,
				5B1AE1BC20B6A669007EECCB /* painting-control-06-f-manual.reference */,
				5B1AE19B20B6A669007EECCB /* painting-control-06-f-manual.svg */,
				5B1AE21620B6A669007EECCB /* painting-fill-01-t-manual.reference */,
				5B1AE1F520B6A669007EECCB /* painting-fill-01-t-manual.svg */,
				5B1AE21D20B6A669007EECCB /* painting-fill-02-t-manual.reference */,
				5B1AE1CD20B6A669007EECCB /* painting-fill-02-t-manual.svg */,
				5B1AE18C20B6A669007EECCB /* painting-fill-03-t-manual.reference */,
				5B1AE1B620B6A669007EECCB /* painting-fill-03-t-manual.svg */,
				5B1AE1E620B6A669007EECCB /* painting-fill-04-t-manual.reference */,
				5B1AE1B820B6A669007EECCB /* painting-fill-04-t-manual.svg */,
				5B1AE21820B6A669007EECCB /* painting-fill-05-b-manual.reference */,
				5B1AE1BE20B6A669007EECCB /* painting-fill-05-b-manual.svg */,
				5B1AE19920B6A669007EECCB /* painting-stroke-01-t-manual.reference */,
				5B1AE1AD20B6A669007EECCB /* painting-stroke-01-t-manual.svg */,
				5B1AE1A120B6A669007EECCB /* painting-stroke-02-t-manual.reference */,
				5B1AE22720B6A669007EECCB /* painting-stroke-02-t-manual.svg */,
				5B1AE20A20B6A669007EECCB /* painting-stroke-03-t-manual.reference */,
				5B1AE21020B6A669007EECCB /* painting-stroke-03-t-manual.svg */,
				5B1AE1C320B6A669007EECCB /* painting-stroke-04-t-manual.reference */,
				5B1AE21320B6A669007EECCB /* painting-stroke-04-t-manual.svg */,
				5B1AE1FF20B6A669007EECCB /* painting-stroke-05-t-manual.reference */,
				5B1AE22620B6A669007EECCB /* painting-stroke-05-t-manual.svg */,
				5B1AE1DD20B6A669007EECCB /* painting-stroke-06-t-manual.reference */,
				5B1AE1AC20B6A669007EECCB /* painting-stroke-06-t-manual.svg */,
				5B1AE1D120B6A669007EECCB /* painting-stroke-07-t-manual.reference */,
				5B1AE19520B6A669007EECCB /* painting-stroke-07-t-manual.svg */,
				5B1AE1FD20B6A669007EECCB /* painting-stroke-08-t-manual.reference */,
				5B1AE1E220B6A669007EECCB /* painting-stroke-08-t-manual.svg */,
				5B1AE1BF20B6A669007EECCB /* painting-stroke-09-t-manual.reference */,
				5B1AE1F120B6A669007EECCB /* painting-stroke-09-t-manual.svg */,
				5B1AE1EE20B6A669007EECCB /* paths-data-01-t-manual.reference */,
				5B1AE1A420B6A669007EECCB /* paths-data-01-t-manual.svg */,
				5B1AE1F320B6A669007EECCB /* paths-data-02-t-manual.reference */,
				5B1AE21920B6A669007EECCB /* paths-data-02-t-manual.svg */,
				5B1AE22320B6A669007EECCB /* paths-data-03-f-manual.reference */,
				5B1AE1D520B6A669007EECCB /* paths-data-03-f-manual.svg */,
				5B1AE20D20B6A669007EECCB /* paths-data-04-t-manual.reference */,
				5B1AE20820B6A669007EECCB /* paths-data-04-t-manual.svg */,
				5B1AE1A820B6A669007EECCB /* paths-data-05-t-manual.reference */,
				5B1AE21B20B6A669007EECCB /* paths-data-05-t-manual.svg */,
				5B1AE18520B6A669007EECCB /* paths-data-06-t-manual.reference */,
				5B1AE1A620B6A669007EECCB /* paths-data-06-t-manual.svg */,
				5B1AE22120B6A669007EECCB /* paths-data-07-t-manual.reference */,
				5B1AE18820B6A669007EECCB /* paths-data-07-t-manual.svg */,
				5B1AE1AA20B6A669007EECCB /* paths-data-08-t-manual.reference */,
				5B1AE1EA20B6A669007EECCB /* paths-data-08-t-manual.svg */,
				5B1AE20F20B6A669007EECCB /* paths-data-09-t-manual.reference */,
				5B1AE1F920B6A669007EECCB /* paths-data-09-t-manual.svg */,
				5B1AE1D820B6A669007EECCB /* paths-data-10-t-manual.reference */,
				5B1AE21F20B6A669007EECCB /* paths-data-10-t-manual.svg */,
				5B1AE1F620B6A669007EECCB /* paths-data-12-t-manual.reference */,
				5B1AE18F20B6A669007EECCB /* paths-data-12-t-manual.svg */,
				5B1AE1B320B6A669007EECCB /* paths-data-13-t-manual.reference */,
				5B1AE19F20B6A669007EECCB /* paths-data-13-t-manual.svg */,
				5B1AE21220B6A669007EECCB /* paths-data-14-t-manual.reference */,
				5B1AE1A020B6A669007EECCB /* paths-data-14-t-manual.svg */,
				5B1AE1A720B6A669007EECCB /* paths-data-15-t-manual.reference */,
				5B1AE18E20B6A669007EECCB /* paths-data-15-t-manual.svg */,
				5B1AE18920B6A669007EECCB /* paths-data-16-t-manual.reference */,
				5B1AE20220B6A669007EECCB /* paths-data-16-t-manual.svg */,
				5B1AE1B020B6A669007EECCB /* paths-data-17-f-manual.reference */,
				5B1AE1C520B6A669007EECCB /* paths-data-17-f-manual.svg */,
				5BFEF5D520BC1C1F008DAC11 /* paths-data-18-f-manual.reference */,
				5BFEF5D420BC1C1E008DAC11 /* paths-data-18-f-manual.svg */,
				5B1AE1D720B6A669007EECCB /* paths-data-19-f-manual.reference */,
				5B1AE21A20B6A669007EECCB /* paths-data-19-f-manual.svg */,
				5B37139620BE95D7004BB6EE /* pservers-grad-01-b-manual.reference */,
				5B37139220BE95D6004BB6EE /* pservers-grad-01-b-manual.svg */,
				5B37139320BE95D6004BB6EE /* pservers-grad-02-b-manual.reference */,
				5B37139420BE95D6004BB6EE /* pservers-grad-02-b-manual.svg */,
				5B7E79C320CA7F1B00C50BCF /* pservers-grad-03-b-manual.reference */,
				5B7E79C220CA7F1A00C50BCF /* pservers-grad-03-b-manual.svg */,
				5B37139120BE95D6004BB6EE /* pservers-grad-07-b-manual.reference */,
				5B37139520BE95D7004BB6EE /* pservers-grad-07-b-manual.svg */,
				5B1AE1F020B6A669007EECCB /* pservers-grad-stops-01-f-manual.reference */,
				5B1AE1EB20B6A669007EECCB /* pservers-grad-stops-01-f-manual.svg */,
				5B1AE1A220B6A669007EECCB /* render-elems-01-t-manual.reference */,
				5B1AE1E920B6A669007EECCB /* render-elems-01-t-manual.svg */,
				5B1AE19020B6A669007EECCB /* render-elems-02-t-manual.reference */,
				5B1AE1C820B6A669007EECCB /* render-elems-02-t-manual.svg */,
				5B1AE22B20B6A669007EECCB /* render-elems-03-t-manual.reference */,
				5B1AE1D920B6A669007EECCB /* render-elems-03-t-manual.svg */,
				5B1AE1DF20B6A669007EECCB /* shapes-circle-01-t-manual.reference */,
				5B1AE1CB20B6A669007EECCB /* shapes-circle-01-t-manual.svg */,
				5B1AE20020B6A669007EECCB /* shapes-circle-02-t-manual.reference */,
				5B1AE1E820B6A669007EECCB /* shapes-circle-02-t-manual.svg */,
				5B1AE21C20B6A669007EECCB /* shapes-ellipse-01-t-manual.reference */,
				5B1AE18B20B6A669007EECCB /* shapes-ellipse-01-t-manual.svg */,
				5B1AE21120B6A669007EECCB /* shapes-ellipse-02-t-manual.reference */,
				5B1AE20620B6A669007EECCB /* shapes-ellipse-02-t-manual.svg */,
				5B1AE1E720B6A669007EECCB /* shapes-ellipse-03-f-manual.reference */,
				5B1AE1C120B6A669007EECCB /* shapes-ellipse-03-f-manual.svg */,
				5B3713A120BE9D89004BB6EE /* shapes-grammar-01-f-manual.reference */,
				5B3713A220BE9D8A004BB6EE /* shapes-grammar-01-f-manual.svg */,
				5B1AE1DB20B6A669007EECCB /* shapes-intro-01-t-manual.reference */,
				5B1AE1AE20B6A669007EECCB /* shapes-intro-01-t-manual.svg */,
				5B1AE1ED20B6A669007EECCB /* shapes-line-01-t-manual.reference */,
				5B1AE1C220B6A669007EECCB /* shapes-line-01-t-manual.svg */,
				5B1AE18720B6A669007EECCB /* shapes-line-02-f-manual.reference */,
				5B1AE19D20B6A669007EECCB /* shapes-line-02-f-manual.svg */,
				5B1AE1DC20B6A669007EECCB /* shapes-polygon-01-t-manual.reference */,
				5B1AE1DE20B6A669007EECCB /* shapes-polygon-01-t-manual.svg */,
				5B1AE1B220B6A669007EECCB /* shapes-polygon-02-t-manual.reference */,
				5B1AE1BD20B6A669007EECCB /* shapes-polygon-02-t-manual.svg */,
				5B1AE1F420B6A669007EECCB /* shapes-polygon-03-t-manual.reference */,
				5B1AE1CF20B6A669007EECCB /* shapes-polygon-03-t-manual.svg */,
				5B1AE1D620B6A669007EECCB /* shapes-polyline-01-t-manual.reference */,
				5B1AE1BA20B6A669007EECCB /* shapes-polyline-01-t-manual.svg */,
				5B1AE1AF20B6A669007EECCB /* shapes-polyline-02-t-manual.reference */,
				5B1AE1E120B6A669007EECCB /* shapes-polyline-02-t-manual.svg */,
				5B1AE22520B6A669007EECCB /* shapes-rect-04-f-manual.reference */,
				5B1AE1CE20B6A669007EECCB /* shapes-rect-04-f-manual.svg */,
				5B1AE19620B6A669007EECCB /* shapes-rect-05-f-manual.reference */,
				5B1AE1B720B6A669007EECCB /* shapes-rect-05-f-manual.svg */,
				5B1AE22220B6A669007EECCB /* struct-defs-01-t-manual.reference */,
				5B1AE22E20B6A669007EECCB /* struct-defs-01-t-manual.svg */,
				5B1AE19720B6A669007EECCB /* struct-frag-01-t-manual.reference */,
				5B1AE1C020B6A669007EECCB /* struct-frag-01-t-manual.svg */,
				5B1AE19C20B6A669007EECCB /* struct-frag-02-t-manual.reference */,
				5B1AE1EC20B6A669007EECCB /* struct-frag-02-t-manual.svg */,
				5B1AE20920B6A669007EECCB /* struct-frag-03-t-manual.reference */,
				5B1AE1FC20B6A669007EECCB /* struct-frag-03-t-manual.svg */,
				5B1AE1C720B6A669007EECCB /* struct-frag-04-t-manual.reference */,
				5B1AE1FB20B6A669007EECCB /* struct-frag-04-t-manual.svg */,
				5B1AE1E020B6A669007EECCB /* struct-frag-06-t-manual.reference */,
				5B1AE1C420B6A669007EECCB /* struct-frag-06-t-manual.svg */,
				5B1AE1CA20B6A669007EECCB /* struct-group-01-t-manual.reference */,
				5B1AE22420B6A669007EECCB /* struct-group-01-t-manual.svg */,
				5B1AE1BB20B6A669007EECCB /* struct-use-03-t-manual.reference */,
				5B1AE20120B6A669007EECCB /* struct-use-03-t-manual.svg */,
				5B1AE18D20B6A669007EECCB /* struct-use-12-f-manual.reference */,
				5B1AE1FE20B6A669007EECCB /* struct-use-12-f-manual.svg */,
				5B1AE1B520B6A669007EECCB /* text-align-01-b-manual.reference */,
				5B1AE18420B6A669007EECCB /* text-align-01-b-manual.svg */,
				5B1AE21E20B6A669007EECCB /* text-fonts-01-t-manual.reference */,
				5B1AE1F820B6A669007EECCB /* text-fonts-01-t-manual.svg */,
				5B1AE21520B6A669007EECCB /* text-fonts-02-t-manual.reference */,
				5B1AE1DA20B6A669007EECCB /* text-fonts-02-t-manual.svg */,
				5B1AE1EF20B6A669007EECCB /* types-basic-01-f-manual.reference */,
				5B1AE20420B6A669007EECCB /* types-basic-01-f-manual.svg */,
			);
			path = w3cSVGTests;
			sourceTree = "<group>";
		};
		A718CD2C1F45BC5300966E06 /* Platform */ = {
			isa = PBXGroup;
			children = (
				A718CD361F45BD0B00966E06 /* iOS */,
				A718CD351F45BCF800966E06 /* macOS */,
			);
			name = Platform;
			sourceTree = "<group>";
		};
		A718CD351F45BCF800966E06 /* macOS */ = {
			isa = PBXGroup;
			children = (
				A718CD491F45C28F00966E06 /* Common_macOS.swift */,
				A718CD4A1F45C28F00966E06 /* Graphics_macOS.swift */,
				A718CD4B1F45C28F00966E06 /* MDisplayLink_macOS.swift */,
				A718CD4C1F45C28F00966E06 /* MView_macOS.swift */,
				A718CD511F45C2A400966E06 /* MBezierPath+Extension_macOS.swift */,
			);
			name = macOS;
			sourceTree = "<group>";
		};
		A718CD361F45BD0B00966E06 /* iOS */ = {
			isa = PBXGroup;
			children = (
				A718CD431F45C28200966E06 /* Common_iOS.swift */,
				A718CD451F45C28700966E06 /* Graphics_iOS.swift */,
				A718CD461F45C28700966E06 /* MView_iOS.swift */,
				57F1087B1F53CA7E00DC365B /* MDisplayLink_iOS.swift */,
			);
			name = iOS;
			sourceTree = "<group>";
		};
		A7E675541EC4211E00BD9ECB /* Bounds */ = {
			isa = PBXGroup;
			children = (
				57B7A4E01EE70DA5009D78D7 /* logo_base64.txt */,
				57B7A4DE1EE70D17009D78D7 /* logo.png */,
				A7E675551EC4213500BD9ECB /* NodeBoundsTests.swift */,
				57B7A4E21EE70DC3009D78D7 /* ImageBoundsTests.swift */,
			);
			name = Bounds;
			sourceTree = "<group>";
		};
/* End PBXGroup section */

/* Begin PBXHeadersBuildPhase section */
		57614B731F83D15600875933 /* Headers */ = {
			isa = PBXHeadersBuildPhase;
			buildActionMask = 2147483647;
			files = (
			);
			runOnlyForDeploymentPostprocessing = 0;
		};
		57FCD2691D76EA4600CC0FB6 /* Headers */ = {
			isa = PBXHeadersBuildPhase;
			buildActionMask = 2147483647;
			files = (
			);
			runOnlyForDeploymentPostprocessing = 0;
		};
/* End PBXHeadersBuildPhase section */

/* Begin PBXNativeTarget section */
		57614AFB1F83D15600875933 /* MacawOSX */ = {
			isa = PBXNativeTarget;
			buildConfigurationList = 57614B761F83D15600875933 /* Build configuration list for PBXNativeTarget "MacawOSX" */;
			buildPhases = (
				57614AFC1F83D15600875933 /* Sources */,
				57614B721F83D15600875933 /* Frameworks */,
				57614B731F83D15600875933 /* Headers */,
				57614B741F83D15600875933 /* Resources */,
				57614B751F83D15600875933 /* CopyFiles */,
				665742FC1F988D93006612C6 /* ShellScript */,
			);
			buildRules = (
			);
			dependencies = (
			);
			name = MacawOSX;
			productName = Macaw;
			productReference = 57614B791F83D15600875933 /* MacawOSX.framework */;
			productType = "com.apple.product-type.framework";
		};
		57FCD26B1D76EA4600CC0FB6 /* Macaw */ = {
			isa = PBXNativeTarget;
			buildConfigurationList = 57FCD2801D76EA4600CC0FB6 /* Build configuration list for PBXNativeTarget "Macaw" */;
			buildPhases = (
				57FCD2671D76EA4600CC0FB6 /* Sources */,
				57FCD2681D76EA4600CC0FB6 /* Frameworks */,
				57FCD2691D76EA4600CC0FB6 /* Headers */,
				57FCD26A1D76EA4600CC0FB6 /* Resources */,
				57D202181D78047000A90D4F /* CopyFiles */,
				669D360B1F8F9B4C0048EF8B /* ShellScript */,
			);
			buildRules = (
			);
			dependencies = (
			);
			name = Macaw;
			productName = Macaw;
			productReference = 57FCD26C1D76EA4600CC0FB6 /* Macaw.framework */;
			productType = "com.apple.product-type.framework";
		};
		57FCD2751D76EA4600CC0FB6 /* MacawTests */ = {
			isa = PBXNativeTarget;
			buildConfigurationList = 57FCD2831D76EA4600CC0FB6 /* Build configuration list for PBXNativeTarget "MacawTests" */;
			buildPhases = (
				57FCD2721D76EA4600CC0FB6 /* Sources */,
				57FCD2731D76EA4600CC0FB6 /* Frameworks */,
				57FCD2741D76EA4600CC0FB6 /* Resources */,
			);
			buildRules = (
			);
			dependencies = (
				57FCD2791D76EA4600CC0FB6 /* PBXTargetDependency */,
			);
			name = MacawTests;
			productName = MacawTests;
			productReference = 57FCD2761D76EA4600CC0FB6 /* MacawTests.xctest */;
			productType = "com.apple.product-type.bundle.unit-test";
		};
/* End PBXNativeTarget section */

/* Begin PBXProject section */
		57FCD2631D76EA4600CC0FB6 /* Project object */ = {
			isa = PBXProject;
			attributes = {
				LastSwiftUpdateCheck = 0730;
				LastUpgradeCheck = 0930;
				ORGANIZATIONNAME = Exyte;
				TargetAttributes = {
					57FCD26B1D76EA4600CC0FB6 = {
						CreatedOnToolsVersion = 7.3.1;
						LastSwiftMigration = 0800;
					};
					57FCD2751D76EA4600CC0FB6 = {
						CreatedOnToolsVersion = 7.3.1;
						DevelopmentTeam = 7T95R85V93;
						LastSwiftMigration = 0800;
						ProvisioningStyle = Automatic;
					};
				};
			};
			buildConfigurationList = 57FCD2661D76EA4600CC0FB6 /* Build configuration list for PBXProject "Macaw" */;
			compatibilityVersion = "Xcode 3.2";
			developmentRegion = English;
			hasScannedForEncodings = 0;
			knownRegions = (
				en,
			);
			mainGroup = 57FCD2621D76EA4600CC0FB6;
			productRefGroup = 57FCD26D1D76EA4600CC0FB6 /* Products */;
			projectDirPath = "";
			projectRoot = "";
			targets = (
				57FCD26B1D76EA4600CC0FB6 /* Macaw */,
				57FCD2751D76EA4600CC0FB6 /* MacawTests */,
				57614AFB1F83D15600875933 /* MacawOSX */,
			);
		};
/* End PBXProject section */

/* Begin PBXResourcesBuildPhase section */
		57614B741F83D15600875933 /* Resources */ = {
			isa = PBXResourcesBuildPhase;
			buildActionMask = 2147483647;
			files = (
			);
			runOnlyForDeploymentPostprocessing = 0;
		};
		57FCD26A1D76EA4600CC0FB6 /* Resources */ = {
			isa = PBXResourcesBuildPhase;
			buildActionMask = 2147483647;
			files = (
			);
			runOnlyForDeploymentPostprocessing = 0;
		};
		57FCD2741D76EA4600CC0FB6 /* Resources */ = {
			isa = PBXResourcesBuildPhase;
			buildActionMask = 2147483647;
			files = (
				5B1AE2BA20B6A669007EECCB /* painting-control-01-f-manual.reference in Resources */,
				5B1AE28B20B6A669007EECCB /* painting-stroke-06-t-manual.reference in Resources */,
				5BAE203C208E163D006BF277 /* triangle.reference in Resources */,
				C4153A8F1F8793DE001BA5EE /* small-logo.png in Resources */,
				5BAE2048208E163D006BF277 /* line.reference in Resources */,
				5B1AE2A420B6A669007EECCB /* paths-data-12-t-manual.reference in Resources */,
				57CAB1361D7832E000FD8E47 /* triangle.svg in Resources */,
				5B7E79CF20CBE69700C50BCF /* masking-path-02-b-manual.svg in Resources */,
				5BFEF5D620BC1C1F008DAC11 /* paths-data-18-f-manual.svg in Resources */,
				5B1AE23620B6A669007EECCB /* paths-data-07-t-manual.svg in Resources */,
				5B1AE27720B6A669007EECCB /* coords-trans-03-t-manual.reference in Resources */,
				5B1AE26420B6A669007EECCB /* painting-fill-03-t-manual.svg in Resources */,
				5BAEA9C9206CEAA20049AAAE /* viewBox.svg in Resources */,
				5B1AE2DA20B6A669007EECCB /* color-prop-02-f-manual.reference in Resources */,
				5B1AE26620B6A669007EECCB /* painting-fill-04-t-manual.svg in Resources */,
				5B3713A420BE9D8A004BB6EE /* shapes-grammar-01-f-manual.svg in Resources */,
				5B1AE26C20B6A669007EECCB /* painting-fill-05-b-manual.svg in Resources */,
				5B37139920BE95D7004BB6EE /* pservers-grad-02-b-manual.reference in Resources */,
				5B1AE2D620B6A669007EECCB /* coords-trans-03-t-manual.svg in Resources */,
				5B1AE26920B6A669007EECCB /* struct-use-03-t-manual.reference in Resources */,
				5B1AE27820B6A669007EECCB /* struct-group-01-t-manual.reference in Resources */,
				5B1AE2B820B6A669007EECCB /* painting-stroke-03-t-manual.reference in Resources */,
				5B1AE2C720B6A669007EECCB /* paths-data-02-t-manual.svg in Resources */,
				5B1AE27120B6A669007EECCB /* painting-stroke-04-t-manual.reference in Resources */,
				5B1AE2C220B6A669007EECCB /* coords-trans-05-t-manual.svg in Resources */,
				5B1AE29D20B6A669007EECCB /* types-basic-01-f-manual.reference in Resources */,
				5B1AE25820B6A669007EECCB /* paths-data-08-t-manual.reference in Resources */,
				5B37139720BE95D7004BB6EE /* pservers-grad-07-b-manual.reference in Resources */,
				5B1AE24A20B6A669007EECCB /* struct-frag-02-t-manual.reference in Resources */,
				5B1AE2DF20B6A669007EECCB /* coords-trans-07-t-manual.reference in Resources */,
				5BAE204B208E163D006BF277 /* clip.reference in Resources */,
				58944BDB20AC8A9A00657640 /* clip.svg in Resources */,
				5B1AE29420B6A669007EECCB /* painting-fill-04-t-manual.reference in Resources */,
				5B1AE2AF20B6A669007EECCB /* struct-use-03-t-manual.svg in Resources */,
				5B1AE2CA20B6A669007EECCB /* shapes-ellipse-01-t-manual.reference in Resources */,
				5B1AE25420B6A669007EECCB /* paths-data-06-t-manual.svg in Resources */,
				5B1AE26B20B6A669007EECCB /* shapes-polygon-02-t-manual.svg in Resources */,
				5B1AE28E20B6A669007EECCB /* struct-frag-06-t-manual.reference in Resources */,
				5BAE2040208E163D006BF277 /* ellipse.reference in Resources */,
				5B1AE27E20B6A669007EECCB /* coords-transformattr-02-f-manual.reference in Resources */,
				5B1AE25720B6A669007EECCB /* coords-trans-07-t-manual.svg in Resources */,
				5B1AE2BC20B6A669007EECCB /* coords-coord-02-t-manual.svg in Resources */,
				5B1AE23520B6A669007EECCB /* shapes-line-02-f-manual.reference in Resources */,
				5B1AE2CD20B6A669007EECCB /* paths-data-10-t-manual.svg in Resources */,
				5B1AE29C20B6A669007EECCB /* paths-data-01-t-manual.reference in Resources */,
				5B1AE29320B6A669007EECCB /* coords-trans-09-t-manual.svg in Resources */,
				5B1AE2DC20B6A669007EECCB /* struct-defs-01-t-manual.svg in Resources */,
				5B1AE29020B6A669007EECCB /* painting-stroke-08-t-manual.svg in Resources */,
				5B1AE2A720B6A669007EECCB /* paths-data-09-t-manual.svg in Resources */,
				5B1AE2AB20B6A669007EECCB /* painting-stroke-08-t-manual.reference in Resources */,
				5B1AE2A520B6A669007EECCB /* coords-trans-02-t-manual.reference in Resources */,
				5B1AE23220B6A669007EECCB /* text-align-01-b-manual.svg in Resources */,
				5B1AE2B220B6A669007EECCB /* types-basic-01-f-manual.svg in Resources */,
				58944BDA20AC8A9A00657640 /* logo_base64.txt in Resources */,
				5B1AE2C520B6A669007EECCB /* coords-trans-02-t-manual.svg in Resources */,
				5B1AE26120B6A669007EECCB /* paths-data-13-t-manual.reference in Resources */,
				5B1AE24820B6A669007EECCB /* coords-coord-01-t-manual.svg in Resources */,
				5B1AE2B620B6A669007EECCB /* paths-data-04-t-manual.svg in Resources */,
				5B1AE25620B6A669007EECCB /* paths-data-05-t-manual.reference in Resources */,
				5B1AE2D020B6A669007EECCB /* struct-defs-01-t-manual.reference in Resources */,
				5B1AE25020B6A669007EECCB /* render-elems-01-t-manual.reference in Resources */,
				5B1AE24520B6A669007EECCB /* struct-frag-01-t-manual.reference in Resources */,
				5B1AE25B20B6A669007EECCB /* painting-stroke-01-t-manual.svg in Resources */,
				5BAE2047208E163D006BF277 /* viewBox.reference in Resources */,
				5B1AE2C120B6A669007EECCB /* painting-stroke-04-t-manual.svg in Resources */,
				5B1AE2BE20B6A669007EECCB /* painting-stroke-03-t-manual.svg in Resources */,
				5B1AE2BB20B6A669007EECCB /* paths-data-04-t-manual.reference in Resources */,
				5BAE2042208E163D006BF277 /* group.reference in Resources */,
				5B1AE27020B6A669007EECCB /* shapes-line-01-t-manual.svg in Resources */,
				5B1AE2BD20B6A669007EECCB /* paths-data-09-t-manual.reference in Resources */,
				5BAE204A208E163D006BF277 /* roundRect.reference in Resources */,
				5BAE203E208E163D006BF277 /* circle.reference in Resources */,
				C410148E1F834D290022EE44 /* style.svg in Resources */,
				5B1AE26E20B6A669007EECCB /* struct-frag-01-t-manual.svg in Resources */,
				5B7E79CE20CBE69700C50BCF /* masking-path-02-b-manual.reference in Resources */,
				5B1AE2B420B6A669007EECCB /* shapes-ellipse-02-t-manual.svg in Resources */,
				5B1AE2A120B6A669007EECCB /* paths-data-02-t-manual.reference in Resources */,
				5B37139B20BE95D7004BB6EE /* pservers-grad-07-b-manual.svg in Resources */,
				5B1AE2B920B6A669007EECCB /* painting-control-02-f-manual.svg in Resources */,
				5B7E79DE20D2781A00C50BCF /* masking-intro-01-f-manual.reference in Resources */,
				5B1AE28A20B6A669007EECCB /* shapes-polygon-01-t-manual.reference in Resources */,
				5B1AE27920B6A669007EECCB /* shapes-circle-01-t-manual.svg in Resources */,
				5B1AE25E20B6A669007EECCB /* paths-data-17-f-manual.reference in Resources */,
				5B1AE23F20B6A669007EECCB /* coords-trans-06-t-manual.svg in Resources */,
				5B1AE23720B6A669007EECCB /* paths-data-16-t-manual.reference in Resources */,
				5B1AE24120B6A669007EECCB /* coords-transformattr-04-f-manual.reference in Resources */,
				5B1AE2D520B6A669007EECCB /* painting-stroke-02-t-manual.svg in Resources */,
				5B1AE2A820B6A669007EECCB /* color-prop-03-t-manual.reference in Resources */,
				5B1AE27620B6A669007EECCB /* render-elems-02-t-manual.svg in Resources */,
				5B1AE28620B6A669007EECCB /* paths-data-10-t-manual.reference in Resources */,
				5B1AE2D420B6A669007EECCB /* painting-stroke-05-t-manual.svg in Resources */,
				5B1AE2CF20B6A669007EECCB /* paths-data-07-t-manual.reference in Resources */,
				5B1AE28D20B6A669007EECCB /* shapes-circle-01-t-manual.reference in Resources */,
				5B1AE2A320B6A669007EECCB /* painting-fill-01-t-manual.svg in Resources */,
				5B1AE2CB20B6A669007EECCB /* painting-fill-02-t-manual.reference in Resources */,
				5B1AE26520B6A669007EECCB /* shapes-rect-05-f-manual.svg in Resources */,
				5B1AE2D120B6A669007EECCB /* paths-data-03-f-manual.reference in Resources */,
				5B1AE28920B6A669007EECCB /* shapes-intro-01-t-manual.reference in Resources */,
				5B1AE2C020B6A669007EECCB /* paths-data-14-t-manual.reference in Resources */,
				5B1AE27420B6A669007EECCB /* color-prop-02-f-manual.svg in Resources */,
				5B1AE25120B6A669007EECCB /* coords-trans-05-t-manual.reference in Resources */,
				5B1AE29120B6A669007EECCB /* coords-transformattr-01-f-manual.svg in Resources */,
				5B1AE2D320B6A669007EECCB /* shapes-rect-04-f-manual.reference in Resources */,
				5B1AE23C20B6A669007EECCB /* paths-data-15-t-manual.svg in Resources */,
				5BAE2039208E163D006BF277 /* polygon.reference in Resources */,
				5B1AE27220B6A669007EECCB /* struct-frag-06-t-manual.svg in Resources */,
				5B1AE2A020B6A669007EECCB /* coords-trans-08-t-manual.svg in Resources */,
				5B1AE23A20B6A669007EECCB /* painting-fill-03-t-manual.reference in Resources */,
				5BAE2043208E163D006BF277 /* textBasicTransform.reference in Resources */,
				5B1AE2CE20B6A669007EECCB /* painting-control-02-f-manual.reference in Resources */,
				5B1AE23D20B6A669007EECCB /* paths-data-12-t-manual.svg in Resources */,
				5B1AE23920B6A669007EECCB /* shapes-ellipse-01-t-manual.svg in Resources */,
				5B1AE2D720B6A669007EECCB /* coords-trans-04-t-manual.svg in Resources */,
				5B1AE2AC20B6A669007EECCB /* struct-use-12-f-manual.svg in Resources */,
				5B1AE28220B6A669007EECCB /* coords-coord-01-t-manual.reference in Resources */,
				5B1AE23420B6A669007EECCB /* painting-control-03-f-manual.reference in Resources */,
				5B1AE26820B6A669007EECCB /* shapes-polyline-01-t-manual.svg in Resources */,
				5B1AE29A20B6A669007EECCB /* struct-frag-02-t-manual.svg in Resources */,
				5B1AE2A620B6A669007EECCB /* text-fonts-01-t-manual.svg in Resources */,
				5B1AE28520B6A669007EECCB /* paths-data-19-f-manual.reference in Resources */,
				5B7E79C420CA7F1B00C50BCF /* pservers-grad-03-b-manual.svg in Resources */,
				5B1AE27F20B6A669007EECCB /* painting-stroke-07-t-manual.reference in Resources */,
				5B1AE23320B6A669007EECCB /* paths-data-06-t-manual.reference in Resources */,
				5B1AE2C820B6A669007EECCB /* paths-data-19-f-manual.svg in Resources */,
				5B1AE2A220B6A669007EECCB /* shapes-polygon-03-t-manual.reference in Resources */,
				5B1AE24E20B6A669007EECCB /* paths-data-14-t-manual.svg in Resources */,
				57CAB1301D7832E000FD8E47 /* group.svg in Resources */,
				5B1AE28820B6A669007EECCB /* text-fonts-02-t-manual.svg in Resources */,
				5B1AE29920B6A669007EECCB /* pservers-grad-stops-01-f-manual.svg in Resources */,
				5B1AE27520B6A669007EECCB /* struct-frag-04-t-manual.reference in Resources */,
				5B1AE28720B6A669007EECCB /* render-elems-03-t-manual.svg in Resources */,
				5B1AE2AD20B6A669007EECCB /* painting-stroke-05-t-manual.reference in Resources */,
				5BAE2045208E163D006BF277 /* arcsgroup.reference in Resources */,
				5B1AE25920B6A669007EECCB /* coords-trans-01-b-manual.svg in Resources */,
				5B1AE28C20B6A669007EECCB /* shapes-polygon-01-t-manual.svg in Resources */,
				5BFEF5D720BC1C1F008DAC11 /* paths-data-18-f-manual.reference in Resources */,
				5BAE203F208E163D006BF277 /* transform.reference in Resources */,
				5B1AE24920B6A669007EECCB /* painting-control-06-f-manual.svg in Resources */,
				5B1AE2B320B6A669007EECCB /* coords-trans-04-t-manual.reference in Resources */,
				5BAE2038208E163D006BF277 /* polyline.reference in Resources */,
				5B37139C20BE95D7004BB6EE /* pservers-grad-01-b-manual.reference in Resources */,
				5B1AE28020B6A669007EECCB /* coords-transformattr-03-f-manual.svg in Resources */,
				5B1AE26A20B6A669007EECCB /* painting-control-06-f-manual.reference in Resources */,
				C46E83551F94B20E00208037 /* transform.svg in Resources */,
				5B1AE2C420B6A669007EECCB /* painting-fill-01-t-manual.reference in Resources */,
				5B1AE2AE20B6A669007EECCB /* shapes-circle-02-t-manual.reference in Resources */,
				5B1AE29520B6A669007EECCB /* shapes-ellipse-03-f-manual.reference in Resources */,
				5B1AE23820B6A669007EECCB /* color-prop-01-b-manual.svg in Resources */,
				5B1AE24620B6A669007EECCB /* painting-control-01-f-manual.svg in Resources */,
				5B1AE2B120B6A669007EECCB /* color-prop-03-t-manual.svg in Resources */,
				5B1AE23B20B6A669007EECCB /* struct-use-12-f-manual.reference in Resources */,
				5B1AE29F20B6A669007EECCB /* painting-stroke-09-t-manual.svg in Resources */,
				5B1AE27D20B6A669007EECCB /* shapes-polygon-03-t-manual.svg in Resources */,
				5B1AE26020B6A669007EECCB /* shapes-polygon-02-t-manual.reference in Resources */,
				5B1AE2AA20B6A669007EECCB /* struct-frag-03-t-manual.svg in Resources */,
				5B1AE24720B6A669007EECCB /* painting-stroke-01-t-manual.reference in Resources */,
				5B1AE29B20B6A669007EECCB /* shapes-line-01-t-manual.reference in Resources */,
				5B1AE29820B6A669007EECCB /* paths-data-08-t-manual.svg in Resources */,
				5B1AE25D20B6A669007EECCB /* shapes-polyline-02-t-manual.reference in Resources */,
				57CAB1351D7832E000FD8E47 /* roundRect.svg in Resources */,
				5BAE203D208E163D006BF277 /* clipManual.reference in Resources */,
				5B1AE29620B6A669007EECCB /* shapes-circle-02-t-manual.svg in Resources */,
				5B37139820BE95D7004BB6EE /* pservers-grad-01-b-manual.svg in Resources */,
				5B1AE28320B6A669007EECCB /* paths-data-03-f-manual.svg in Resources */,
				5B7E79DF20D2781A00C50BCF /* masking-intro-01-f-manual.svg in Resources */,
				5B1AE29E20B6A669007EECCB /* pservers-grad-stops-01-f-manual.reference in Resources */,
				5B1AE23E20B6A669007EECCB /* render-elems-02-t-manual.reference in Resources */,
				5B1AE26D20B6A669007EECCB /* painting-stroke-09-t-manual.reference in Resources */,
				5B1AE2B720B6A669007EECCB /* struct-frag-03-t-manual.reference in Resources */,
				5B1AE25C20B6A669007EECCB /* shapes-intro-01-t-manual.svg in Resources */,
				57CAB12E1D7832E000FD8E47 /* circle.svg in Resources */,
				5B1AE2D820B6A669007EECCB /* metadata-example-01-t-manual.svg in Resources */,
				5B1AE2C620B6A669007EECCB /* painting-fill-05-b-manual.reference in Resources */,
				57CAB1331D7832E000FD8E47 /* polyline.svg in Resources */,
				5B1AE2DE20B6A669007EECCB /* painting-control-03-f-manual.svg in Resources */,
				5B1AE25520B6A669007EECCB /* paths-data-15-t-manual.reference in Resources */,
				5B1AE24D20B6A669007EECCB /* paths-data-13-t-manual.svg in Resources */,
				57CAB1311D7832E000FD8E47 /* line.svg in Resources */,
				57B7A4DF1EE70D17009D78D7 /* logo.png in Resources */,
				5B1AE24F20B6A669007EECCB /* painting-stroke-02-t-manual.reference in Resources */,
				5B1AE28420B6A669007EECCB /* shapes-polyline-01-t-manual.reference in Resources */,
				5B1AE2C320B6A669007EECCB /* text-fonts-02-t-manual.reference in Resources */,
				5B1AE2CC20B6A669007EECCB /* text-fonts-01-t-manual.reference in Resources */,
				5B1AE2D220B6A669007EECCB /* struct-group-01-t-manual.svg in Resources */,
				5B1AE2B520B6A669007EECCB /* coords-trans-09-t-manual.reference in Resources */,
				5B3713A320BE9D8A004BB6EE /* shapes-grammar-01-f-manual.reference in Resources */,
				57CAB1321D7832E000FD8E47 /* polygon.svg in Resources */,
				5BAE203A208E163D006BF277 /* rect.reference in Resources */,
				5BAE2044208E163D006BF277 /* style.reference in Resources */,
				5B1AE25220B6A669007EECCB /* paths-data-01-t-manual.svg in Resources */,
				5B1AE26F20B6A669007EECCB /* shapes-ellipse-03-f-manual.svg in Resources */,
				5B1AE2DD20B6A669007EECCB /* coords-transformattr-05-f-manual.reference in Resources */,
				57CAB12F1D7832E000FD8E47 /* ellipse.svg in Resources */,
				5B1AE26320B6A669007EECCB /* text-align-01-b-manual.reference in Resources */,
				5B1AE26720B6A669007EECCB /* coords-coord-02-t-manual.reference in Resources */,
				5B1AE29220B6A669007EECCB /* coords-transformattr-03-f-manual.reference in Resources */,
				5B1AE25A20B6A669007EECCB /* painting-stroke-06-t-manual.svg in Resources */,
				5B7E79C520CA7F1B00C50BCF /* pservers-grad-03-b-manual.reference in Resources */,
				5B1AE24320B6A669007EECCB /* painting-stroke-07-t-manual.svg in Resources */,
				5B1AE27B20B6A669007EECCB /* painting-fill-02-t-manual.svg in Resources */,
				5B37139A20BE95D7004BB6EE /* pservers-grad-02-b-manual.svg in Resources */,
				5B1AE27A20B6A669007EECCB /* coords-transformattr-01-f-manual.reference in Resources */,
				5B1AE24C20B6A669007EECCB /* metadata-example-01-t-manual.reference in Resources */,
				5B1AE29720B6A669007EECCB /* render-elems-01-t-manual.svg in Resources */,
				5B1AE26220B6A669007EECCB /* coords-transformattr-02-f-manual.svg in Resources */,
				5B1AE28F20B6A669007EECCB /* shapes-polyline-02-t-manual.svg in Resources */,
				5B1AE24420B6A669007EECCB /* shapes-rect-05-f-manual.reference in Resources */,
				5B1AE25320B6A669007EECCB /* coords-trans-08-t-manual.reference in Resources */,
				5B1AE27320B6A669007EECCB /* paths-data-17-f-manual.svg in Resources */,
				5B1AE27C20B6A669007EECCB /* shapes-rect-04-f-manual.svg in Resources */,
				5B1AE2DB20B6A669007EECCB /* color-prop-01-b-manual.reference in Resources */,
				5B1AE2BF20B6A669007EECCB /* shapes-ellipse-02-t-manual.reference in Resources */,
				5B1AE24220B6A669007EECCB /* coords-trans-06-t-manual.reference in Resources */,
				5B1AE2A920B6A669007EECCB /* struct-frag-04-t-manual.svg in Resources */,
				5B1AE25F20B6A669007EECCB /* coords-transformattr-05-f-manual.svg in Resources */,
				57CAB1341D7832E000FD8E47 /* rect.svg in Resources */,
				5B1AE2D920B6A669007EECCB /* render-elems-03-t-manual.reference in Resources */,
				5B1AE28120B6A669007EECCB /* coords-transformattr-04-f-manual.svg in Resources */,
				5B1AE2B020B6A669007EECCB /* paths-data-16-t-manual.svg in Resources */,
				5B1AE24020B6A669007EECCB /* coords-trans-01-b-manual.reference in Resources */,
				5B1AE24B20B6A669007EECCB /* shapes-line-02-f-manual.svg in Resources */,
				5B1AE2C920B6A669007EECCB /* paths-data-05-t-manual.svg in Resources */,
			);
			runOnlyForDeploymentPostprocessing = 0;
		};
/* End PBXResourcesBuildPhase section */

/* Begin PBXShellScriptBuildPhase section */
		665742FC1F988D93006612C6 /* ShellScript */ = {
			isa = PBXShellScriptBuildPhase;
			buildActionMask = 2147483647;
			files = (
			);
			inputPaths = (
			);
			outputPaths = (
			);
			runOnlyForDeploymentPostprocessing = 0;
			shellPath = /bin/sh;
			shellScript = "if which swiftlint >/dev/null; then\n    swiftlint autocorrect --format\n    swiftlint\nelse\n    echo \"warning: SwiftLint not installed, download from https://github.com/realm/SwiftLint\"\nfi";
		};
		669D360B1F8F9B4C0048EF8B /* ShellScript */ = {
			isa = PBXShellScriptBuildPhase;
			buildActionMask = 2147483647;
			files = (
			);
			inputPaths = (
			);
			outputPaths = (
			);
			runOnlyForDeploymentPostprocessing = 0;
			shellPath = /bin/sh;
			shellScript = "if which swiftlint >/dev/null; then\n    swiftlint autocorrect --format\n    swiftlint\nelse\n    echo \"warning: SwiftLint not installed, download from https://github.com/realm/SwiftLint\"\nfi";
		};
/* End PBXShellScriptBuildPhase section */

/* Begin PBXSourcesBuildPhase section */
		57614AFC1F83D15600875933 /* Sources */ = {
			isa = PBXSourcesBuildPhase;
			buildActionMask = 2147483647;
			files = (
				58B0523920E10E7100D45008 /* ColorMatrix.swift in Sources */,
				57614AFD1F83D15600875933 /* Group.swift in Sources */,
				57D9DAE11FC9AA4C0002555D /* Locus+ToPath.swift in Sources */,
				57614AFE1F83D15600875933 /* TextRenderer.swift in Sources */,
				57614AFF1F83D15600875933 /* CGFloat+Double.swift in Sources */,
				57614B021F83D15600875933 /* RoundRect.swift in Sources */,
				57614B031F83D15600875933 /* UIImage2Image.swift in Sources */,
				5B6E194020AC58F900454E7E /* Stroke.swift in Sources */,
				57614B041F83D15600875933 /* SVGParser.swift in Sources */,
				57614B051F83D15600875933 /* SWXMLHash.swift in Sources */,
				57614B061F83D15600875933 /* NodesMap.swift in Sources */,
				57614B071F83D15600875933 /* RenderUtils.swift in Sources */,
				57614B081F83D15600875933 /* FuncBounds.swift in Sources */,
				57614B091F83D15600875933 /* MView_iOS.swift in Sources */,
				57614B0A1F83D15600875933 /* DoubleInterpolation.swift in Sources */,
				57614B0B1F83D15600875933 /* PathSegmentType.swift in Sources */,
				57614B0C1F83D15600875933 /* AnimatableVariable.swift in Sources */,
				5B6E193C20AC58F900454E7E /* Effect.swift in Sources */,
				57614B0D1F83D15600875933 /* TimingFunction.swift in Sources */,
				57614B0E1F83D15600875933 /* AnimationCache.swift in Sources */,
				57614B0F1F83D15600875933 /* Transform.swift in Sources */,
				57614B101F83D15600875933 /* Graphics_macOS.swift in Sources */,
				5B6E192220AC58F900454E7E /* AlphaEffect.swift in Sources */,
				57614B111F83D15600875933 /* ShapeRenderer.swift in Sources */,
				57614B131F83D15600875933 /* MDisplayLink_macOS.swift in Sources */,
				57614B141F83D15600875933 /* GroupDisposable.swift in Sources */,
				57614B161F83D15600875933 /* TapEvent.swift in Sources */,
				57614B181F83D15600875933 /* SVGView.swift in Sources */,
				57614B191F83D15600875933 /* Arc.swift in Sources */,
				57614B1A1F83D15600875933 /* MacawView.swift in Sources */,
				5B6E193420AC58F900454E7E /* Baseline.swift in Sources */,
				57614B1B1F83D15600875933 /* Image.swift in Sources */,
				57614B1C1F83D15600875933 /* TransformGenerator.swift in Sources */,
				57614B1D1F83D15600875933 /* AnimationImpl.swift in Sources */,
				57614B1E1F83D15600875933 /* AnimOperators.swift in Sources */,
				57614B1F1F83D15600875933 /* Circle.swift in Sources */,
				5BAE204C208E1EF4006BF277 /* SVGCanvas.swift in Sources */,
				57614B211F83D15600875933 /* PathSegment.swift in Sources */,
				5B6E193E20AC58F900454E7E /* Fill.swift in Sources */,
				5852891720B29D67003E51D1 /* TransformedLocus.swift in Sources */,
				57614B221F83D15600875933 /* ImageRenderer.swift in Sources */,
				57614B231F83D15600875933 /* PathFunctions.swift in Sources */,
				57614B241F83D15600875933 /* SVGSerializer.swift in Sources */,
				57614B251F83D15600875933 /* MorphingAnimation.swift in Sources */,
				5B6E192420AC58F900454E7E /* OffsetEffect.swift in Sources */,
				5B6E193020AC58F900454E7E /* LinearGradient.swift in Sources */,
				57614B261F83D15600875933 /* ShapeAnimation.swift in Sources */,
				57614B271F83D15600875933 /* TransformInterpolation.swift in Sources */,
				57614B281F83D15600875933 /* ShapeAnimationGenerator.swift in Sources */,
				57614B291F83D15600875933 /* AnimationUtils.swift in Sources */,
				57614B2A1F83D15600875933 /* Polygon.swift in Sources */,
				57614B2D1F83D15600875933 /* TransformAnimation.swift in Sources */,
				57614B2E1F83D15600875933 /* CombineAnimation.swift in Sources */,
				57614B2F1F83D15600875933 /* TransformHashable.swift in Sources */,
				57614B301F83D15600875933 /* MoveTo.swift in Sources */,
				5B7E79C120CA7E9300C50BCF /* Pattern.swift in Sources */,
				5B6E193A20AC58F900454E7E /* Drawable.swift in Sources */,
				57614B311F83D15600875933 /* NodeRenderer.swift in Sources */,
				57614B331F83D15600875933 /* Animation.swift in Sources */,
				57614B341F83D15600875933 /* SVGParserError.swift in Sources */,
				57614B361F83D15600875933 /* Disposable.swift in Sources */,
				5B6E192C20AC58F900454E7E /* AspectRatio.swift in Sources */,
				57614B371F83D15600875933 /* Path.swift in Sources */,
				57614B381F83D15600875933 /* Line.swift in Sources */,
				57614B391F83D15600875933 /* PathBounds.swift in Sources */,
				57614B3A1F83D15600875933 /* AnimationProducer.swift in Sources */,
				585288F620AD96A2003E51D1 /* ContentLayout.swift in Sources */,
				57614B3C1F83D15600875933 /* ShapeInterpolation.swift in Sources */,
				57614B3D1F83D15600875933 /* Graphics_iOS.swift in Sources */,
				57614BDB1F8739EE00875933 /* MacawView+PDF.swift in Sources */,
				57614B411F83D15600875933 /* Text.swift in Sources */,
				57614B421F83D15600875933 /* MDisplayLink_iOS.swift in Sources */,
				57614B431F83D15600875933 /* RenderContext.swift in Sources */,
				57614B441F83D15600875933 /* Size.swift in Sources */,
				5B6E193220AC58F900454E7E /* LineJoin.swift in Sources */,
				5835969C20A9CA150090400C /* CGMappings.swift in Sources */,
				57614B451F83D15600875933 /* Polyline.swift in Sources */,
				57614B461F83D15600875933 /* ContentsAnimation.swift in Sources */,
				57614B471F83D15600875933 /* TouchEvent.swift in Sources */,
				57614B481F83D15600875933 /* MBezierPath+Extension_macOS.swift in Sources */,
				5BFEF5CF20B80A83008DAC11 /* BlendEffect.swift in Sources */,
				57614B491F83D15600875933 /* MView_macOS.swift in Sources */,
				5B6E192E20AC58F900454E7E /* Font.swift in Sources */,
				5BFEF5D120B80A83008DAC11 /* ColorMatrixEffect.swift in Sources */,
				57614B4A1F83D15600875933 /* Easing.swift in Sources */,
				57614B4B1F83D15600875933 /* Point.swift in Sources */,
				5B6E192620AC58F900454E7E /* GaussianBlur.swift in Sources */,
				57614B4C1F83D15600875933 /* OpacityGenerator.swift in Sources */,
				57614B4D1F83D15600875933 /* Shape.swift in Sources */,
				57614B4E1F83D15600875933 /* Ellipse.swift in Sources */,
				57614B4F1F83D15600875933 /* Locus.swift in Sources */,
				57614B501F83D15600875933 /* SceneUtils.swift in Sources */,
				57614B511F83D15600875933 /* NodeHashable.swift in Sources */,
				57614B521F83D15600875933 /* GeomUtils.swift in Sources */,
				5B6E194420AC58F900454E7E /* Gradient.swift in Sources */,
				57614B531F83D15600875933 /* CAAnimationClosure.swift in Sources */,
				5B6E194220AC58F900454E7E /* Color.swift in Sources */,
				57614B551F83D15600875933 /* Common_iOS.swift in Sources */,
				57614B561F83D15600875933 /* Common_macOS.swift in Sources */,
				57614B571F83D15600875933 /* MDisplayLink.swift in Sources */,
				57614B591F83D15600875933 /* Event.swift in Sources */,
				57614B5B1F83D15600875933 /* Interpolable.swift in Sources */,
				57614B5D1F83D15600875933 /* Variable.swift in Sources */,
				5B6E193820AC58F900454E7E /* LineCap.swift in Sources */,
				3002331D20CC0BDD00EFD92D /* BoundsUtils.swift in Sources */,
				57614B5E1F83D15600875933 /* OpacityAnimation.swift in Sources */,
				57614B5F1F83D15600875933 /* Touchable.swift in Sources */,
				57614B601F83D15600875933 /* Node.swift in Sources */,
				57614B611F83D15600875933 /* PanEvent.swift in Sources */,
				57614B621F83D15600875933 /* RotateEvent.swift in Sources */,
				57614B631F83D15600875933 /* Insets.swift in Sources */,
				3081E77E20DB58B100640F96 /* DescriptionExtensions.swift in Sources */,
				57614B641F83D15600875933 /* Rect.swift in Sources */,
				57614B651F83D15600875933 /* PathBuilder.swift in Sources */,
				57614B661F83D15600875933 /* PinchEvent.swift in Sources */,
				57614B671F83D15600875933 /* ContentsInterpolation.swift in Sources */,
				57614B681F83D15600875933 /* GroupRenderer.swift in Sources */,
				5B6E192820AC58F900454E7E /* RadialGradient.swift in Sources */,
				57614B691F83D15600875933 /* SVGParserRegexHelper.swift in Sources */,
				5B6E192A20AC58F900454E7E /* Align.swift in Sources */,
				57614B6B1F83D15600875933 /* NSTimer+Closure.swift in Sources */,
				5B6E193620AC58F900454E7E /* Stop.swift in Sources */,
				57614B6C1F83D15600875933 /* SWXMLHash+TypeConversion.swift in Sources */,
				57614B6D1F83D15600875933 /* AnimationSequence.swift in Sources */,
				5B1A8C7720A15F7300E5FFAE /* SVGNodeLayout.swift in Sources */,
				57614B6E1F83D15600875933 /* MorphingGenerator.swift in Sources */,
				57614B6F1F83D15600875933 /* SVGConstants.swift in Sources */,
				57614B701F83D15600875933 /* ShapeLayer.swift in Sources */,
				57614B711F83D15600875933 /* LocusInterpolation.swift in Sources */,
			);
			runOnlyForDeploymentPostprocessing = 0;
		};
		57FCD2671D76EA4600CC0FB6 /* Sources */ = {
			isa = PBXSourcesBuildPhase;
			buildActionMask = 2147483647;
			files = (
				57E5E19E1E3B393900D1CB28 /* Group.swift in Sources */,
				C43B06511F9866E400787A35 /* Locus+ToPath.swift in Sources */,
				57E5E1A91E3B393900D1CB28 /* TextRenderer.swift in Sources */,
				57E5E1B01E3B393900D1CB28 /* CGFloat+Double.swift in Sources */,
				57E5E19B1E3B393900D1CB28 /* RoundRect.swift in Sources */,
				57900FF91EA0DEBF00809FFB /* UIImage2Image.swift in Sources */,
				57E5E1AB1E3B393900D1CB28 /* SVGParser.swift in Sources */,
				5B6E193F20AC58F900454E7E /* Stroke.swift in Sources */,
				572CEFC81E2CED4B008C7C83 /* SWXMLHash.swift in Sources */,
				57E5E1B31E3B393900D1CB28 /* NodesMap.swift in Sources */,
				57E5E1A71E3B393900D1CB28 /* RenderUtils.swift in Sources */,
				57E5E1601E3B393900D1CB28 /* FuncBounds.swift in Sources */,
				A718CD481F45C28700966E06 /* MView_iOS.swift in Sources */,
				57E5E15B1E3B393900D1CB28 /* DoubleInterpolation.swift in Sources */,
				57E5E1961E3B393900D1CB28 /* PathSegmentType.swift in Sources */,
				57E5E1531E3B393900D1CB28 /* AnimatableVariable.swift in Sources */,
				57E5E1691E3B393900D1CB28 /* TimingFunction.swift in Sources */,
				5B6E193B20AC58F900454E7E /* Effect.swift in Sources */,
				57E5E1631E3B393900D1CB28 /* AnimationCache.swift in Sources */,
				57E5E19D1E3B393900D1CB28 /* Transform.swift in Sources */,
				A718CD4E1F45C28F00966E06 /* Graphics_macOS.swift in Sources */,
				57E5E1A81E3B393900D1CB28 /* ShapeRenderer.swift in Sources */,
				5B6E192120AC58F900454E7E /* AlphaEffect.swift in Sources */,
				A718CD4F1F45C28F00966E06 /* MDisplayLink_macOS.swift in Sources */,
				57E5E1721E3B393900D1CB28 /* GroupDisposable.swift in Sources */,
				57E5E1781E3B393900D1CB28 /* TapEvent.swift in Sources */,
				57E5E1AE1E3B393900D1CB28 /* SVGView.swift in Sources */,
				57E5E18B1E3B393900D1CB28 /* Arc.swift in Sources */,
				57E5E1B21E3B393900D1CB28 /* MacawView.swift in Sources */,
				57E5E19F1E3B393900D1CB28 /* Image.swift in Sources */,
				5B6E193320AC58F900454E7E /* Baseline.swift in Sources */,
				57E5E16A1E3B393900D1CB28 /* TransformGenerator.swift in Sources */,
				57E5E1551E3B393900D1CB28 /* AnimationImpl.swift in Sources */,
				57E5E15A1E3B393900D1CB28 /* AnimOperators.swift in Sources */,
				57E5E18C1E3B393900D1CB28 /* Circle.swift in Sources */,
				57E5E1951E3B393900D1CB28 /* PathSegment.swift in Sources */,
				5BAE201F208E1211006BF277 /* SVGCanvas.swift in Sources */,
				57E5E1A41E3B393900D1CB28 /* ImageRenderer.swift in Sources */,
				5B6E193D20AC58F900454E7E /* Fill.swift in Sources */,
				5852891620B29D67003E51D1 /* TransformedLocus.swift in Sources */,
				57E5E1621E3B393900D1CB28 /* PathFunctions.swift in Sources */,
				C4820B181F458D0E008CE0FF /* SVGSerializer.swift in Sources */,
				57E5E16E1E3B393900D1CB28 /* MorphingAnimation.swift in Sources */,
				57A27BD11E44C5460057BD3A /* ShapeAnimation.swift in Sources */,
				5B6E192320AC58F900454E7E /* OffsetEffect.swift in Sources */,
				5B6E192F20AC58F900454E7E /* LinearGradient.swift in Sources */,
				57E5E15F1E3B393900D1CB28 /* TransformInterpolation.swift in Sources */,
				57A27BD31E44C5570057BD3A /* ShapeAnimationGenerator.swift in Sources */,
				57E5E1571E3B393900D1CB28 /* AnimationUtils.swift in Sources */,
				57E5E1981E3B393900D1CB28 /* Polygon.swift in Sources */,
				57E5E1701E3B393900D1CB28 /* TransformAnimation.swift in Sources */,
				57E5E16C1E3B393900D1CB28 /* CombineAnimation.swift in Sources */,
				57E5E1661E3B393900D1CB28 /* TransformHashable.swift in Sources */,
				57E5E1921E3B393900D1CB28 /* MoveTo.swift in Sources */,
				5B7E79C020CA7E9300C50BCF /* Pattern.swift in Sources */,
				57E5E1A51E3B393900D1CB28 /* NodeRenderer.swift in Sources */,
				5B6E193920AC58F900454E7E /* Drawable.swift in Sources */,
				57E5E1541E3B393900D1CB28 /* Animation.swift in Sources */,
				57E5E1AC1E3B393900D1CB28 /* SVGParserError.swift in Sources */,
				57E5E1711E3B393900D1CB28 /* Disposable.swift in Sources */,
				57E5E1931E3B393900D1CB28 /* Path.swift in Sources */,
				5B6E192B20AC58F900454E7E /* AspectRatio.swift in Sources */,
				57E5E1901E3B393900D1CB28 /* Line.swift in Sources */,
				57E5E1611E3B393900D1CB28 /* PathBounds.swift in Sources */,
				57E5E1561E3B393900D1CB28 /* AnimationProducer.swift in Sources */,
				585288F420AD96A2003E51D1 /* ContentLayout.swift in Sources */,
				57A27BD51E44C5840057BD3A /* ShapeInterpolation.swift in Sources */,
				A718CD471F45C28700966E06 /* Graphics_iOS.swift in Sources */,
				57614BDA1F8739EE00875933 /* MacawView+PDF.swift in Sources */,
				57E5E1A21E3B393900D1CB28 /* Text.swift in Sources */,
				57F1087C1F53CA7E00DC365B /* MDisplayLink_iOS.swift in Sources */,
				57E5E1A61E3B393900D1CB28 /* RenderContext.swift in Sources */,
				57E5E19C1E3B393900D1CB28 /* Size.swift in Sources */,
				57E5E1991E3B393900D1CB28 /* Polyline.swift in Sources */,
				5B6E193120AC58F900454E7E /* LineJoin.swift in Sources */,
				5835969B20A9CA150090400C /* CGMappings.swift in Sources */,
				57E5E16D1E3B393900D1CB28 /* ContentsAnimation.swift in Sources */,
				5713C4E21E51EC8F00BBA4D9 /* TouchEvent.swift in Sources */,
				A718CD521F45C2A400966E06 /* MBezierPath+Extension_macOS.swift in Sources */,
				5874CCB720DA8A860090DBD5 /* ColorMatrix.swift in Sources */,
				5BFEF5CE20B80A83008DAC11 /* BlendEffect.swift in Sources */,
				A718CD501F45C28F00966E06 /* MView_macOS.swift in Sources */,
				57E5E1581E3B393900D1CB28 /* Easing.swift in Sources */,
				5BFEF5D020B80A83008DAC11 /* ColorMatrixEffect.swift in Sources */,
				5B6E192D20AC58F900454E7E /* Font.swift in Sources */,
				57E5E1971E3B393900D1CB28 /* Point.swift in Sources */,
				57E5E1681E3B393900D1CB28 /* OpacityGenerator.swift in Sources */,
				5B6E192520AC58F900454E7E /* GaussianBlur.swift in Sources */,
				57E5E1A11E3B393900D1CB28 /* Shape.swift in Sources */,
				57E5E18D1E3B393900D1CB28 /* Ellipse.swift in Sources */,
				57E5E1911E3B393900D1CB28 /* Locus.swift in Sources */,
				57AF39891E66E06200F0BFE2 /* SceneUtils.swift in Sources */,
				57E5E1651E3B393900D1CB28 /* NodeHashable.swift in Sources */,
				57E5E18E1E3B393900D1CB28 /* GeomUtils.swift in Sources */,
				57E5E1AF1E3B393900D1CB28 /* CAAnimationClosure.swift in Sources */,
				5B6E194320AC58F900454E7E /* Gradient.swift in Sources */,
				A718CD441F45C28200966E06 /* Common_iOS.swift in Sources */,
				5B6E194120AC58F900454E7E /* Color.swift in Sources */,
				A718CD4D1F45C28F00966E06 /* Common_macOS.swift in Sources */,
				57F1087A1F53C92000DC365B /* MDisplayLink.swift in Sources */,
				57E5E1741E3B393900D1CB28 /* Event.swift in Sources */,
				57E5E15D1E3B393900D1CB28 /* Interpolable.swift in Sources */,
				57E5E1731E3B393900D1CB28 /* Variable.swift in Sources */,
				57E5E16F1E3B393900D1CB28 /* OpacityAnimation.swift in Sources */,
				3002331C20CC0BDD00EFD92D /* BoundsUtils.swift in Sources */,
				5B6E193720AC58F900454E7E /* LineCap.swift in Sources */,
				57F108741F502A3600DC365B /* Touchable.swift in Sources */,
				57E5E1A01E3B393900D1CB28 /* Node.swift in Sources */,
				57E5E1751E3B393900D1CB28 /* PanEvent.swift in Sources */,
				57E5E1771E3B393900D1CB28 /* RotateEvent.swift in Sources */,
				57E5E18F1E3B393900D1CB28 /* Insets.swift in Sources */,
				3081E77D20DB58B100640F96 /* DescriptionExtensions.swift in Sources */,
				57E5E19A1E3B393900D1CB28 /* Rect.swift in Sources */,
				57E5E1941E3B393900D1CB28 /* PathBuilder.swift in Sources */,
				57E5E1761E3B393900D1CB28 /* PinchEvent.swift in Sources */,
				57A27BCF1E44C4EC0057BD3A /* ContentsInterpolation.swift in Sources */,
				57E5E1A31E3B393900D1CB28 /* GroupRenderer.swift in Sources */,
				5B6E192720AC58F900454E7E /* RadialGradient.swift in Sources */,
				57E5E1AD1E3B393900D1CB28 /* SVGParserRegexHelper.swift in Sources */,
				5B6E192920AC58F900454E7E /* Align.swift in Sources */,
				57E5E1B11E3B393900D1CB28 /* NSTimer+Closure.swift in Sources */,
				5B6E193520AC58F900454E7E /* Stop.swift in Sources */,
				572CEFC71E2CED4B008C7C83 /* SWXMLHash+TypeConversion.swift in Sources */,
				57E5E16B1E3B393900D1CB28 /* AnimationSequence.swift in Sources */,
				5B1A8C7620A15F7300E5FFAE /* SVGNodeLayout.swift in Sources */,
				57E5E1671E3B393900D1CB28 /* MorphingGenerator.swift in Sources */,
				57E5E1AA1E3B393900D1CB28 /* SVGConstants.swift in Sources */,
				57E5E1B41E3B393900D1CB28 /* ShapeLayer.swift in Sources */,
				57E5E15E1E3B393900D1CB28 /* LocusInterpolation.swift in Sources */,
			);
			runOnlyForDeploymentPostprocessing = 0;
		};
		57FCD2721D76EA4600CC0FB6 /* Sources */ = {
			isa = PBXSourcesBuildPhase;
			buildActionMask = 2147483647;
			files = (
				5713C4F71E5C34C700BBA4D9 /* SequenceAnimationTests.swift in Sources */,
				57B7A4E31EE70DC3009D78D7 /* ImageBoundsTests.swift in Sources */,
				C4820B1A1F458D64008CE0FF /* MacawSVGTests.swift in Sources */,
				5713C4F91E5C3FEE00BBA4D9 /* DelayedAnimationTests.swift in Sources */,
				5713C4F31E5AD46800BBA4D9 /* ControlStatesTests.swift in Sources */,
				57FCD27C1D76EA4600CC0FB6 /* MacawTests.swift in Sources */,
				A7E675561EC4213500BD9ECB /* NodeBoundsTests.swift in Sources */,
				57E0EB2E1EB34CDD00638039 /* AnimationUtilsTests.swift in Sources */,
				5713C4F51E5AE2C300BBA4D9 /* CombineAnimationTests.swift in Sources */,
				57CAB1231D782DFC00FD8E47 /* TestUtils.swift in Sources */,
				5BAE2058208F24DE006BF277 /* SceneSerialization.swift in Sources */,
			);
			runOnlyForDeploymentPostprocessing = 0;
		};
/* End PBXSourcesBuildPhase section */

/* Begin PBXTargetDependency section */
		57FCD2791D76EA4600CC0FB6 /* PBXTargetDependency */ = {
			isa = PBXTargetDependency;
			target = 57FCD26B1D76EA4600CC0FB6 /* Macaw */;
			targetProxy = 57FCD2781D76EA4600CC0FB6 /* PBXContainerItemProxy */;
		};
/* End PBXTargetDependency section */

/* Begin XCBuildConfiguration section */
		57614B771F83D15600875933 /* Debug */ = {
			isa = XCBuildConfiguration;
			buildSettings = {
				APPLICATION_EXTENSION_API_ONLY = NO;
				"CODE_SIGN_IDENTITY[sdk=iphoneos*]" = "";
				DEFINES_MODULE = YES;
				DYLIB_COMPATIBILITY_VERSION = 1;
				DYLIB_CURRENT_VERSION = 1;
				DYLIB_INSTALL_NAME_BASE = "@rpath";
				FRAMEWORK_SEARCH_PATHS = "";
				GCC_PRECOMPILE_PREFIX_HEADER = NO;
				INFOPLIST_FILE = "$(SRCROOT)/Source/Info.plist";
				INSTALL_PATH = "$(LOCAL_LIBRARY_DIR)/Frameworks";
				LD_RUNPATH_SEARCH_PATHS = "";
				OTHER_SWIFT_FLAGS = "-D CARTHAGE";
				PRODUCT_BUNDLE_IDENTIFIER = com.exyte.Macaw;
				PRODUCT_NAME = "$(TARGET_NAME)";
				SDKROOT = macosx;
				SKIP_INSTALL = YES;
				SUPPORTED_PLATFORMS = macosx;
				SWIFT_VERSION = 4.0;
				TARGETED_DEVICE_FAMILY = "1,2,3,4";
				VALID_ARCHS = "i386 x86_64";
			};
			name = Debug;
		};
		57614B781F83D15600875933 /* Release */ = {
			isa = XCBuildConfiguration;
			buildSettings = {
				APPLICATION_EXTENSION_API_ONLY = NO;
				"CODE_SIGN_IDENTITY[sdk=iphoneos*]" = "";
				DEFINES_MODULE = YES;
				DYLIB_COMPATIBILITY_VERSION = 1;
				DYLIB_CURRENT_VERSION = 1;
				DYLIB_INSTALL_NAME_BASE = "@rpath";
				FRAMEWORK_SEARCH_PATHS = "";
				GCC_PRECOMPILE_PREFIX_HEADER = NO;
				INFOPLIST_FILE = "$(SRCROOT)/Source/Info.plist";
				INSTALL_PATH = "$(LOCAL_LIBRARY_DIR)/Frameworks";
				LD_RUNPATH_SEARCH_PATHS = "";
				OTHER_SWIFT_FLAGS = "-D CARTHAGE";
				PRODUCT_BUNDLE_IDENTIFIER = com.exyte.Macaw;
				PRODUCT_NAME = "$(TARGET_NAME)";
				SDKROOT = macosx;
				SKIP_INSTALL = YES;
				SUPPORTED_PLATFORMS = macosx;
				SWIFT_VERSION = 4.0;
				TARGETED_DEVICE_FAMILY = "1,2,3,4";
				VALID_ARCHS = "i386 x86_64";
			};
			name = Release;
		};
		57FCD27E1D76EA4600CC0FB6 /* Debug */ = {
			isa = XCBuildConfiguration;
			buildSettings = {
				ALWAYS_SEARCH_USER_PATHS = NO;
				CLANG_ANALYZER_NONNULL = YES;
				CLANG_CXX_LANGUAGE_STANDARD = "gnu++0x";
				CLANG_CXX_LIBRARY = "libc++";
				CLANG_ENABLE_MODULES = YES;
				CLANG_ENABLE_OBJC_ARC = YES;
				CLANG_WARN_BLOCK_CAPTURE_AUTORELEASING = YES;
				CLANG_WARN_BOOL_CONVERSION = YES;
				CLANG_WARN_COMMA = YES;
				CLANG_WARN_CONSTANT_CONVERSION = YES;
				CLANG_WARN_DEPRECATED_OBJC_IMPLEMENTATIONS = YES;
				CLANG_WARN_DIRECT_OBJC_ISA_USAGE = YES_ERROR;
				CLANG_WARN_EMPTY_BODY = YES;
				CLANG_WARN_ENUM_CONVERSION = YES;
				CLANG_WARN_INFINITE_RECURSION = YES;
				CLANG_WARN_INT_CONVERSION = YES;
				CLANG_WARN_NON_LITERAL_NULL_CONVERSION = YES;
				CLANG_WARN_OBJC_IMPLICIT_RETAIN_SELF = YES;
				CLANG_WARN_OBJC_LITERAL_CONVERSION = YES;
				CLANG_WARN_OBJC_ROOT_CLASS = YES_ERROR;
				CLANG_WARN_RANGE_LOOP_ANALYSIS = YES;
				CLANG_WARN_STRICT_PROTOTYPES = YES;
				CLANG_WARN_SUSPICIOUS_MOVE = YES;
				CLANG_WARN_UNREACHABLE_CODE = YES;
				CLANG_WARN__DUPLICATE_METHOD_MATCH = YES;
				"CODE_SIGN_IDENTITY[sdk=iphoneos*]" = "iPhone Developer";
				COPY_PHASE_STRIP = NO;
				CURRENT_PROJECT_VERSION = 1;
				DEBUG_INFORMATION_FORMAT = dwarf;
				ENABLE_STRICT_OBJC_MSGSEND = YES;
				ENABLE_TESTABILITY = YES;
				FRAMEWORK_SEARCH_PATHS = "";
				GCC_C_LANGUAGE_STANDARD = gnu99;
				GCC_DYNAMIC_NO_PIC = NO;
				GCC_NO_COMMON_BLOCKS = YES;
				GCC_OPTIMIZATION_LEVEL = 0;
				GCC_PREPROCESSOR_DEFINITIONS = (
					"DEBUG=1",
					"$(inherited)",
				);
				GCC_WARN_64_TO_32_BIT_CONVERSION = YES;
				GCC_WARN_ABOUT_RETURN_TYPE = YES_ERROR;
				GCC_WARN_UNDECLARED_SELECTOR = YES;
				GCC_WARN_UNINITIALIZED_AUTOS = YES_AGGRESSIVE;
				GCC_WARN_UNUSED_FUNCTION = YES;
				GCC_WARN_UNUSED_VARIABLE = YES;
				IPHONEOS_DEPLOYMENT_TARGET = 9.0;
				LD_RUNPATH_SEARCH_PATHS = "";
				MACOSX_DEPLOYMENT_TARGET = 10.11;
				MTL_ENABLE_DEBUG_INFO = YES;
				ONLY_ACTIVE_ARCH = YES;
				SDKROOT = macosx;
				SUPPORTED_PLATFORMS = "macosx iphoneos iphonesimulator";
				SWIFT_OPTIMIZATION_LEVEL = "-Onone";
				SWIFT_VERSION = 4.0;
				TARGETED_DEVICE_FAMILY = "1,2";
				VALID_ARCHS = "x86_64 i386";
				VERSIONING_SYSTEM = "apple-generic";
				VERSION_INFO_PREFIX = "";
			};
			name = Debug;
		};
		57FCD27F1D76EA4600CC0FB6 /* Release */ = {
			isa = XCBuildConfiguration;
			buildSettings = {
				ALWAYS_SEARCH_USER_PATHS = NO;
				CLANG_ANALYZER_NONNULL = YES;
				CLANG_CXX_LANGUAGE_STANDARD = "gnu++0x";
				CLANG_CXX_LIBRARY = "libc++";
				CLANG_ENABLE_MODULES = YES;
				CLANG_ENABLE_OBJC_ARC = YES;
				CLANG_WARN_BLOCK_CAPTURE_AUTORELEASING = YES;
				CLANG_WARN_BOOL_CONVERSION = YES;
				CLANG_WARN_COMMA = YES;
				CLANG_WARN_CONSTANT_CONVERSION = YES;
				CLANG_WARN_DEPRECATED_OBJC_IMPLEMENTATIONS = YES;
				CLANG_WARN_DIRECT_OBJC_ISA_USAGE = YES_ERROR;
				CLANG_WARN_EMPTY_BODY = YES;
				CLANG_WARN_ENUM_CONVERSION = YES;
				CLANG_WARN_INFINITE_RECURSION = YES;
				CLANG_WARN_INT_CONVERSION = YES;
				CLANG_WARN_NON_LITERAL_NULL_CONVERSION = YES;
				CLANG_WARN_OBJC_IMPLICIT_RETAIN_SELF = YES;
				CLANG_WARN_OBJC_LITERAL_CONVERSION = YES;
				CLANG_WARN_OBJC_ROOT_CLASS = YES_ERROR;
				CLANG_WARN_RANGE_LOOP_ANALYSIS = YES;
				CLANG_WARN_STRICT_PROTOTYPES = YES;
				CLANG_WARN_SUSPICIOUS_MOVE = YES;
				CLANG_WARN_UNREACHABLE_CODE = YES;
				CLANG_WARN__DUPLICATE_METHOD_MATCH = YES;
				"CODE_SIGN_IDENTITY[sdk=iphoneos*]" = "iPhone Developer";
				COPY_PHASE_STRIP = NO;
				CURRENT_PROJECT_VERSION = 1;
				DEBUG_INFORMATION_FORMAT = "dwarf-with-dsym";
				ENABLE_NS_ASSERTIONS = NO;
				ENABLE_STRICT_OBJC_MSGSEND = YES;
				FRAMEWORK_SEARCH_PATHS = "";
				GCC_C_LANGUAGE_STANDARD = gnu99;
				GCC_NO_COMMON_BLOCKS = YES;
				GCC_WARN_64_TO_32_BIT_CONVERSION = YES;
				GCC_WARN_ABOUT_RETURN_TYPE = YES_ERROR;
				GCC_WARN_UNDECLARED_SELECTOR = YES;
				GCC_WARN_UNINITIALIZED_AUTOS = YES_AGGRESSIVE;
				GCC_WARN_UNUSED_FUNCTION = YES;
				GCC_WARN_UNUSED_VARIABLE = YES;
				IPHONEOS_DEPLOYMENT_TARGET = 9.0;
				LD_RUNPATH_SEARCH_PATHS = "";
				MACOSX_DEPLOYMENT_TARGET = 10.11;
				MTL_ENABLE_DEBUG_INFO = NO;
				SDKROOT = macosx;
				SUPPORTED_PLATFORMS = "macosx iphoneos iphonesimulator";
				SWIFT_OPTIMIZATION_LEVEL = "-Owholemodule";
				SWIFT_VERSION = 4.0;
				TARGETED_DEVICE_FAMILY = "1,2";
				VALIDATE_PRODUCT = YES;
				VALID_ARCHS = "x86_64 i386";
				VERSIONING_SYSTEM = "apple-generic";
				VERSION_INFO_PREFIX = "";
			};
			name = Release;
		};
		57FCD2811D76EA4600CC0FB6 /* Debug */ = {
			isa = XCBuildConfiguration;
			buildSettings = {
				APPLICATION_EXTENSION_API_ONLY = YES;
				"CODE_SIGN_IDENTITY[sdk=iphoneos*]" = "";
				DEFINES_MODULE = YES;
				DYLIB_COMPATIBILITY_VERSION = 1;
				DYLIB_CURRENT_VERSION = 1;
				DYLIB_INSTALL_NAME_BASE = "@rpath";
				FRAMEWORK_SEARCH_PATHS = "";
				GCC_PRECOMPILE_PREFIX_HEADER = NO;
				INFOPLIST_FILE = "$(SRCROOT)/Source/Info.plist";
				INSTALL_PATH = "$(LOCAL_LIBRARY_DIR)/Frameworks";
				LD_RUNPATH_SEARCH_PATHS = "";
				OTHER_SWIFT_FLAGS = "-D CARTHAGE";
				PRODUCT_BUNDLE_IDENTIFIER = com.exyte.Macaw;
				PRODUCT_NAME = "$(TARGET_NAME)";
				SDKROOT = iphoneos;
				SKIP_INSTALL = YES;
				SUPPORTED_PLATFORMS = "iphonesimulator iphoneos";
				SWIFT_VERSION = 4.0;
				TARGETED_DEVICE_FAMILY = "1,2,3,4";
				VALID_ARCHS = "arm64 armv7";
			};
			name = Debug;
		};
		57FCD2821D76EA4600CC0FB6 /* Release */ = {
			isa = XCBuildConfiguration;
			buildSettings = {
				APPLICATION_EXTENSION_API_ONLY = YES;
				"CODE_SIGN_IDENTITY[sdk=iphoneos*]" = "";
				DEFINES_MODULE = YES;
				DYLIB_COMPATIBILITY_VERSION = 1;
				DYLIB_CURRENT_VERSION = 1;
				DYLIB_INSTALL_NAME_BASE = "@rpath";
				FRAMEWORK_SEARCH_PATHS = "";
				GCC_PRECOMPILE_PREFIX_HEADER = NO;
				INFOPLIST_FILE = "$(SRCROOT)/Source/Info.plist";
				INSTALL_PATH = "$(LOCAL_LIBRARY_DIR)/Frameworks";
				LD_RUNPATH_SEARCH_PATHS = "";
				OTHER_SWIFT_FLAGS = "-D CARTHAGE";
				PRODUCT_BUNDLE_IDENTIFIER = com.exyte.Macaw;
				PRODUCT_NAME = "$(TARGET_NAME)";
				SDKROOT = iphoneos;
				SKIP_INSTALL = YES;
				SUPPORTED_PLATFORMS = "iphonesimulator iphoneos";
				SWIFT_VERSION = 4.0;
				TARGETED_DEVICE_FAMILY = "1,2,3,4";
				VALID_ARCHS = "arm64 armv7";
			};
			name = Release;
		};
		57FCD2841D76EA4600CC0FB6 /* Debug */ = {
			isa = XCBuildConfiguration;
			buildSettings = {
				ALWAYS_EMBED_SWIFT_STANDARD_LIBRARIES = YES;
				"CODE_SIGN_IDENTITY[sdk=iphoneos*]" = "iPhone Developer";
				DEVELOPMENT_TEAM = 7T95R85V93;
				FRAMEWORK_SEARCH_PATHS = (
					"$(inherited)",
					"$(SDKROOT)",
				);
				INFOPLIST_FILE = MacawTests/Info.plist;
				LD_RUNPATH_SEARCH_PATHS = "$(inherited) @executable_path/Frameworks @loader_path/Frameworks @executable_path/../Frameworks @loader_path/../Frameworks";
				PRODUCT_BUNDLE_IDENTIFIER = com.exyte.MacawTests;
				PRODUCT_NAME = "$(TARGET_NAME)";
				PROVISIONING_PROFILE_SPECIFIER = "";
				SDKROOT = iphoneos;
				SUPPORTED_PLATFORMS = "iphonesimulator iphoneos macosx";
				SWIFT_VERSION = 4.0;
				TARGETED_DEVICE_FAMILY = "1,2,3,4";
				VALID_ARCHS = "x86_64 i386";
			};
			name = Debug;
		};
		57FCD2851D76EA4600CC0FB6 /* Release */ = {
			isa = XCBuildConfiguration;
			buildSettings = {
				ALWAYS_EMBED_SWIFT_STANDARD_LIBRARIES = YES;
				"CODE_SIGN_IDENTITY[sdk=iphoneos*]" = "iPhone Developer";
				DEVELOPMENT_TEAM = 7T95R85V93;
				FRAMEWORK_SEARCH_PATHS = (
					"$(inherited)",
					"$(SDKROOT)",
				);
				INFOPLIST_FILE = MacawTests/Info.plist;
				LD_RUNPATH_SEARCH_PATHS = "$(inherited) @executable_path/Frameworks @loader_path/Frameworks @executable_path/../Frameworks @loader_path/../Frameworks";
				PRODUCT_BUNDLE_IDENTIFIER = com.exyte.MacawTests;
				PRODUCT_NAME = "$(TARGET_NAME)";
				PROVISIONING_PROFILE_SPECIFIER = "";
				SDKROOT = iphoneos;
				SUPPORTED_PLATFORMS = "iphonesimulator iphoneos macosx";
				SWIFT_VERSION = 4.0;
				TARGETED_DEVICE_FAMILY = "1,2,3,4";
				VALID_ARCHS = "x86_64 i386";
			};
			name = Release;
		};
/* End XCBuildConfiguration section */

/* Begin XCConfigurationList section */
		57614B761F83D15600875933 /* Build configuration list for PBXNativeTarget "MacawOSX" */ = {
			isa = XCConfigurationList;
			buildConfigurations = (
				57614B771F83D15600875933 /* Debug */,
				57614B781F83D15600875933 /* Release */,
			);
			defaultConfigurationIsVisible = 0;
			defaultConfigurationName = Release;
		};
		57FCD2661D76EA4600CC0FB6 /* Build configuration list for PBXProject "Macaw" */ = {
			isa = XCConfigurationList;
			buildConfigurations = (
				57FCD27E1D76EA4600CC0FB6 /* Debug */,
				57FCD27F1D76EA4600CC0FB6 /* Release */,
			);
			defaultConfigurationIsVisible = 0;
			defaultConfigurationName = Release;
		};
		57FCD2801D76EA4600CC0FB6 /* Build configuration list for PBXNativeTarget "Macaw" */ = {
			isa = XCConfigurationList;
			buildConfigurations = (
				57FCD2811D76EA4600CC0FB6 /* Debug */,
				57FCD2821D76EA4600CC0FB6 /* Release */,
			);
			defaultConfigurationIsVisible = 0;
			defaultConfigurationName = Release;
		};
		57FCD2831D76EA4600CC0FB6 /* Build configuration list for PBXNativeTarget "MacawTests" */ = {
			isa = XCConfigurationList;
			buildConfigurations = (
				57FCD2841D76EA4600CC0FB6 /* Debug */,
				57FCD2851D76EA4600CC0FB6 /* Release */,
			);
			defaultConfigurationIsVisible = 0;
			defaultConfigurationName = Release;
		};
/* End XCConfigurationList section */
	};
	rootObject = 57FCD2631D76EA4600CC0FB6 /* Project object */;
}<|MERGE_RESOLUTION|>--- conflicted
+++ resolved
@@ -450,17 +450,14 @@
 		5B6E194220AC58F900454E7E /* Color.swift in Sources */ = {isa = PBXBuildFile; fileRef = 5B6E191F20AC58F900454E7E /* Color.swift */; };
 		5B6E194320AC58F900454E7E /* Gradient.swift in Sources */ = {isa = PBXBuildFile; fileRef = 5B6E192020AC58F900454E7E /* Gradient.swift */; };
 		5B6E194420AC58F900454E7E /* Gradient.swift in Sources */ = {isa = PBXBuildFile; fileRef = 5B6E192020AC58F900454E7E /* Gradient.swift */; };
-<<<<<<< HEAD
 		5B7E79C020CA7E9300C50BCF /* Pattern.swift in Sources */ = {isa = PBXBuildFile; fileRef = 5B7E79BF20CA7E9300C50BCF /* Pattern.swift */; };
 		5B7E79C120CA7E9300C50BCF /* Pattern.swift in Sources */ = {isa = PBXBuildFile; fileRef = 5B7E79BF20CA7E9300C50BCF /* Pattern.swift */; };
 		5B7E79C420CA7F1B00C50BCF /* pservers-grad-03-b-manual.svg in Resources */ = {isa = PBXBuildFile; fileRef = 5B7E79C220CA7F1A00C50BCF /* pservers-grad-03-b-manual.svg */; };
 		5B7E79C520CA7F1B00C50BCF /* pservers-grad-03-b-manual.reference in Resources */ = {isa = PBXBuildFile; fileRef = 5B7E79C320CA7F1B00C50BCF /* pservers-grad-03-b-manual.reference */; };
-=======
 		5B7E79CE20CBE69700C50BCF /* masking-path-02-b-manual.reference in Resources */ = {isa = PBXBuildFile; fileRef = 5B7E79CC20CBE69600C50BCF /* masking-path-02-b-manual.reference */; };
 		5B7E79CF20CBE69700C50BCF /* masking-path-02-b-manual.svg in Resources */ = {isa = PBXBuildFile; fileRef = 5B7E79CD20CBE69700C50BCF /* masking-path-02-b-manual.svg */; };
 		5B7E79DE20D2781A00C50BCF /* masking-intro-01-f-manual.reference in Resources */ = {isa = PBXBuildFile; fileRef = 5B7E79DC20D2781A00C50BCF /* masking-intro-01-f-manual.reference */; };
 		5B7E79DF20D2781A00C50BCF /* masking-intro-01-f-manual.svg in Resources */ = {isa = PBXBuildFile; fileRef = 5B7E79DD20D2781A00C50BCF /* masking-intro-01-f-manual.svg */; };
->>>>>>> c9532fc8
 		5BAE201F208E1211006BF277 /* SVGCanvas.swift in Sources */ = {isa = PBXBuildFile; fileRef = 5BAE201E208E1211006BF277 /* SVGCanvas.swift */; };
 		5BAE2038208E163D006BF277 /* polyline.reference in Resources */ = {isa = PBXBuildFile; fileRef = 5BAE2022208E1637006BF277 /* polyline.reference */; };
 		5BAE2039208E163D006BF277 /* polygon.reference in Resources */ = {isa = PBXBuildFile; fileRef = 5BAE2023208E1637006BF277 /* polygon.reference */; };
@@ -857,16 +854,13 @@
 		5B6E191E20AC58F900454E7E /* Stroke.swift */ = {isa = PBXFileReference; fileEncoding = 4; lastKnownFileType = sourcecode.swift; path = Stroke.swift; sourceTree = "<group>"; };
 		5B6E191F20AC58F900454E7E /* Color.swift */ = {isa = PBXFileReference; fileEncoding = 4; lastKnownFileType = sourcecode.swift; path = Color.swift; sourceTree = "<group>"; };
 		5B6E192020AC58F900454E7E /* Gradient.swift */ = {isa = PBXFileReference; fileEncoding = 4; lastKnownFileType = sourcecode.swift; path = Gradient.swift; sourceTree = "<group>"; };
-<<<<<<< HEAD
 		5B7E79BF20CA7E9300C50BCF /* Pattern.swift */ = {isa = PBXFileReference; fileEncoding = 4; lastKnownFileType = sourcecode.swift; path = Pattern.swift; sourceTree = "<group>"; };
 		5B7E79C220CA7F1A00C50BCF /* pservers-grad-03-b-manual.svg */ = {isa = PBXFileReference; fileEncoding = 4; lastKnownFileType = text; path = "pservers-grad-03-b-manual.svg"; sourceTree = "<group>"; };
 		5B7E79C320CA7F1B00C50BCF /* pservers-grad-03-b-manual.reference */ = {isa = PBXFileReference; fileEncoding = 4; lastKnownFileType = text; path = "pservers-grad-03-b-manual.reference"; sourceTree = "<group>"; };
-=======
 		5B7E79CC20CBE69600C50BCF /* masking-path-02-b-manual.reference */ = {isa = PBXFileReference; fileEncoding = 4; lastKnownFileType = text; path = "masking-path-02-b-manual.reference"; sourceTree = "<group>"; };
 		5B7E79CD20CBE69700C50BCF /* masking-path-02-b-manual.svg */ = {isa = PBXFileReference; fileEncoding = 4; lastKnownFileType = text; path = "masking-path-02-b-manual.svg"; sourceTree = "<group>"; };
 		5B7E79DC20D2781A00C50BCF /* masking-intro-01-f-manual.reference */ = {isa = PBXFileReference; fileEncoding = 4; lastKnownFileType = text; path = "masking-intro-01-f-manual.reference"; sourceTree = "<group>"; };
 		5B7E79DD20D2781A00C50BCF /* masking-intro-01-f-manual.svg */ = {isa = PBXFileReference; fileEncoding = 4; lastKnownFileType = text; path = "masking-intro-01-f-manual.svg"; sourceTree = "<group>"; };
->>>>>>> c9532fc8
 		5BAE201E208E1211006BF277 /* SVGCanvas.swift */ = {isa = PBXFileReference; fileEncoding = 4; lastKnownFileType = sourcecode.swift; path = SVGCanvas.swift; sourceTree = "<group>"; };
 		5BAE2022208E1637006BF277 /* polyline.reference */ = {isa = PBXFileReference; fileEncoding = 4; lastKnownFileType = text; path = polyline.reference; sourceTree = "<group>"; };
 		5BAE2023208E1637006BF277 /* polygon.reference */ = {isa = PBXFileReference; fileEncoding = 4; lastKnownFileType = text; path = polygon.reference; sourceTree = "<group>"; };
