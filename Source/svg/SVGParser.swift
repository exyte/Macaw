import Foundation
import CoreGraphics

#if !CARTHAGE
import SWXMLHash
#endif

///
/// This class used to parse SVG file and build corresponding Macaw scene
///

open class SVGParser {
    
    fileprivate class ViewBoxParams {
        var svgSize: Size?
        var viewBox: Rect?
        var scalingMode: AspectRatio?
        var xAligningMode: Align?
        var yAligningMode: Align?
    }

    /// Parse an SVG file identified by the specified bundle, name and file extension.
    /// - returns: Root node of the corresponding Macaw scene.
    open class func parse(bundle: Bundle, path: String, ofType: String = "svg") throws -> Node {
        guard let fullPath = bundle.path(forResource: path, ofType: ofType) else {
            throw SVGParserError.noSuchFile(path: "\(path).\(ofType)")
        }
        let text = try String(contentsOfFile: fullPath, encoding: String.Encoding.utf8)
        return try SVGParser.parse(text: text)
    }

    /// Parse an SVG file identified by the specified name and file extension.
    /// - returns: Root node of the corresponding Macaw scene.
    open class func parse(path: String, ofType: String = "svg") throws -> Node {
        return try SVGParser.parse(bundle: Bundle.main, path: path, ofType: ofType)
    }

    /// Parse the specified content of an SVG file.
    /// - returns: Root node of the corresponding Macaw scene.
    open class func parse(text: String) throws -> Node {
        return SVGParser(text).parse()
    }

    let availableStyleAttributes = ["stroke", "stroke-width", "stroke-opacity", "stroke-dasharray", "stroke-linecap", "stroke-linejoin",
                                    "fill", "text-anchor", "clip-path", "fill-opacity",
                                    "stop-color", "stop-opacity",
                                    "font-family", "font-size",
                                    "font-weight", "opacity"]

    fileprivate let xmlString: String
    fileprivate let initialPosition: Transform

    fileprivate var nodes = [Node]()
    fileprivate var defNodes = [String: XMLIndexer]()
    fileprivate var defFills = [String: Fill]()
    fileprivate var defMasks = [String: Shape]()
    fileprivate var defClip = [String: Locus]()
    fileprivate var defShadows = [String: DropShadow]()

    fileprivate enum PathCommandType {
        case moveTo
        case lineTo
        case lineV
        case lineH
        case curveTo
        case smoothCurveTo
        case closePath
        case none
    }

    fileprivate typealias PathCommand = (type: PathCommandType, expression: String, absolute: Bool)

    fileprivate init(_ string: String, pos: Transform = Transform()) {
        self.xmlString = string
        self.initialPosition = pos
    }

    fileprivate func parse() -> Group {
        let parsedXml = SWXMLHash.parse(xmlString)
        
        var viewBoxParams: ViewBoxParams?
        for child in parsedXml.children {
            if let element = child.element {
                if element.name == "svg" {
                    viewBoxParams = parseViewBox(element)
                    prepareSvg(child.children)
                    break
                }
            }
        }
        parseSvg(parsedXml.children)

        let group = Group(contents: self.nodes, place: initialPosition)
        if let viewBoxParams = viewBoxParams {
            addViewBoxClip(toNode: group, viewBoxParams: viewBoxParams)
        }
        return group
    }
    
    fileprivate func prepareSvg(_ children: [XMLIndexer]) {
        children.forEach { child in
            prepareSvg(child)
        }
    }

    fileprivate func prepareSvg(_ node: XMLIndexer) {
        if let element = node.element {
            if (element.name == "defs") {
                parseDefinitions(node)
            } else if (element.name == "style") {
                parseStyle(node)
            } else if (element.name == "g") {
                node.children.forEach { child in
                    prepareSvg(child)
                }
            }
        }
    }

    fileprivate func parseSvg(_ children: [XMLIndexer]) {
        children.forEach { child in
            if let element = child.element {
                if element.name == "svg" {
                    parseSvg(child.children)
                } else if let node = parseNode(child) {
                    self.nodes.append(node)
                }
            }
        }
    }
    
    fileprivate func addViewBoxClip(toNode node: Node, viewBoxParams params: ViewBoxParams) {
        
        guard let viewBox = params.viewBox else { return }
        node.clip = viewBox
        
        let scalingMode = params.scalingMode ?? AspectRatio.meet
        guard let svgSize = params.svgSize else { return }
        
        if scalingMode === AspectRatio.slice {
            // setup new clipping to slice extra bits
            let newSize = AspectRatio.meet.fit(size: svgSize, into: viewBox)
            let newX = viewBox.x + viewBox.w / 2 - newSize.w / 2
            let newY = viewBox.y + viewBox.h / 2 - newSize.h / 2
            node.clip = Rect(x: newX, y: newY, w: newSize.w, h: newSize.h)
        }
        
        let contentLayout = SvgContentLayout(scalingMode: scalingMode, xAligningMode: params.xAligningMode, yAligningMode: params.yAligningMode)
        node.place = contentLayout.layout(rect: viewBox, into: Rect(x: 0, y: 0, w: svgSize.w, h: svgSize.h))
        
        // move to (0, 0)
        node.place = node.place.move(dx: -viewBox.x, dy: -viewBox.y)
    }
    
    fileprivate func parseViewBox(_ element: SWXMLHash.XMLElement) -> ViewBoxParams {
        let params = ViewBoxParams()
        
        if let w = getDoubleValue(element, attribute: "width"), let h = getDoubleValue(element, attribute: "height") {
            params.svgSize = Size(w: w, h: h)
        }
        if let viewBoxString = element.allAttributes["viewBox"]?.text {
            let nums = viewBoxString.components(separatedBy: .whitespaces).map{ Double($0) }
            if nums.count == 4, let x = nums[0], let y = nums[1], let w = nums[2], let h = nums[3] {
                params.viewBox = Rect(x: x, y: y, w: w, h: h)
            }
        }
        if let contentModeString = element.allAttributes["preserveAspectRatio"]?.text {
            let strings = contentModeString.components(separatedBy: CharacterSet(charactersIn: " "))
            if strings.count == 1 { // none
                params.scalingMode = parseAspectRatio(strings[0])
                return params
            }
            guard strings.count == 2 else { return params }
            
            let alignString = strings[0]
            var xAlign = alignString.prefix(4).lowercased()
            xAlign.remove(at: xAlign.startIndex)
            params.xAligningMode = parseAlign(xAlign)
            
            var yAlign = alignString.suffix(4).lowercased()
            yAlign.remove(at: yAlign.startIndex)
            params.yAligningMode = parseAlign(yAlign)
            
            params.scalingMode = parseAspectRatio(strings[1])
        }
        
        return params
    }

    fileprivate func parseNode(_ node: XMLIndexer, groupStyle: [String: String] = [:]) -> Node? {
        if let element = node.element {
            switch(element.name) {
            case "g":
                return parseGroup(node, groupStyle: groupStyle)
            case "clipPath":
                if let id = element.allAttributes["id"]?.text, let clip = parseClip(node) {
                    self.defClip[id] = clip
                }
            case "style", "defs":
                // do nothing - it was parsed on first iteration
                return .none
            default:
                return parseElement(node, groupStyle: groupStyle)
            }
        }
        return .none
    }

    fileprivate var styleTable: [String: [String: String]] = [:]

    fileprivate func parseStyle(_ styleNode: XMLIndexer) {
        if let rawStyle = styleNode.element?.text {
            var styleAttributes: [String: String] = [:]
            let parts = rawStyle.trimmingCharacters(in: .whitespacesAndNewlines).split(separator: "{")
            if parts.count == 2 {
                let className = String(parts[0].dropFirst())
                if !className.isEmpty {
                    let style = String(parts[1].dropLast())
                    let styleParts = style.replacingOccurrences(of: " ", with: "").components(separatedBy: ";")
                    styleParts.forEach { styleAttribute in
                        let currentStyle = styleAttribute.components(separatedBy: ":")
                        if currentStyle.count == 2 {
                            styleAttributes.updateValue(currentStyle[1], forKey: currentStyle[0])
                        }
                    }
                    styleTable[className] = styleAttributes
                }
            }
        }
    }

    fileprivate func parseDefinitions(_ defs: XMLIndexer) {
        for child in defs.children {
            guard let id = child.element?.allAttributes["id"]?.text else {
                continue
            }
            if let fill = parseFill(child) {
                self.defFills[id] = fill
                continue
            }

            if let _ = parseNode(child) {
                // TODO we don't really need to parse node
                self.defNodes[id] = child
                continue
            }

            if let mask = parseMask(child) {
                self.defMasks[id] = mask
                continue
            }

            if let clip = parseClip(child) {
                self.defClip[id] = clip
            }
        }
    }
    
    fileprivate func parseElement(_ node: XMLIndexer, groupStyle: [String: String] = [:]) -> Node? {
<<<<<<< HEAD
        guard let element = node.element, let parsedNode = parseElementInternal(node, groupStyle: groupStyle) else { return .none }
        
        let style = getStyleAttributes(groupStyle, element: element)
        
        if let filterString = element.allAttributes["filter"]?.text ?? style["filter"], let shadowId = parseIdFromUrl(filterString), let shadow = defShadows[shadowId] {
            if shadow.offset == nil {
                parsedNode.effect = shadow.input
                return parsedNode
            }
            
            guard let offset = shadow.offset else { return .none }
            let shadowNode = parseElementInternal(node, groupStyle: groupStyle)! // TODO copy
            shadowNode.place = shadowNode.place.move(dx: offset.x, dy: offset.y)
            shadowNode.effect = shadow.input
            
            if shadow.source == .SourceAlpha, let shapeNode = shadowNode as? Shape, let stroke = shapeNode.stroke, let color = stroke.fill as? Color {
                let alphaColor = Color.black.with(a: Double(color.a()) / 255.0)
                shapeNode.fill = alphaColor
                shapeNode.stroke = Stroke(fill: alphaColor, width: stroke.width, cap: stroke.cap, join: stroke.join, dashes: stroke.dashes)
            }
            return Group(contents: [shadowNode, parsedNode])
        }
        
        return parsedNode
    }
    
    fileprivate func parseElementInternal(_ node: XMLIndexer, groupStyle: [String: String] = [:]) -> Node? {
        guard let element = node.element else { return .none }
        
        let styleAttributes = getStyleAttributes(groupStyle, element: element)
        let position = getPosition(element)
        switch element.name {
        case "path":
            if let path = parsePath(node) {
                return Shape(form: path, fill: getFillColor(styleAttributes), stroke: getStroke(styleAttributes), place: position, opacity: getOpacity(styleAttributes), clip: getClipPath(styleAttributes), tag: getTag(element))
            }
        case "line":
            if let line = parseLine(node) {
                return Shape(form: line, fill: getFillColor(styleAttributes), stroke: getStroke(styleAttributes), place: position, opacity: getOpacity(styleAttributes), clip: getClipPath(styleAttributes), tag: getTag(element))
            }
        case "rect":
            if let rect = parseRect(node) {
                return Shape(form: rect, fill: getFillColor(styleAttributes), stroke: getStroke(styleAttributes), place: position, opacity: getOpacity(styleAttributes), clip: getClipPath(styleAttributes), tag: getTag(element))
            }
        case "circle":
            if let circle = parseCircle(node) {
                return Shape(form: circle, fill: getFillColor(styleAttributes), stroke: getStroke(styleAttributes), place: position, opacity: getOpacity(styleAttributes), clip: getClipPath(styleAttributes), tag: getTag(element))
            }
        case "ellipse":
            if let ellipse = parseEllipse(node) {
                return Shape(form: ellipse, fill: getFillColor(styleAttributes), stroke: getStroke(styleAttributes), place: position, opacity: getOpacity(styleAttributes), clip: getClipPath(styleAttributes), tag: getTag(element))
            }
        case "polygon":
            if let polygon = parsePolygon(node) {
                return Shape(form: polygon, fill: getFillColor(styleAttributes), stroke: getStroke(styleAttributes), place: position, opacity: getOpacity(styleAttributes), clip: getClipPath(styleAttributes), tag: getTag(element))
            }
        case "polyline":
            if let polyline = parsePolyline(node) {
                return Shape(form: polyline, fill: getFillColor(styleAttributes), stroke: getStroke(styleAttributes), place: position, opacity: getOpacity(styleAttributes), clip: getClipPath(styleAttributes), tag: getTag(element))
            }
        case "image":
            return parseImage(node, opacity: getOpacity(styleAttributes), pos: position, clip: getClipPath(styleAttributes))
        case "text":
            return parseText(node, textAnchor: getTextAnchor(styleAttributes), fill: getFillColor(styleAttributes),
                             stroke: getStroke(styleAttributes), opacity: getOpacity(styleAttributes), fontName: getFontName(styleAttributes), fontSize: getFontSize(styleAttributes), fontWeight: getFontWeight(styleAttributes), pos: position)
        case "use":
            return parseUse(node, groupStyle: styleAttributes, place: position)
        case "filter":
            return parseFilter(node)
        case "mask":
            break
        default:
            print("SVG parsing error. Shape \(element.name) not supported")
            return .none
        }
        
=======
        guard let element = node.element else { return .none }

        let styleAttributes = getStyleAttributes(groupStyle, element: element)
        if styleAttributes["display"] == "none" {
            return .none
        }

        let position = getPosition(element)
        switch element.name {
        case "path":
            if let path = parsePath(node) {
                return Shape(form: path, fill: getFillColor(styleAttributes), stroke: getStroke(styleAttributes), place: position, opacity: getOpacity(styleAttributes), clip: getClipPath(styleAttributes), tag: getTag(element))
            }
        case "line":
            if let line = parseLine(node) {
                return Shape(form: line, fill: getFillColor(styleAttributes), stroke: getStroke(styleAttributes), place: position, opacity: getOpacity(styleAttributes), clip: getClipPath(styleAttributes), tag: getTag(element))
            }
        case "rect":
            if let rect = parseRect(node) {
                return Shape(form: rect, fill: getFillColor(styleAttributes), stroke: getStroke(styleAttributes), place: position, opacity: getOpacity(styleAttributes), clip: getClipPath(styleAttributes), tag: getTag(element))
            }
        case "circle":
            if let circle = parseCircle(node) {
                return Shape(form: circle, fill: getFillColor(styleAttributes), stroke: getStroke(styleAttributes), place: position, opacity: getOpacity(styleAttributes), clip: getClipPath(styleAttributes), tag: getTag(element))
            }
        case "ellipse":
            if let ellipse = parseEllipse(node) {
                return Shape(form: ellipse, fill: getFillColor(styleAttributes), stroke: getStroke(styleAttributes), place: position, opacity: getOpacity(styleAttributes), clip: getClipPath(styleAttributes), tag: getTag(element))
            }
        case "polygon":
            if let polygon = parsePolygon(node) {
                return Shape(form: polygon, fill: getFillColor(styleAttributes), stroke: getStroke(styleAttributes), place: position, opacity: getOpacity(styleAttributes), clip: getClipPath(styleAttributes), tag: getTag(element))
            }
        case "polyline":
            if let polyline = parsePolyline(node) {
                return Shape(form: polyline, fill: getFillColor(styleAttributes), stroke: getStroke(styleAttributes), place: position, opacity: getOpacity(styleAttributes), clip: getClipPath(styleAttributes), tag: getTag(element))
            }
        case "image":
            return parseImage(node, opacity: getOpacity(styleAttributes), pos: position, clip: getClipPath(styleAttributes))
        case "text":
            return parseText(node, textAnchor: getTextAnchor(styleAttributes), fill: getFillColor(styleAttributes),
                             stroke: getStroke(styleAttributes), opacity: getOpacity(styleAttributes), fontName: getFontName(styleAttributes), fontSize: getFontSize(styleAttributes), fontWeight: getFontWeight(styleAttributes), pos: position)
        case "use":
            return parseUse(node, groupStyle: styleAttributes, place: position)
        case "mask":
            break
        default:
            print("SVG parsing error. Shape \(element.name) not supported")
            return .none
        }

>>>>>>> 7844137b
        return .none
    }

    fileprivate func parseFill(_ fill: XMLIndexer) -> Fill? {
        guard let element = fill.element else {
            return .none
        }
        switch element.name {
        case "linearGradient":
            return parseLinearGradient(fill)
        case "radialGradient":
            return parseRadialGradient(fill)
        default:
            return .none
        }
    }

    fileprivate func parseGroup(_ group: XMLIndexer, groupStyle: [String: String] = [:]) -> Group? {
        guard let element = group.element else {
            return .none
        }
        var groupNodes: [Node] = []
        let style = getStyleAttributes(groupStyle, element: element)
        let position = getPosition(element)
        group.children.forEach { child in
            if let node = parseNode(child, groupStyle: style) {
                groupNodes.append(node)
            }
        }
        return Group(contents: groupNodes, place: position, tag: getTag(element))
    }

    fileprivate func getMask(mask: String) -> Locus? {
        if let maskIdenitifierMatcher = SVGParserRegexHelper.getMaskIdenitifierMatcher() {
            let fullRange = NSRange(location: 0, length: mask.count)
            if let match = maskIdenitifierMatcher.firstMatch(in: mask, options: .reportCompletion, range: fullRange), let maskReferenceNode = self.defMasks[(mask as NSString).substring(with: match.range(at: 1))] {
                return maskReferenceNode.form
            }
        }
        return .none
    }

    fileprivate func getPosition(_ element: SWXMLHash.XMLElement) -> Transform {
        guard let transformAttribute = element.allAttributes["transform"]?.text else {
            return Transform.identity
        }
        return parseTransformationAttribute(transformAttribute)
    }
    
    fileprivate func parseAlign(_ string: String) -> Align {
        if string == "min" {
            return .min
        }
        if string == "mid" {
            return .mid
        }
        return .max
    }
    
    fileprivate func parseAspectRatio(_ string: String) -> AspectRatio {
        if string == "meet" {
            return .meet
        }
        if string == "slice" {
            return .slice
        }
        return .none
    }

    var count = 0

    fileprivate func parseTransformationAttribute(_ attributes: String, transform: Transform = Transform()) -> Transform {
        guard let matcher = SVGParserRegexHelper.getTransformAttributeMatcher() else {
            return transform
        }
        var finalTransform = transform
        let fullRange = NSRange(location: 0, length: attributes.count)

        if let matchedAttribute = matcher.firstMatch(in: attributes, options: .reportCompletion, range: fullRange) {

            let attributeName = (attributes as NSString).substring(with: matchedAttribute.range(at: 1))
            let values = parseTransformValues((attributes as NSString).substring(with: matchedAttribute.range(at: 2)))
            if values.isEmpty {
                return transform
            }
            switch attributeName {
            case "translate":
                if let x = Double(values[0]) {
                    var y: Double = 0
                    if values.indices.contains(1) {
                        y = Double(values[1]) ?? 0
                    }
                    finalTransform = transform.move(dx: x, dy: y)
                }
            case "scale":
                if let x = Double(values[0]) {
                    var y: Double = x
                    if values.indices.contains(1) {
                        y = Double(values[1]) ?? x
                    }
                    finalTransform = transform.scale(sx: x, sy: y)
                }
            case "rotate":
                if let angle = Double(values[0]) {
                    if values.count == 1 {
                        finalTransform = transform.rotate(angle: degreesToRadians(angle))
                    } else if values.count == 3 {
                        if let x = Double(values[1]), let y = Double(values[2]) {
                            finalTransform = transform.move(dx: x, dy: y).rotate(angle: degreesToRadians(angle)).move(dx: -x, dy: -y)
                        }
                    }
                }
            case "skewX":
                if let x = Double(values[0]) {
                    let v = tan((x * Double.pi) / 180.0)
                    finalTransform = transform.shear(shx: v, shy: 0)
                }
            case "skewY":
                if let y = Double(values[0]) {
                    let y = tan((y * Double.pi) / 180.0)
                    finalTransform = transform.shear(shx: 0, shy: y)
                }
            case "matrix":
                if values.count != 6 {
                    return transform
                }
                if let m11 = Double(values[0]), let m12 = Double(values[1]),
                    let m21 = Double(values[2]), let m22 = Double(values[3]),
                    let dx = Double(values[4]), let dy = Double(values[5]) {

                    let transformMatrix = Transform(m11: m11, m12: m12, m21: m21, m22: m22, dx: dx, dy: dy)
                    finalTransform = GeomUtils.concat(t1: transform, t2: transformMatrix)
                }
            default:
                break
            }
            let rangeToRemove = NSRange(location: 0, length: matchedAttribute.range.location + matchedAttribute.range.length)
            let newAttributeString = (attributes as NSString).replacingCharacters(in: rangeToRemove, with: "")
            return parseTransformationAttribute(newAttributeString, transform: finalTransform)
        } else {
            return transform
        }
    }

    /// Parse an RGB
    /// - returns: Color for the corresponding SVG color string in RGB notation.
    fileprivate func parseRGBNotation(colorString: String) -> Color {
        let from = colorString.index(colorString.startIndex, offsetBy: 4)
        let inPercentage = colorString.contains("%")
        let sp = String(colorString.suffix(from: from))
            .replacingOccurrences(of: "%", with: "")
            .replacingOccurrences(of: ")", with: "")
            .replacingOccurrences(of: " ", with: "")
        let x = sp.components(separatedBy: ",")
        var red = 0.0
        var green = 0.0
        var blue = 0.0
        if x.count == 3 {
            if let r = Double(x[0]), let g = Double(x[1]), let b = Double(x[2]) {
                blue = b
                green = g
                red = r
            }
        }
        if inPercentage {
            red *= 2.55
            green *= 2.55
            blue *= 2.55
        }
        return Color.rgb(r: Int(red.rounded(.up)),
                         g: Int(green.rounded(.up)),
                         b: Int(blue.rounded(.up)))
    }

    fileprivate func parseTransformValues(_ values: String, collectedValues: [String] = []) -> [String] {
        guard let matcher = SVGParserRegexHelper.getTransformMatcher() else {
            return collectedValues
        }
        var updatedValues: [String] = collectedValues
        let fullRange = NSRange(location: 0, length: values.count)
        if let matchedValue = matcher.firstMatch(in: values, options: .reportCompletion, range: fullRange) {
            let value = (values as NSString).substring(with: matchedValue.range)
            updatedValues.append(value)
            let rangeToRemove = NSRange(location: 0, length: matchedValue.range.location + matchedValue.range.length)
            let newValues = (values as NSString).replacingCharacters(in: rangeToRemove, with: "")
            return parseTransformValues(newValues, collectedValues: updatedValues)
        }
        return updatedValues
    }

    fileprivate func getStyleAttributes(_ groupAttributes: [String: String], element: SWXMLHash.XMLElement) -> [String: String] {
        var styleAttributes: [String: String] = groupAttributes

        if let className = element.allAttributes["class"]?.text, let styleAttributesFromTable = styleTable[className] {
            for (att, val) in styleAttributesFromTable {
                if styleAttributes.index(forKey: att) == nil {
                    styleAttributes.updateValue(val, forKey: att)
                }
            }
        }

        if let style = element.allAttributes["style"]?.text {
            let styleParts = style.replacingOccurrences(of: " ", with: "").components(separatedBy: ";")
            styleParts.forEach { styleAttribute in
                let currentStyle = styleAttribute.components(separatedBy: ":")
                if currentStyle.count == 2 {
                    styleAttributes.updateValue(currentStyle[1], forKey: currentStyle[0])
                }
            }
        }

        self.availableStyleAttributes.forEach { availableAttribute in
            if let styleAttribute = element.allAttributes[availableAttribute]?.text {
                styleAttributes.updateValue(styleAttribute, forKey: availableAttribute)
            }
        }

        return styleAttributes
    }

    fileprivate func createColor(_ hexString: String, opacity: Double = 1) -> Color {
        var cleanedHexString = hexString
        if hexString.hasPrefix("#") {
            cleanedHexString = hexString.replacingOccurrences(of: "#", with: "")
        }
        if cleanedHexString.count == 3 {
            let x = Array(cleanedHexString)
            cleanedHexString = "\(x[0])\(x[0])\(x[1])\(x[1])\(x[2])\(x[2])"
        }
        var rgbValue: UInt32 = 0
        Scanner(string: cleanedHexString).scanHexInt32(&rgbValue)

        let red = CGFloat((rgbValue >> 16) & 0xff)
        let green = CGFloat((rgbValue >> 08) & 0xff)
        let blue = CGFloat((rgbValue >> 00) & 0xff)

        return Color.rgba(r: Int(red), g: Int(green), b: Int(blue), a: opacity)
    }

    fileprivate func getFillColor(_ styleParts: [String: String]) -> Fill? {
        guard let fillColor = styleParts["fill"] else {
            return Color.black
        }
        if fillColor == "none" || fillColor == "transparent" {
            return .none
        }
        var opacity: Double = 1
        var hasFillOpacity = false
        if let fillOpacity = styleParts["fill-opacity"] {
            opacity = Double(fillOpacity.replacingOccurrences(of: " ", with: "")) ?? 1
            hasFillOpacity = true
        }
        if let defaultColor = SVGConstants.colorList[fillColor] {
            let color = Color(val: defaultColor)
            return hasFillOpacity ? color.with(a: opacity) : color
        }
        if fillColor.hasPrefix("rgb") {
            let color = parseRGBNotation(colorString: fillColor)
            return hasFillOpacity ? color.with(a: opacity) : color
        } else if fillColor.hasPrefix("url") {
            let index = fillColor.index(fillColor.startIndex, offsetBy: 4)
            let id = String(fillColor.suffix(from: index))
                .replacingOccurrences(of: "(", with: "")
                .replacingOccurrences(of: ")", with: "")
                .replacingOccurrences(of: "#", with: "")
            return defFills[id]
        } else {
            return createColor(fillColor.replacingOccurrences(of: " ", with: ""), opacity: opacity)
        }
    }

    fileprivate func getStroke(_ styleParts: [String: String]) -> Stroke? {
        guard let strokeColor = styleParts["stroke"] else {
            return .none
        }
        if strokeColor == "none" {
            return .none
        }
        var opacity: Double = 1
        if let strokeOpacity = styleParts["stroke-opacity"] {
            opacity = Double(strokeOpacity.replacingOccurrences(of: " ", with: "")) ?? 1
        }
        var fill: Fill?
        if let defaultColor = SVGConstants.colorList[strokeColor] {
            let color = Color(val: defaultColor)
            fill = color.with(a: opacity)
        } else if strokeColor.hasPrefix("rgb") {
            fill = parseRGBNotation(colorString: strokeColor)
        } else if strokeColor.hasPrefix("url") {
            let index = strokeColor.index(strokeColor.startIndex, offsetBy: 4)
            let id = String(strokeColor.suffix(from: index))
                .replacingOccurrences(of: "(", with: "")
                .replacingOccurrences(of: ")", with: "")
                .replacingOccurrences(of: "#", with: "")
            fill = defFills[id]
        } else {
            fill = createColor(strokeColor.replacingOccurrences(of: " ", with: ""), opacity: opacity)
        }

        if let strokeFill = fill {
            return Stroke(fill: strokeFill,
                          width: getStrokeWidth(styleParts),
                          cap: getStrokeCap(styleParts),
                          join: getStrokeJoin(styleParts),
                          dashes: getStrokeDashes(styleParts))
        }

        return .none
    }

    fileprivate func getStrokeWidth(_ styleParts: [String: String]) -> Double {
        if let strokeWidth = styleParts["stroke-width"] {
            let characterSet = NSCharacterSet.decimalDigits.union(NSCharacterSet.punctuationCharacters).inverted
            let digitsArray = strokeWidth.components(separatedBy: characterSet)
            let digits = digitsArray.joined()
            if let value = NumberFormatter().number(from: digits) {
                return value.doubleValue
            }
        }
        return 1
    }

    fileprivate func getStrokeCap(_ styleParts: [String: String]) -> LineCap {
        var cap = LineCap.butt
        if let strokeCap = styleParts["stroke-linecap"] {
            switch strokeCap {
            case "butt":
                cap = .butt
            case "square":
                cap = .square
            default:
                break
            }
        }
        return cap
    }

    fileprivate func getStrokeJoin(_ styleParts: [String: String]) -> LineJoin {
        var join = LineJoin.miter
        if let strokeJoin = styleParts["stroke-linejoin"] {
            switch strokeJoin {
            case "miter":
                join = .miter
            case "bevel":
                join = .bevel
            default:
                break
            }
        }
        return join
    }

    fileprivate func getStrokeDashes(_ styleParts: [String: String]) -> [Double] {
        var dashes = [Double]()
        if let strokeDashes = styleParts["stroke-dasharray"] {
            var characterSet = CharacterSet()
            characterSet.insert(" ")
            characterSet.insert(",")
            let separatedValues = strokeDashes.components(separatedBy: characterSet)
            separatedValues.forEach { value in
                if let doubleValue = Double(value) {
                    dashes.append(doubleValue)
                }
            }
        }
        return dashes
    }

    fileprivate func getTag(_ element: SWXMLHash.XMLElement) -> [String] {
        let id = element.allAttributes["id"]?.text
        return id != nil ? [id!] : []
    }

    fileprivate func getOpacity(_ styleParts: [String: String]) -> Double {
        if let opacityAttr = styleParts["opacity"] {
            return Double(opacityAttr.replacingOccurrences(of: " ", with: "")) ?? 1
        }
        return 1
    }

    fileprivate func parseLine(_ line: XMLIndexer) -> Line? {
        guard let element = line.element else {
            return .none
        }

        return Line(x1: getDoubleValue(element, attribute: "x1") ?? 0,
                    y1: getDoubleValue(element, attribute: "y1") ?? 0,
                    x2: getDoubleValue(element, attribute: "x2") ?? 0,
                    y2: getDoubleValue(element, attribute: "y2") ?? 0)
    }

    fileprivate func parseRect(_ rect: XMLIndexer) -> Locus? {
        guard let element = rect.element,
            let width = getDoubleValue(element, attribute: "width"),
            let height = getDoubleValue(element, attribute: "height"), width > 0 && height > 0 else {

                return .none
        }

        let resultRect = Rect(x: getDoubleValue(element, attribute: "x") ?? 0, y: getDoubleValue(element, attribute: "y") ?? 0, w: width, h: height)

        let rxOpt = getDoubleValue(element, attribute: "rx")
        let ryOpt = getDoubleValue(element, attribute: "ry")
        if let rx = rxOpt, let ry = ryOpt {
            return RoundRect(rect: resultRect, rx: rx, ry: ry)
        }
        let rOpt = rxOpt ?? ryOpt
        if let r = rOpt, r >= 0 {
            return RoundRect(rect: resultRect, rx: r, ry: r)
        }
        return resultRect
    }

    fileprivate func parseCircle(_ circle: XMLIndexer) -> Circle? {
        guard let element = circle.element, let r = getDoubleValue(element, attribute: "r"), r > 0 else {
            return .none
        }

        return Circle(cx: getDoubleValue(element, attribute: "cx") ?? 0, cy: getDoubleValue(element, attribute: "cy") ?? 0, r: r)
    }

    fileprivate func parseEllipse(_ ellipse: XMLIndexer) -> Arc? {
        guard let element = ellipse.element,
            let rx = getDoubleValue(element, attribute: "rx"),
            let ry = getDoubleValue(element, attribute: "ry"), rx > 0 && ry > 0 else {
                return .none
        }
        return Arc(
            ellipse: Ellipse(cx: getDoubleValue(element, attribute: "cx") ?? 0, cy: getDoubleValue(element, attribute: "cy") ?? 0, rx: rx, ry: ry),
            shift: 0,
            extent: degreesToRadians(360)
        )
    }

    fileprivate func parsePolygon(_ polygon: XMLIndexer) -> Polygon? {
        guard let element = polygon.element else {
            return .none
        }

        if let points = element.allAttributes["points"]?.text {
            return Polygon(points: parsePoints(points))
        }

        return .none
    }

    fileprivate func parsePolyline(_ polyline: XMLIndexer) -> Polyline? {
        guard let element = polyline.element else {
            return .none
        }

        if let points = element.allAttributes["points"]?.text {
            return Polyline(points: parsePoints(points))
        }

        return .none
    }

    fileprivate func parsePoints(_ pointsString: String) -> [Double] {
        var resultPoints: [Double] = []
        let pointPairs = pointsString.components(separatedBy: " ")

        pointPairs.forEach { pointPair in
            let points = pointPair.components(separatedBy: ",")
            points.forEach { point in
                if let resultPoint = Double(point) {
                    resultPoints.append(resultPoint)
                }
            }
        }

        return resultPoints
    }

    fileprivate func parseImage(_ image: XMLIndexer, opacity: Double, pos: Transform = Transform(), clip: Locus?) -> Image? {
        guard let element = image.element, let link = element.allAttributes["xlink:href"]?.text else {
            return .none
        }
        let position = pos.move(dx: getDoubleValue(element, attribute: "x") ?? 0, dy: getDoubleValue(element, attribute: "y") ?? 0)
        return Image(src: link, w: getIntValue(element, attribute: "width") ?? 0, h: getIntValue(element, attribute: "height") ?? 0, place: position, clip: clip, tag: getTag(element))
    }

    fileprivate func parseText(_ text: XMLIndexer, textAnchor: String?, fill: Fill?, stroke: Stroke?, opacity: Double, fontName: String?, fontSize: Int?, fontWeight: String?, pos: Transform = Transform()) -> Node? {
        guard let element = text.element else {
            return .none
        }
        if text.children.isEmpty {
            return parseSimpleText(element, textAnchor: textAnchor, fill: fill, stroke: stroke, opacity: opacity, fontName: fontName, fontSize: fontSize, fontWeight: fontWeight)
        } else {
            guard let matcher = SVGParserRegexHelper.getTextElementMatcher() else {
                return .none
            }
            let elementString = element.description
            let fullRange = NSRange(location: 0, length: elementString.count)
            if let match = matcher.firstMatch(in: elementString, options: .reportCompletion, range: fullRange) {
                let tspans = (elementString as NSString).substring(with: match.range(at: 1))
                return Group(contents: collectTspans(tspans, textAnchor: textAnchor, fill: fill, stroke: stroke, opacity: opacity, fontName: fontName, fontSize: fontSize, fontWeight: fontWeight, bounds: Rect(x: getDoubleValue(element, attribute: "x") ?? 0, y: getDoubleValue(element, attribute: "y") ?? 0)),
                             place: pos, tag: getTag(element))
            }
        }
        return .none
    }

    fileprivate func anchorToAlign(_ textAnchor: String?) -> Align {
        if let anchor = textAnchor {
            if anchor == "middle" {
                return .mid
            } else if anchor == "right" {
                return .max
            }
        }
        return Align.min
    }

    fileprivate func parseSimpleText(_ text: SWXMLHash.XMLElement, textAnchor: String?, fill: Fill?, stroke: Stroke?, opacity: Double, fontName: String?, fontSize: Int?, fontWeight: String?, pos: Transform = Transform()) -> Text? {
        let string = text.text
        let position = pos.move(dx: getDoubleValue(text, attribute: "x") ?? 0, dy: getDoubleValue(text, attribute: "y") ?? 0)

        return Text(text: string, font: getFont(fontName: fontName, fontWeight: fontWeight, fontSize: fontSize), fill: fill ?? Color.black, stroke: stroke, align: anchorToAlign(textAnchor), baseline: .bottom, place: position, opacity: opacity, tag: getTag(text))
    }

    // REFACTOR

    fileprivate func collectTspans(_ tspan: String, collectedTspans: [Node] = [], withWhitespace: Bool = false, textAnchor: String?, fill: Fill?, stroke: Stroke?, opacity: Double, fontName: String?, fontSize: Int?, fontWeight: String?, bounds: Rect) -> [Node] {
        let fullString = tspan.trimmingCharacters(in: CharacterSet.whitespacesAndNewlines) as NSString
        // exit recursion
        if fullString.isEqual(to: "") {
            return collectedTspans
        }
        var collection = collectedTspans
        let tagRange = fullString.range(of: "<tspan".lowercased())
        if tagRange.location == 0 {
            // parse as <tspan> element
            let closingTagRange = fullString.range(of: "</tspan>".lowercased())
            let tspanString = fullString.substring(to: closingTagRange.location + closingTagRange.length)
            let tspanXml = SWXMLHash.parse(tspanString)
            guard let indexer = tspanXml.children.first,
                let text = parseTspan(indexer, withWhitespace: withWhitespace, textAnchor: textAnchor, fill: fill, stroke: stroke, opacity: opacity, fontName: fontName, fontSize: fontSize, fontWeight: fontWeight, bounds: bounds) else {

                    // skip this element if it can't be parsed
                    return collectTspans(fullString.substring(from: closingTagRange.location + closingTagRange.length), collectedTspans: collectedTspans, textAnchor: textAnchor, fill: fill, stroke: stroke, opacity: opacity,
                                         fontName: fontName, fontSize: fontSize, fontWeight: fontWeight, bounds: bounds)
            }
            collection.append(text)
            let nextString = fullString.substring(from: closingTagRange.location + closingTagRange.length) as NSString
            var withWhitespace = false
            if nextString.rangeOfCharacter(from: CharacterSet.whitespacesAndNewlines).location == 0 {
                withWhitespace = true
            }
            return collectTspans(fullString.substring(from: closingTagRange.location + closingTagRange.length), collectedTspans: collection, withWhitespace: withWhitespace, textAnchor: textAnchor, fill: fill, stroke: stroke, opacity: opacity, fontName: fontName, fontSize: fontSize, fontWeight: fontWeight, bounds: text.bounds())
        }
        // parse as regular text element
        var textString: NSString
        if tagRange.location >= fullString.length {
            textString = fullString
        } else {
            textString = fullString.substring(to: tagRange.location) as NSString
        }
        var nextStringWhitespace = false
        var trimmedString = textString.trimmingCharacters(in: CharacterSet.whitespacesAndNewlines)
        if trimmedString.count != textString.length {
            nextStringWhitespace = true
        }
        trimmedString = withWhitespace ? " \(trimmedString)" : trimmedString
        let text = Text(text: trimmedString, font: getFont(fontName: fontName, fontWeight: fontWeight, fontSize: fontSize),
                        fill: fill ?? Color.black, stroke: stroke, align: anchorToAlign(textAnchor), baseline: .alphabetic,
                        place: Transform().move(dx: bounds.x + bounds.w, dy: bounds.y), opacity: opacity)
        collection.append(text)
        return collectTspans(fullString.substring(from: tagRange.location), collectedTspans: collection,
                             withWhitespace: nextStringWhitespace, textAnchor: textAnchor, fill: fill, stroke: stroke,
                             opacity: opacity, fontName: fontName, fontSize: fontSize, fontWeight: fontWeight, bounds: text.bounds())
    }

    fileprivate func parseTspan(_ tspan: XMLIndexer, withWhitespace: Bool = false, textAnchor: String?, fill: Fill?, stroke: Stroke?, opacity: Double, fontName: String?, fontSize: Int?, fontWeight: String?, bounds: Rect) -> Text? {

        guard let element = tspan.element else {
            return .none
        }

        let string = element.text
        var shouldAddWhitespace = withWhitespace
        let pos = getTspanPosition(element, bounds: bounds, withWhitespace: &shouldAddWhitespace)
        let text = shouldAddWhitespace ? " \(string)" : string
        let attributes = getStyleAttributes([:], element: element)

        return Text(text: text, font: getFont(attributes, fontName: fontName, fontWeight: fontWeight, fontSize: fontSize),
                    fill: fill ?? getFillColor(attributes) ?? Color.black, stroke: stroke ?? getStroke(attributes),
                    align: anchorToAlign(textAnchor ?? getTextAnchor(attributes)), baseline: .alphabetic,
                    place: pos, opacity: getOpacity(attributes), tag: getTag(element))
    }

    fileprivate func getFont(_ attributes: [String: String] = [:], fontName: String?, fontWeight: String?, fontSize: Int?) -> Font {
        return Font(
            name: getFontName(attributes) ?? fontName ?? "Serif",
            size: getFontSize(attributes) ?? fontSize ?? 12,
            weight: getFontWeight(attributes) ?? fontWeight ?? "normal")
    }

    fileprivate func getTspanPosition(_ element: SWXMLHash.XMLElement, bounds: Rect, withWhitespace: inout Bool) -> Transform {
        var xPos: Double
        var yPos: Double

        if let absX = getDoubleValue(element, attribute: "x") {
            xPos = absX
            withWhitespace = false
        } else if let relX = getDoubleValue(element, attribute: "dx") {
            xPos = bounds.x + bounds.w + relX
        } else {
            xPos = bounds.x + bounds.w
        }

        if let absY = getDoubleValue(element, attribute: "y") {
            yPos = absY
        } else if let relY = getDoubleValue(element, attribute: "dy") {
            yPos = bounds.y + relY
        } else {
            yPos = bounds.y
        }
        return Transform.move(dx: xPos, dy: yPos)
    }

    fileprivate func parseUse(_ use: XMLIndexer, groupStyle: [String: String] = [:], place: Transform = .identity) -> Node? {
        guard let element = use.element, let link = element.allAttributes["xlink:href"]?.text else {
            return .none
        }
        var id = link
        if id.hasPrefix("#") {
            id = id.replacingOccurrences(of: "#", with: "")
        }
        if let referenceNode = self.defNodes[id] {
            if let node = parseNode(referenceNode, groupStyle: groupStyle) {
                let place = place.move(dx: getDoubleValue(element, attribute: "x") ?? 0, dy: getDoubleValue(element, attribute: "y") ?? 0)
                return Group(contents: [node], place: place)
            }
        }
        return .none
    }

    fileprivate func parseUseNode(node: Node, fill: Fill?, stroke: Stroke?, mask: String) -> Node {
        if let shape = node as? Shape {
            if let color = fill {
                shape.fill = color
            }
            if let line = stroke {
                shape.stroke = line
            }
            if let maskIdenitifierMatcher = SVGParserRegexHelper.getMaskIdenitifierMatcher() {
                let fullRange = NSRange(location: 0, length: mask.count)
                if let match = maskIdenitifierMatcher.firstMatch(in: mask, options: .reportCompletion, range: fullRange), let maskReferenceNode = self.defMasks[(mask as NSString).substring(with: match.range(at: 1))] {
                    shape.clip = maskReferenceNode.form
                    shape.fill = .none
                }
            }
            return shape
        }
        if let text = node as? Text {
            if let color = fill {
                text.fill = color
            }
            return text
        }
        if let group = node as? Group {
            group.contents.forEach { node in
                _ = parseUseNode(node: node, fill: fill, stroke: stroke, mask: mask)
            }
            return group
        }
        return node
    }

    fileprivate func parseClip(_ clip: XMLIndexer) -> Locus? {
        var path: Path? = .none
        clip.children.forEach { indexer in
            if let shape = parseNode(indexer) as? Shape {
                if let p = path {
                    path = Path(segments: p.segments + shape.form.toPath() .segments)
                } else {
                    path = shape.form.toPath()
                }
            }
        }
        return path
    }
    
    fileprivate func parseFilter(_ filterNode: XMLIndexer) -> Node? {
        guard let element = filterNode.element, let id = element.allAttributes["id"]?.text else {
            return .none
        }
        var effects = [String : DropShadow]()
        for child in filterNode.children {
            guard let element = child.element else { continue }
            
            let effectIn = element.allAttributes["in"]?.text ?? "SourceGraphic"
            let effectOut = element.allAttributes["result"]?.text ?? ""
            let currentEffect = effects[effectIn] ?? DropShadow()
            if effects[effectIn] == nil, let source = EffectSource(rawValue: effectIn) { // first in the chain
                currentEffect.source = source
            }
            effects.removeValue(forKey: effectIn)
            
            switch element.name {
            case "feOffset":
                if let dx = getDoubleValue(element, attribute: "dx"), let dy = getDoubleValue(element, attribute: "dy") {
                    currentEffect.offset = Point(x: dx, y: dy)
                }
            case "feGaussianBlur":
                if let radius = getDoubleValue(element, attribute: "stdDeviation") {
                    currentEffect.input = GaussianBlur(radius: radius, input: nil)
                }
            case "feBlend":
                if let effectIn2 = element.allAttributes["in2"]?.text {
                    if effectIn == EffectSource.SourceGraphic.rawValue {
                        defShadows[id] = effects[effectIn2]
                    }
                    if effectIn2 == EffectSource.SourceGraphic.rawValue {
                        defShadows[id] = currentEffect
                    }
                    return .none
                }
            default:
                print("SVG parsing error. Filter \(element.name) not supported")
                continue
            }
            effects[effectOut] = currentEffect
        }
        
        if let effect = effects.first?.value {
            defShadows[id] = effect
        }
        return .none
    }

    fileprivate func parseMask(_ mask: XMLIndexer) -> Shape? {
        guard let element = mask.element else {
            return .none
        }
        var node: Node?
        mask.children.forEach { indexer in
            if let useNode = parseUse(indexer) {
                node = useNode
            } else if let contentNode = parseNode(indexer) {
                node = contentNode
            }
        }
        guard let shape = node as? Shape else {
            return .none
        }
        let maskShape: Shape
        if let circle = shape.form as? Circle {
            maskShape = Shape(form: circle.arc(shift: 0, extent: degreesToRadians(360)), tag: getTag(element))
        } else {
            maskShape = Shape(form: shape.form, tag: getTag(element))
        }
        let maskStyleAttributes = getStyleAttributes([:], element: element)
        maskShape.fill = getFillColor(maskStyleAttributes)
        return maskShape
    }

    fileprivate func parseLinearGradient(_ gradient: XMLIndexer) -> Fill? {
        guard let element = gradient.element else {
            return .none
        }

        var parentGradient: Gradient?
        if let link = element.allAttributes["xlink:href"]?.text.replacingOccurrences(of: " ", with: ""), link.hasPrefix("#") {

            let id = link.replacingOccurrences(of: "#", with: "")
            parentGradient = defFills[id] as? Gradient
        }

        var stopsArray: [Stop]?
        if gradient.children.isEmpty {
            stopsArray = parentGradient?.stops
        } else {
            stopsArray = parseStops(gradient.children)
        }

        guard let stops = stopsArray else {
            return .none
        }

        switch stops.count {
        case 0:
            return .none
        case 1:
            return stops.first?.color
        default:
            break
        }

        let parentLinearGradient = parentGradient as? LinearGradient
        var x1 = getDoubleValueFromPercentage(element, attribute: "x1") ?? parentLinearGradient?.x1 ?? 0
        var y1 = getDoubleValueFromPercentage(element, attribute: "y1") ?? parentLinearGradient?.y1 ?? 0
        var x2 = getDoubleValueFromPercentage(element, attribute: "x2") ?? parentLinearGradient?.x2 ?? 1
        var y2 = getDoubleValueFromPercentage(element, attribute: "y2") ?? parentLinearGradient?.y2 ?? 0

        var userSpace = false
        if let gradientUnits = element.allAttributes["gradientUnits"]?.text, gradientUnits == "userSpaceOnUse" {
            userSpace = true
        } else if let parent = parentGradient {
            userSpace = parent.userSpace
        }

        if let gradientTransform = element.allAttributes["gradientTransform"]?.text {
            let transform = parseTransformationAttribute(gradientTransform)
            let cgTransform = RenderUtils.mapTransform(transform)

            let point1 = CGPoint(x: x1, y: y1).applying(cgTransform)
            x1 = point1.x.doubleValue
            y1 = point1.y.doubleValue

            let point2 = CGPoint(x: x2, y: y2).applying(cgTransform)
            x2 = point2.x.doubleValue
            y2 = point2.y.doubleValue
        }

        return LinearGradient(x1: x1, y1: y1, x2: x2, y2: y2, userSpace: userSpace, stops: stops)
    }

    fileprivate func parseRadialGradient(_ gradient: XMLIndexer) -> Fill? {
        guard let element = gradient.element else {
            return .none
        }

        var parentGradient: Gradient?
        if let link = element.allAttributes["xlink:href"]?.text.replacingOccurrences(of: " ", with: ""), link.hasPrefix("#") {

            let id = link.replacingOccurrences(of: "#", with: "")
            parentGradient = defFills[id] as? Gradient
        }

        var stopsArray: [Stop]?
        if gradient.children.isEmpty {
            stopsArray = parentGradient?.stops
        } else {
            stopsArray = parseStops(gradient.children)
        }

        guard let stops = stopsArray else {
            return .none
        }

        switch stops.count {
        case 0:
            return .none
        case 1:
            return stops.first?.color
        default:
            break
        }

        let parentRadialGradient = parentGradient as? RadialGradient
        var cx = getDoubleValueFromPercentage(element, attribute: "cx") ?? parentRadialGradient?.cx ?? 0.5
        var cy = getDoubleValueFromPercentage(element, attribute: "cy") ?? parentRadialGradient?.cy ?? 0.5
        var fx = getDoubleValueFromPercentage(element, attribute: "fx") ?? parentRadialGradient?.fx ?? cx
        var fy = getDoubleValueFromPercentage(element, attribute: "fy") ?? parentRadialGradient?.fy ?? cy
        let r = getDoubleValueFromPercentage(element, attribute: "r") ?? parentRadialGradient?.r ?? 0.5

        var userSpace = false
        if let gradientUnits = element.allAttributes["gradientUnits"]?.text, gradientUnits == "userSpaceOnUse" {
            userSpace = true
        } else if let parent = parentGradient {
            userSpace = parent.userSpace
        }

        if let gradientTransform = element.allAttributes["gradientTransform"]?.text {
            let transform = parseTransformationAttribute(gradientTransform)
            let cgTransform = RenderUtils.mapTransform(transform)

            let point1 = CGPoint(x: cx, y: cy).applying(cgTransform)
            cx = point1.x.doubleValue
            cy = point1.y.doubleValue

            let point2 = CGPoint(x: fx, y: fy).applying(cgTransform)
            fx = point2.x.doubleValue
            fy = point2.y.doubleValue
        }

        return RadialGradient(cx: cx, cy: cy, fx: fx, fy: fy, r: r, userSpace: userSpace, stops: stops)
    }

    fileprivate func parseStops(_ stops: [XMLIndexer]) -> [Stop] {
        var result = [Stop]()
        stops.forEach { stopXML in
            if let stop = parseStop(stopXML) {
                result.append(stop)
            }
        }
        return result
    }

    fileprivate func parseStop(_ stop: XMLIndexer) -> Stop? {
        guard let element = stop.element else {
            return .none
        }

        guard var offset = getDoubleValueFromPercentage(element, attribute: "offset") else {
            return .none
        }

        if offset < 0 {
            offset = 0
        } else if offset > 1 {
            offset = 1
        }
        var opacity: Double = 1
        if let stopOpacity = getStyleAttributes([:], element: element)["stop-opacity"], let doubleValue = Double(stopOpacity) {
            opacity = doubleValue
        }
        var color = Color.black
        if let stopColor = getStyleAttributes([:], element: element)["stop-color"] {
            if let defaultColor = SVGConstants.colorList[stopColor] {
                color = Color(val: defaultColor).with(a: opacity)
            } else {
                color = createColor(stopColor.replacingOccurrences(of: " ", with: ""), opacity: opacity)
            }

        }

        return Stop(offset: offset, color: color)
    }

    fileprivate func parsePath(_ path: XMLIndexer) -> Path? {
        if let d = path.element?.allAttributes["d"]?.text {
            return Path(segments: PathDataReader(input: d).read())
        }
        return .none
    }
    
    fileprivate func parseIdFromUrl(_ urlString: String) -> String? {
        if urlString.hasPrefix("url") {
            let index = urlString.index(urlString.startIndex, offsetBy: 4)
            return String(urlString.suffix(from: index))
                .replacingOccurrences(of: "(", with: "")
                .replacingOccurrences(of: ")", with: "")
                .replacingOccurrences(of: "#", with: "")
        }
        return .none
    }

    fileprivate func getDoubleValue(_ element: SWXMLHash.XMLElement, attribute: String) -> Double? {
        guard let attributeValue = element.allAttributes[attribute]?.text, let doubleValue = Double(attributeValue) else {
            return .none
        }
        return doubleValue
    }

    fileprivate func getDoubleValueFromPercentage(_ element: SWXMLHash.XMLElement, attribute: String) -> Double? {
        guard let attributeValue = element.allAttributes[attribute]?.text else {
            return .none
        }
        if !attributeValue.contains("%") {
            return self.getDoubleValue(element, attribute: attribute)
        } else {
            let value = attributeValue.replacingOccurrences(of: "%", with: "")
            if let doubleValue = Double(value) {
                return doubleValue / 100
            }
        }
        return .none
    }

    fileprivate func getIntValue(_ element: SWXMLHash.XMLElement, attribute: String) -> Int? {
        if let attributeValue = element.allAttributes[attribute]?.text {
            if let doubleValue = Double(attributeValue) {
                return Int(doubleValue)
            }
        }
        return .none
    }

    fileprivate func getFontName(_ attributes: [String: String]) -> String? {
        return attributes["font-family"]
    }

    fileprivate func getFontSize(_ attributes: [String: String]) -> Int? {
        guard let fontSize = attributes["font-size"] else {
            return .none
        }
        if let size = Double(fontSize) {
            return (Int(round(size)))
        }
        return .none
    }

    fileprivate func getFontStyle(_ attributes: [String: String], style: String) -> Bool? {
        guard let fontStyle = attributes["font-style"] else {
            return .none
        }
        if fontStyle.lowercased() == style {
            return true
        }
        return false
    }

    fileprivate func getFontWeight(_ attributes: [String: String]) -> String? {
        guard let fontWeight = attributes["font-weight"] else {
            return .none
        }
        return fontWeight
    }

    fileprivate func getFontWeight(_ attributes: [String: String], style: String) -> Bool? {
        guard let fontWeight = attributes["font-weight"] else {
            return .none
        }
        if fontWeight.lowercased() == style {
            return true
        }
        return false
    }

    fileprivate func getClipPath(_ attributes: [String: String]) -> Locus? {
        if let clipPath = attributes["clip-path"] {
            let index = clipPath.index(clipPath.startIndex, offsetBy: 4)
            let id = String(clipPath.suffix(from: index))
                .replacingOccurrences(of: "(", with: "")
                .replacingOccurrences(of: ")", with: "")
                .replacingOccurrences(of: "#", with: "")
            if let locus = defClip[id] {
                return locus
            }
        }
        return .none
    }

    fileprivate func getTextAnchor(_ attributes: [String: String]) -> String? {
        guard let textAnchor = attributes["text-anchor"] else {
            return .none
        }
        return textAnchor
    }

    fileprivate func getTextDecoration(_ attributes: [String: String], decoration: String) -> Bool? {
        guard let textDecoration = attributes["text-decoration"] else {
            return .none
        }
        if textDecoration.contains(decoration) {
            return true
        }
        return false
    }

    fileprivate func copyNode(_ referenceNode: Node) -> Node? {
        let pos = referenceNode.place
        let opaque = referenceNode.opaque
        let visible = referenceNode.visible
        let clip = referenceNode.clip
        let tag = referenceNode.tag

        if let shape = referenceNode as? Shape {
            return Shape(form: shape.form, fill: shape.fill, stroke: shape.stroke, place: pos, opaque: opaque, clip: clip, visible: visible, tag: tag)
        }
        if let text = referenceNode as? Text {
            return Text(text: text.text, font: text.font, fill: text.fill, stroke: text.stroke, align: text.align, baseline: text.baseline, place: pos, opaque: opaque, clip: clip, visible: visible, tag: tag)
        }
        if let image = referenceNode as? Image {
            return Image(src: image.src, xAlign: image.xAlign, yAlign: image.yAlign, aspectRatio: image.aspectRatio, w: image.w, h: image.h, place: pos, opaque: opaque, clip: clip, visible: visible, tag: tag)
        }
        if let group = referenceNode as? Group {
            var contents = [Node]()
            group.contents.forEach { node in
                if let copy = copyNode(node) {
                    contents.append(copy)
                }
            }
            return Group(contents: contents, place: pos, opaque: opaque, clip: clip, visible: visible, tag: tag)
        }
        return .none
    }

    fileprivate func degreesToRadians(_ degrees: Double) -> Double {
        return degrees * .pi / 180
    }

}

private class PathDataReader {

    private let input: String
    private var current: UnicodeScalar?
    private var previous: UnicodeScalar?
    private var iterator: String.UnicodeScalarView.Iterator

    init(input: String) {
        self.input = input
        self.iterator = input.unicodeScalars.makeIterator()
    }

    public func read() -> [PathSegment] {
        _ = readNext()
        var segments = [PathSegment]()
        while let array = readSegments() {
            segments.append(contentsOf: array)
        }
        return segments
    }

    private func readSegments() -> [PathSegment]? {
        if let type = readSegmentType() {
            let count = getArgCount(segment: type)
            if (count == 0) {
                return [PathSegment(type: type)]
            }
            var result = [PathSegment]()
            let data = readData()
            var index = 0
            while (index < data.count) {
                let end = index + count
                if (end > data.count) {
                    // TODO need to generate error:
                    // "Path '\(type)' has invalid number of arguments: \(data.count)"
                    break
                }
                result.append(PathSegment(type: type, data: Array(data[index..<end])))
                index = end
            }
            return result
        }
        return nil
    }

    private func readData() -> [Double] {
        var data = [Double]()
        while(true) {
            while(!isNumStart()) {
                if (getPathSegmentType() != nil || readNext() == nil) {
                    return data
                }
            }
            if let double = Double(readNum()) {
                data.append(double)
            }
        }
    }

    fileprivate func readNum() -> String {
        var chars = [current!]
        var hasDot = current == "."
        while let ch = readDigit(&hasDot) {
            chars.append(ch)
        }
        var buf = ""
        buf.unicodeScalars.append(contentsOf: chars)
        return buf
    }

    fileprivate func readDigit(_ hasDot: inout Bool) -> UnicodeScalar? {
        if let ch = readNext() {
            if ((ch >= "0" && ch <= "9") || ch == "e" || (previous == "e" && ch == "-") ) {
                return ch
            } else if (ch == "." && !hasDot) {
                hasDot = true
                return ch
            }
        }
        return nil
    }

    fileprivate func isNum(ch: UnicodeScalar, hasDot: inout Bool) -> Bool {
        switch(ch) {
        case "0"..."9": return true
        case ".":
            if hasDot {
                return false
            }
            hasDot = true
        default:
            return true
        }
        return false
    }

    private func readNext() -> UnicodeScalar? {
        previous = current
        current = iterator.next()
        return current
    }

    private func readSegmentType() -> PathSegmentType? {
        while(true) {
            if let type = getPathSegmentType() {
                _ = readNext()
                return type
            }
            if (readNext() == nil) {
                return nil
            }
        }
    }

    fileprivate func getPathSegmentType() -> PathSegmentType? {
        if let ch = current {
            switch(ch) {
            case "M": return .M
            case "m": return .m
            case "L": return .L
            case "l": return .l
            case "C": return .C
            case "c": return .c
            case "Q": return .Q
            case "q": return .q
            case "A": return .A
            case "a": return .a
            case "z", "Z": return .z
            case "H": return .H
            case "h": return .h
            case "V": return .V
            case "v": return .v
            case "S": return .S
            case "s": return .s
            case "T": return .T
            case "t": return .t
            default: break
            }
        }
        return nil
    }

    fileprivate func getArgCount(segment: PathSegmentType) -> Int {
        switch(segment) {
        case .H, .h, .V, .v: return 1
        case .M, .m, .L, .l, .T, .t: return 2
        case .S, .s, .Q, .q: return 4
        case .C, .c: return 6
        case .A, .a: return 7
        default: return 0
        }
    }

    fileprivate func isNumStart() -> Bool {
        if let ch = current {
            return (ch >= "0" && ch <= "9") || ch == "." || ch == "-"
        }
        return false
    }

}<|MERGE_RESOLUTION|>--- conflicted
+++ resolved
@@ -257,7 +257,6 @@
     }
     
     fileprivate func parseElement(_ node: XMLIndexer, groupStyle: [String: String] = [:]) -> Node? {
-<<<<<<< HEAD
         guard let element = node.element, let parsedNode = parseElementInternal(node, groupStyle: groupStyle) else { return .none }
         
         let style = getStyleAttributes(groupStyle, element: element)
@@ -288,6 +287,10 @@
         guard let element = node.element else { return .none }
         
         let styleAttributes = getStyleAttributes(groupStyle, element: element)
+        if styleAttributes["display"] == "none" {
+            return .none
+        }
+
         let position = getPosition(element)
         switch element.name {
         case "path":
@@ -334,59 +337,6 @@
             return .none
         }
         
-=======
-        guard let element = node.element else { return .none }
-
-        let styleAttributes = getStyleAttributes(groupStyle, element: element)
-        if styleAttributes["display"] == "none" {
-            return .none
-        }
-
-        let position = getPosition(element)
-        switch element.name {
-        case "path":
-            if let path = parsePath(node) {
-                return Shape(form: path, fill: getFillColor(styleAttributes), stroke: getStroke(styleAttributes), place: position, opacity: getOpacity(styleAttributes), clip: getClipPath(styleAttributes), tag: getTag(element))
-            }
-        case "line":
-            if let line = parseLine(node) {
-                return Shape(form: line, fill: getFillColor(styleAttributes), stroke: getStroke(styleAttributes), place: position, opacity: getOpacity(styleAttributes), clip: getClipPath(styleAttributes), tag: getTag(element))
-            }
-        case "rect":
-            if let rect = parseRect(node) {
-                return Shape(form: rect, fill: getFillColor(styleAttributes), stroke: getStroke(styleAttributes), place: position, opacity: getOpacity(styleAttributes), clip: getClipPath(styleAttributes), tag: getTag(element))
-            }
-        case "circle":
-            if let circle = parseCircle(node) {
-                return Shape(form: circle, fill: getFillColor(styleAttributes), stroke: getStroke(styleAttributes), place: position, opacity: getOpacity(styleAttributes), clip: getClipPath(styleAttributes), tag: getTag(element))
-            }
-        case "ellipse":
-            if let ellipse = parseEllipse(node) {
-                return Shape(form: ellipse, fill: getFillColor(styleAttributes), stroke: getStroke(styleAttributes), place: position, opacity: getOpacity(styleAttributes), clip: getClipPath(styleAttributes), tag: getTag(element))
-            }
-        case "polygon":
-            if let polygon = parsePolygon(node) {
-                return Shape(form: polygon, fill: getFillColor(styleAttributes), stroke: getStroke(styleAttributes), place: position, opacity: getOpacity(styleAttributes), clip: getClipPath(styleAttributes), tag: getTag(element))
-            }
-        case "polyline":
-            if let polyline = parsePolyline(node) {
-                return Shape(form: polyline, fill: getFillColor(styleAttributes), stroke: getStroke(styleAttributes), place: position, opacity: getOpacity(styleAttributes), clip: getClipPath(styleAttributes), tag: getTag(element))
-            }
-        case "image":
-            return parseImage(node, opacity: getOpacity(styleAttributes), pos: position, clip: getClipPath(styleAttributes))
-        case "text":
-            return parseText(node, textAnchor: getTextAnchor(styleAttributes), fill: getFillColor(styleAttributes),
-                             stroke: getStroke(styleAttributes), opacity: getOpacity(styleAttributes), fontName: getFontName(styleAttributes), fontSize: getFontSize(styleAttributes), fontWeight: getFontWeight(styleAttributes), pos: position)
-        case "use":
-            return parseUse(node, groupStyle: styleAttributes, place: position)
-        case "mask":
-            break
-        default:
-            print("SVG parsing error. Shape \(element.name) not supported")
-            return .none
-        }
-
->>>>>>> 7844137b
         return .none
     }
 
