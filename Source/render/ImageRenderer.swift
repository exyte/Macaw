import Foundation
import UIKit

class ImageRenderer: NodeRenderer {
    weak var image: Image?

    var renderedPaths: [CGPath] = [CGPath]()

<<<<<<< HEAD
    init(image: Image, ctx: RenderContext, animationCache: AnimationCache) {
        self.image = image
        super.init(node: image, ctx: ctx, animationCache: animationCache)
    }
=======
	init(image: Image, ctx: RenderContext, animationCache: AnimationCache?) {
		self.image = image
		super.init(node: image, ctx: ctx, animationCache: animationCache)
	}
>>>>>>> f7c4acb2

    override func node() -> Node? {
        return image
    }

    override func doAddObservers() {
        super.doAddObservers()
        
        guard let image = image else {
            return
        }
        
        observe(image.srcVar)
        observe(image.xAlignVar)
        observe(image.yAlignVar)
        observe(image.aspectRatioVar)
        observe(image.wVar)
        observe(image.hVar)
    }

    override func doRender(_ force: Bool, opacity: Double) {
        guard let image = image else {
            return
        }
        
        var uiimage: UIImage?
        if image.src.contains("memory") {
            let id = image.src.replacingOccurrences(of: "memory://", with: "")
            uiimage = imagesMap[id]
        } else {
            uiimage = image.image()
        }
        
        if let uiimage = uiimage {
            let rect = getRect(uiimage)
            ctx.cgContext!.scaleBy(x: 1.0, y: -1.0)
            ctx.cgContext!.translateBy(x: 0.0, y: -1.0 * rect.height)
            ctx.cgContext!.setAlpha(CGFloat(opacity))
            ctx.cgContext!.draw(uiimage.cgImage!, in: rect)
        }
    }

    override func doFindNodeAt(location: CGPoint, ctx: CGContext) -> Node? {
        guard let image = image else {
            return .none
        }
        
        if let uiimage = UIImage(named: image.src) {
            let rect = getRect(uiimage)
            if (rect.contains(location)) {
                return node()
            }
        }
        return nil
    }

    fileprivate func getRect(_ uiimage: UIImage) -> CGRect {
        guard let image = image else {
            return .zero
        }
        
        let imageSize = uiimage.size
        var w = CGFloat(image.w)
        var h = CGFloat(image.h)
        if ((w == 0 || w == imageSize.width) && (h == 0 || h == imageSize.height)) {
            return CGRect(x: 0, y: 0, width: imageSize.width, height: imageSize.height)
        } else {
            if (w == 0) {
                w = imageSize.width * h / imageSize.height
            } else if (h == 0) {
                h = imageSize.height * w / imageSize.width
            }
            switch (image.aspectRatio) {
            case AspectRatio.meet:
                return calculateMeetAspectRatio(image, size: imageSize)
            case AspectRatio.slice:
                return calculateSliceAspectRatio(image, size: imageSize)
                //ctx.cgContext!.clip(to: CGRect(x: 0, y: 0, width: w, height: h))
            default:
                return CGRect(x: 0, y: 0, width: w, height: h)
            }
        }
    }

    fileprivate func calculateMeetAspectRatio(_ image: Image, size: CGSize) -> CGRect {
        let w = CGFloat(image.w)
        let h = CGFloat(image.h)
        // destination and source aspect ratios
        let destAR = w / h
        let srcAR = size.width / size.height
        var resultW = w
        var resultH = h
        var destX = CGFloat(0)
        var destY = CGFloat(0)
        if (destAR < srcAR) {
            // fill all available width and scale height
            resultH = size.height * w / size.width
        } else {
            // fill all available height and scale width
            resultW = size.width * h / size.height
        }
        let xalign = image.xAlign
        switch (xalign) {
        case Align.min:
            destX = 0
        case Align.mid:
            destX = w / 2 - resultW / 2
        case Align.max:
            destX = w - resultW
        }
        let yalign = image.yAlign
        switch (yalign) {
        case Align.min:
            destY = 0
        case Align.mid:
            destY = h / 2 - resultH / 2
        case Align.max:
            destY = h - resultH
        }
        return CGRect(x: destX, y: destY, width: resultW, height: resultH)
    }

    fileprivate func calculateSliceAspectRatio(_ image: Image, size: CGSize) -> CGRect {
        let w = CGFloat(image.w)
        let h = CGFloat(image.h)
        var srcX = CGFloat(0)
        var srcY = CGFloat(0)
        var totalH: CGFloat = 0
        var totalW: CGFloat = 0
        // destination and source aspect ratios
        let destAR = w / h
        let srcAR = size.width / size.height
        if (destAR > srcAR) {
            // fill all available width and scale height
            totalH = size.height * w / size.width
            totalW = w
            switch (image.yAlign) {
            case Align.min:
                srcY = 0
            case Align.mid:
                srcY = -(totalH / 2 - h / 2)
            case Align.max:
                srcY = -(totalH - h)
            }
        } else {
            // fill all available height and scale width
            totalW = size.width * h / size.height
            totalH = h
            switch (image.xAlign) {
            case Align.min:
                srcX = 0
            case Align.mid:
                srcX = -(totalW / 2 - w / 2)
            case Align.max:
                srcX = -(totalW - w)
            }
        }
        return CGRect(x: srcX, y: srcY, width: totalW, height: totalH)
    }
}<|MERGE_RESOLUTION|>--- conflicted
+++ resolved
@@ -6,17 +6,10 @@
 
     var renderedPaths: [CGPath] = [CGPath]()
 
-<<<<<<< HEAD
-    init(image: Image, ctx: RenderContext, animationCache: AnimationCache) {
-        self.image = image
-        super.init(node: image, ctx: ctx, animationCache: animationCache)
-    }
-=======
 	init(image: Image, ctx: RenderContext, animationCache: AnimationCache?) {
 		self.image = image
 		super.init(node: image, ctx: ctx, animationCache: animationCache)
 	}
->>>>>>> f7c4acb2
 
     override func node() -> Node? {
         return image
