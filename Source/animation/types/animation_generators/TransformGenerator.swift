import Foundation

<<<<<<< HEAD
func addTransformAnimation(_ animation: BasicAnimation, sceneLayer: CALayer, animationCache: AnimationCache?, completion: @escaping (() -> ())) {
	guard let transformAnimation = animation as? TransformAnimation else {
		return
	}

	guard let nodeId = animation.nodeId, let node = Node.nodeBy(id: nodeId) else {
		return
	}

	// Creating proper animation
	var generatedAnimation: CAAnimation?

	generatedAnimation = transformAnimationByFunc(node,
	                                              valueFunc: transformAnimation.getVFunc(),
	                                              duration: animation.getDuration(),
	                                              offset: animation.pausedProgress,
	                                              fps: transformAnimation.logicalFps)

	guard let generatedAnim = generatedAnimation else {
		return
	}

	generatedAnim.repeatCount = Float(animation.repeatCount)
	generatedAnim.timingFunction = caTimingFunction(animation.easing)

	generatedAnim.completion = { finished in
        
        if animation.paused {
            animation.pausedProgress = animation.pausedProgress + animation.progress
            node.placeVar.value = transformAnimation.getVFunc()(animation.pausedProgress)
        } else if animation.manualStop {
            animation.pausedProgress = 0.0
            animation.progress = 0.0
            node.placeVar.value = transformAnimation.getVFunc()(0.0)
        } else if finished {
            animation.pausedProgress = 0.0
            animation.progress = 1.0
            node.placeVar.value = transformAnimation.getVFunc()(1.0)
        }
        
		animationCache?.freeLayer(node)
        
        if !animation.cycled &&
            !animation.manualStop &&
            !animation.paused {
            animation.completion?()
        }

		if !finished {
			animationRestorer.addRestoreClosure(completion)
			return
		}

		completion()
	}

	generatedAnim.progress = { progress in

		let t = Double(progress)
		node.placeVar.value = transformAnimation.getVFunc()(t)
=======
#if os(iOS)
  import UIKit
#elseif os(OSX)
  import AppKit
#endif
>>>>>>> 6ec45262


func addTransformAnimation(_ animation: BasicAnimation, sceneLayer: CALayer, animationCache: AnimationCache?, completion: @escaping (() -> ())) {
  guard let transformAnimation = animation as? TransformAnimation else {
    return
  }
  
  guard let node = animation.node else {
    return
  }
  
  // Creating proper animation
  var generatedAnimation: CAAnimation?
  
  generatedAnimation = transformAnimationByFunc(node,
                                                valueFunc: transformAnimation.getVFunc(),
                                                duration: animation.getDuration(),
                                                offset: animation.pausedProgress,
                                                fps: transformAnimation.logicalFps)
  
  guard let generatedAnim = generatedAnimation else {
    return
  }
  
  generatedAnim.repeatCount = Float(animation.repeatCount)
  generatedAnim.timingFunction = caTimingFunction(animation.easing)
  
  generatedAnim.completion = { finished in
    
    if animation.paused {
      animation.pausedProgress = animation.pausedProgress + animation.progress
      node.placeVar.value = transformAnimation.getVFunc()(animation.pausedProgress)
    } else if animation.manualStop {
      animation.pausedProgress = 0.0
      animation.progress = 0.0
      node.placeVar.value = transformAnimation.getVFunc()(0.0)
    } else if finished {
      animation.pausedProgress = 0.0
      animation.progress = 1.0
      node.placeVar.value = transformAnimation.getVFunc()(1.0)
    }
    
    animationCache?.freeLayer(node)
    
    if !animation.cycled &&
      !animation.manualStop &&
      !animation.paused {
      animation.completion?()
    }
    
    if !finished {
      animationRestorer.addRestoreClosure(completion)
      return
    }
    
    completion()
  }
  
  generatedAnim.progress = { progress in
    
    let t = Double(progress)
    node.placeVar.value = transformAnimation.getVFunc()(t)
    
    animation.progress = t
    animation.onProgressUpdate?(t)
  }
  
  if let layer = animationCache?.layerForNode(node, animation: animation) {
    layer.add(generatedAnim, forKey: animation.ID)
    animation.removeFunc = {
      layer.removeAnimation(forKey: animation.ID)
    }
  }
}

func transfomToCG(_ transform: Transform) -> CGAffineTransform {
  return CGAffineTransform(
    a: CGFloat(transform.m11),
    b: CGFloat(transform.m12),
    c: CGFloat(transform.m21),
    d: CGFloat(transform.m22),
    tx: CGFloat(transform.dx),
    ty: CGFloat(transform.dy))
}

func transformAnimationByFunc(_ node: Node, valueFunc: (Double) -> Transform, duration: Double, offset: Double, fps: UInt) -> CAAnimation {
  
  var transformValues = [CATransform3D]()
  var timeValues = [Double]()
  
  let step = 1.0 / (duration * Double(fps))
  var dt = 0.0
  var tValue = Array(stride(from: 0.0, to: 1.0, by: step))
  tValue.append(1.0)
  for t in tValue {
    
    dt = t
    if 1.0 - dt < step {
      dt = 1.0
    }
    
    timeValues.append(dt)
    let value = AnimationUtils.absoluteTransform(node, pos: valueFunc(offset + dt))
    let cgValue = CATransform3DMakeAffineTransform(RenderUtils.mapTransform(value))
    transformValues.append(cgValue)
  }
  
  let transformAnimation = CAKeyframeAnimation(keyPath: "transform")
  transformAnimation.duration = duration
  transformAnimation.values = transformValues
  transformAnimation.keyTimes = timeValues as [NSNumber]?
  transformAnimation.fillMode = kCAFillModeForwards
  transformAnimation.isRemovedOnCompletion = false
  
  return transformAnimation
}

func fixedAngle(_ angle: CGFloat) -> CGFloat {
  return angle > -0.0000000000000000000000001 ? angle : CGFloat(2.0 * Double.pi) + angle
}<|MERGE_RESOLUTION|>--- conflicted
+++ resolved
@@ -1,6 +1,11 @@
 import Foundation
 
-<<<<<<< HEAD
+#if os(iOS)
+    import UIKit
+#elseif os(OSX)
+    import AppKit
+#endif
+
 func addTransformAnimation(_ animation: BasicAnimation, sceneLayer: CALayer, animationCache: AnimationCache?, completion: @escaping (() -> ())) {
 	guard let transformAnimation = animation as? TransformAnimation else {
 		return
@@ -61,130 +66,61 @@
 
 		let t = Double(progress)
 		node.placeVar.value = transformAnimation.getVFunc()(t)
-=======
-#if os(iOS)
-  import UIKit
-#elseif os(OSX)
-  import AppKit
-#endif
->>>>>>> 6ec45262
 
+		animation.progress = t
+		animation.onProgressUpdate?(t)
+	}
 
-func addTransformAnimation(_ animation: BasicAnimation, sceneLayer: CALayer, animationCache: AnimationCache?, completion: @escaping (() -> ())) {
-  guard let transformAnimation = animation as? TransformAnimation else {
-    return
-  }
-  
-  guard let node = animation.node else {
-    return
-  }
-  
-  // Creating proper animation
-  var generatedAnimation: CAAnimation?
-  
-  generatedAnimation = transformAnimationByFunc(node,
-                                                valueFunc: transformAnimation.getVFunc(),
-                                                duration: animation.getDuration(),
-                                                offset: animation.pausedProgress,
-                                                fps: transformAnimation.logicalFps)
-  
-  guard let generatedAnim = generatedAnimation else {
-    return
-  }
-  
-  generatedAnim.repeatCount = Float(animation.repeatCount)
-  generatedAnim.timingFunction = caTimingFunction(animation.easing)
-  
-  generatedAnim.completion = { finished in
-    
-    if animation.paused {
-      animation.pausedProgress = animation.pausedProgress + animation.progress
-      node.placeVar.value = transformAnimation.getVFunc()(animation.pausedProgress)
-    } else if animation.manualStop {
-      animation.pausedProgress = 0.0
-      animation.progress = 0.0
-      node.placeVar.value = transformAnimation.getVFunc()(0.0)
-    } else if finished {
-      animation.pausedProgress = 0.0
-      animation.progress = 1.0
-      node.placeVar.value = transformAnimation.getVFunc()(1.0)
+    if let layer = animationCache?.layerForNode(node, animation: animation) {
+        layer.add(generatedAnim, forKey: animation.ID)
+        animation.removeFunc = {
+            layer.removeAnimation(forKey: animation.ID)            
+        }
     }
-    
-    animationCache?.freeLayer(node)
-    
-    if !animation.cycled &&
-      !animation.manualStop &&
-      !animation.paused {
-      animation.completion?()
-    }
-    
-    if !finished {
-      animationRestorer.addRestoreClosure(completion)
-      return
-    }
-    
-    completion()
-  }
-  
-  generatedAnim.progress = { progress in
-    
-    let t = Double(progress)
-    node.placeVar.value = transformAnimation.getVFunc()(t)
-    
-    animation.progress = t
-    animation.onProgressUpdate?(t)
-  }
-  
-  if let layer = animationCache?.layerForNode(node, animation: animation) {
-    layer.add(generatedAnim, forKey: animation.ID)
-    animation.removeFunc = {
-      layer.removeAnimation(forKey: animation.ID)
-    }
-  }
 }
 
 func transfomToCG(_ transform: Transform) -> CGAffineTransform {
-  return CGAffineTransform(
-    a: CGFloat(transform.m11),
-    b: CGFloat(transform.m12),
-    c: CGFloat(transform.m21),
-    d: CGFloat(transform.m22),
-    tx: CGFloat(transform.dx),
-    ty: CGFloat(transform.dy))
+	return CGAffineTransform(
+		a: CGFloat(transform.m11),
+		b: CGFloat(transform.m12),
+		c: CGFloat(transform.m21),
+		d: CGFloat(transform.m22),
+		tx: CGFloat(transform.dx),
+		ty: CGFloat(transform.dy))
 }
 
 func transformAnimationByFunc(_ node: Node, valueFunc: (Double) -> Transform, duration: Double, offset: Double, fps: UInt) -> CAAnimation {
-  
-  var transformValues = [CATransform3D]()
-  var timeValues = [Double]()
-  
-  let step = 1.0 / (duration * Double(fps))
-  var dt = 0.0
-  var tValue = Array(stride(from: 0.0, to: 1.0, by: step))
-  tValue.append(1.0)
-  for t in tValue {
-    
-    dt = t
-    if 1.0 - dt < step {
-      dt = 1.0
-    }
-    
-    timeValues.append(dt)
-    let value = AnimationUtils.absoluteTransform(node, pos: valueFunc(offset + dt))
-    let cgValue = CATransform3DMakeAffineTransform(RenderUtils.mapTransform(value))
-    transformValues.append(cgValue)
-  }
-  
-  let transformAnimation = CAKeyframeAnimation(keyPath: "transform")
-  transformAnimation.duration = duration
-  transformAnimation.values = transformValues
-  transformAnimation.keyTimes = timeValues as [NSNumber]?
-  transformAnimation.fillMode = kCAFillModeForwards
-  transformAnimation.isRemovedOnCompletion = false
-  
-  return transformAnimation
+
+    var transformValues = [CATransform3D]()
+	var timeValues = [Double]()
+
+	let step = 1.0 / (duration * Double(fps))
+	var dt = 0.0
+    var tValue = Array(stride(from: 0.0, to: 1.0, by: step))
+    tValue.append(1.0)
+	for t in tValue {
+
+		dt = t
+		if 1.0 - dt < step {
+			dt = 1.0
+		}
+        
+        timeValues.append(dt)
+		let value = AnimationUtils.absoluteTransform(node, pos: valueFunc(offset + dt))
+        let cgValue = CATransform3DMakeAffineTransform(RenderUtils.mapTransform(value))
+        transformValues.append(cgValue)
+	}
+
+    let transformAnimation = CAKeyframeAnimation(keyPath: "transform")
+    transformAnimation.duration = duration
+    transformAnimation.values = transformValues
+    transformAnimation.keyTimes = timeValues as [NSNumber]?
+    transformAnimation.fillMode = kCAFillModeForwards
+    transformAnimation.isRemovedOnCompletion = false
+
+	return transformAnimation
 }
 
 func fixedAngle(_ angle: CGFloat) -> CGFloat {
-  return angle > -0.0000000000000000000000001 ? angle : CGFloat(2.0 * Double.pi) + angle
+	return angle > -0.0000000000000000000000001 ? angle : CGFloat(2.0 * Double.pi) + angle
 }