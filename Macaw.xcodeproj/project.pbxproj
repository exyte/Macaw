--- conflicted
+++ resolved
@@ -532,17 +532,14 @@
 		A74C823E2297DB2C0085A832 /* shapes-rect-03-t-manual.reference in Resources */ = {isa = PBXBuildFile; fileRef = A74C823A2297DB2B0085A832 /* shapes-rect-03-t-manual.reference */; };
 		A74C823F2297DB2C0085A832 /* shapes-rect-06-f-manual.reference in Resources */ = {isa = PBXBuildFile; fileRef = A74C823B2297DB2B0085A832 /* shapes-rect-06-f-manual.reference */; };
 		A74C82412297DC220085A832 /* shapes-rect-02-t-manual.reference in Resources */ = {isa = PBXBuildFile; fileRef = A74C82402297DC220085A832 /* shapes-rect-02-t-manual.reference */; };
-<<<<<<< HEAD
+		A74C832C229FB7690085A832 /* color-prop-04-t-manual-osx.svg in Resources */ = {isa = PBXBuildFile; fileRef = A74C832B229FB7690085A832 /* color-prop-04-t-manual-osx.svg */; };
+		A74C832E229FBA4C0085A832 /* color-prop-04-t-manual-osx.reference in Resources */ = {isa = PBXBuildFile; fileRef = A74C832D229FBA4C0085A832 /* color-prop-04-t-manual-osx.reference */; };
 		A74C8307229E9CCE0085A832 /* masking-filter-01-f-manual.svg in Resources */ = {isa = PBXBuildFile; fileRef = A74C8305229E9CCD0085A832 /* masking-filter-01-f-manual.svg */; };
 		A74C8308229E9CCE0085A832 /* masking-mask-02-f-manual.svg in Resources */ = {isa = PBXBuildFile; fileRef = A74C8306229E9CCE0085A832 /* masking-mask-02-f-manual.svg */; };
 		A74C830B229E9D700085A832 /* masking-filter-01-f-manual.reference in Resources */ = {isa = PBXBuildFile; fileRef = A74C8309229E9D6F0085A832 /* masking-filter-01-f-manual.reference */; };
 		A74C830C229E9D700085A832 /* masking-mask-02-f-manual.reference in Resources */ = {isa = PBXBuildFile; fileRef = A74C830A229E9D700085A832 /* masking-mask-02-f-manual.reference */; };
 		A74C8324229EB7150085A832 /* masking-path-13-f-manual.svg in Resources */ = {isa = PBXBuildFile; fileRef = A74C8323229EB7150085A832 /* masking-path-13-f-manual.svg */; };
 		A74C8326229EB77B0085A832 /* masking-path-13-f-manual.reference in Resources */ = {isa = PBXBuildFile; fileRef = A74C8325229EB77B0085A832 /* masking-path-13-f-manual.reference */; };
-=======
-		A74C832C229FB7690085A832 /* color-prop-04-t-manual-osx.svg in Resources */ = {isa = PBXBuildFile; fileRef = A74C832B229FB7690085A832 /* color-prop-04-t-manual-osx.svg */; };
-		A74C832E229FBA4C0085A832 /* color-prop-04-t-manual-osx.reference in Resources */ = {isa = PBXBuildFile; fileRef = A74C832D229FBA4C0085A832 /* color-prop-04-t-manual-osx.reference */; };
->>>>>>> 91483c01
 		A7E675561EC4213500BD9ECB /* NodeBoundsTests.swift in Sources */ = {isa = PBXBuildFile; fileRef = A7E675551EC4213500BD9ECB /* NodeBoundsTests.swift */; };
 		C410148E1F834D290022EE44 /* style.svg in Resources */ = {isa = PBXBuildFile; fileRef = C410148D1F834D280022EE44 /* style.svg */; };
 		C4153A8F1F8793DE001BA5EE /* small-logo.png in Resources */ = {isa = PBXBuildFile; fileRef = C4153A8E1F8793DD001BA5EE /* small-logo.png */; };
@@ -983,17 +980,14 @@
 		A74C823A2297DB2B0085A832 /* shapes-rect-03-t-manual.reference */ = {isa = PBXFileReference; fileEncoding = 4; lastKnownFileType = text; path = "shapes-rect-03-t-manual.reference"; sourceTree = "<group>"; };
 		A74C823B2297DB2B0085A832 /* shapes-rect-06-f-manual.reference */ = {isa = PBXFileReference; fileEncoding = 4; lastKnownFileType = text; path = "shapes-rect-06-f-manual.reference"; sourceTree = "<group>"; };
 		A74C82402297DC220085A832 /* shapes-rect-02-t-manual.reference */ = {isa = PBXFileReference; fileEncoding = 4; lastKnownFileType = text; path = "shapes-rect-02-t-manual.reference"; sourceTree = "<group>"; };
-<<<<<<< HEAD
+		A74C832B229FB7690085A832 /* color-prop-04-t-manual-osx.svg */ = {isa = PBXFileReference; fileEncoding = 4; lastKnownFileType = text; path = "color-prop-04-t-manual-osx.svg"; sourceTree = "<group>"; };
+		A74C832D229FBA4C0085A832 /* color-prop-04-t-manual-osx.reference */ = {isa = PBXFileReference; fileEncoding = 4; lastKnownFileType = text; path = "color-prop-04-t-manual-osx.reference"; sourceTree = "<group>"; };
 		A74C8305229E9CCD0085A832 /* masking-filter-01-f-manual.svg */ = {isa = PBXFileReference; fileEncoding = 4; lastKnownFileType = text; path = "masking-filter-01-f-manual.svg"; sourceTree = "<group>"; };
 		A74C8306229E9CCE0085A832 /* masking-mask-02-f-manual.svg */ = {isa = PBXFileReference; fileEncoding = 4; lastKnownFileType = text; path = "masking-mask-02-f-manual.svg"; sourceTree = "<group>"; };
 		A74C8309229E9D6F0085A832 /* masking-filter-01-f-manual.reference */ = {isa = PBXFileReference; fileEncoding = 4; lastKnownFileType = text; path = "masking-filter-01-f-manual.reference"; sourceTree = "<group>"; };
 		A74C830A229E9D700085A832 /* masking-mask-02-f-manual.reference */ = {isa = PBXFileReference; fileEncoding = 4; lastKnownFileType = text; path = "masking-mask-02-f-manual.reference"; sourceTree = "<group>"; };
 		A74C8323229EB7150085A832 /* masking-path-13-f-manual.svg */ = {isa = PBXFileReference; fileEncoding = 4; lastKnownFileType = text; path = "masking-path-13-f-manual.svg"; sourceTree = "<group>"; };
 		A74C8325229EB77B0085A832 /* masking-path-13-f-manual.reference */ = {isa = PBXFileReference; fileEncoding = 4; lastKnownFileType = text; path = "masking-path-13-f-manual.reference"; sourceTree = "<group>"; };
-=======
-		A74C832B229FB7690085A832 /* color-prop-04-t-manual-osx.svg */ = {isa = PBXFileReference; fileEncoding = 4; lastKnownFileType = text; path = "color-prop-04-t-manual-osx.svg"; sourceTree = "<group>"; };
-		A74C832D229FBA4C0085A832 /* color-prop-04-t-manual-osx.reference */ = {isa = PBXFileReference; fileEncoding = 4; lastKnownFileType = text; path = "color-prop-04-t-manual-osx.reference"; sourceTree = "<group>"; };
->>>>>>> 91483c01
 		A7E675551EC4213500BD9ECB /* NodeBoundsTests.swift */ = {isa = PBXFileReference; fileEncoding = 4; lastKnownFileType = sourcecode.swift; name = NodeBoundsTests.swift; path = Bounds/NodeBoundsTests.swift; sourceTree = "<group>"; };
 		C410148D1F834D280022EE44 /* style.svg */ = {isa = PBXFileReference; fileEncoding = 4; lastKnownFileType = text.xml; path = style.svg; sourceTree = "<group>"; };
 		C4153A8E1F8793DD001BA5EE /* small-logo.png */ = {isa = PBXFileReference; lastKnownFileType = image.png; path = "small-logo.png"; sourceTree = "<group>"; };
