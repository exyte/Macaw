//
//  MDisplayLink_iOS.swift
//  Pods
//
//  Created by Victor Sukochev on 28/08/2017.
//
//

#if os(iOS) || os(tvOS)
import UIKit

class MDisplayLink: MDisplayLinkProtocol {
    private var displayLink: CADisplayLink?
    private var onUpdate: (() -> Void)?

    // MARK: - Lifecycle
    deinit {
        displayLink?.invalidate()
    }

    // MARK: - MDisplayLinkProtocol
    func startUpdates(_ onUpdate: @escaping () -> Void) {
        self.onUpdate = onUpdate

        displayLink = CADisplayLink(target: self, selector: #selector(updateHandler))
<<<<<<< HEAD
        if #available(iOS 10.0, tvOS 10.0, *) {
            displayLink?.preferredFramesPerSecond = 1
=======
        if #available(iOS 10.0, *) {
            displayLink?.preferredFramesPerSecond = 60
>>>>>>> d5083481
        } else {
            displayLink?.frameInterval = 1
        }
        displayLink?.add(to: RunLoop.current, forMode: RunLoop.Mode.default)
    }

    func invalidate() {
        displayLink?.invalidate()
    }

    // MARK: - Private
    @objc func updateHandler() {
        onUpdate?()
    }
}
#endif<|MERGE_RESOLUTION|>--- conflicted
+++ resolved
@@ -23,13 +23,8 @@
         self.onUpdate = onUpdate
 
         displayLink = CADisplayLink(target: self, selector: #selector(updateHandler))
-<<<<<<< HEAD
         if #available(iOS 10.0, tvOS 10.0, *) {
-            displayLink?.preferredFramesPerSecond = 1
-=======
-        if #available(iOS 10.0, *) {
             displayLink?.preferredFramesPerSecond = 60
->>>>>>> d5083481
         } else {
             displayLink?.frameInterval = 1
         }
