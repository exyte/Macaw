--- conflicted
+++ resolved
@@ -76,14 +76,9 @@
 
     fileprivate func parse() -> Group {
         let parsedXml = SWXMLHash.parse(xmlString)
-<<<<<<< HEAD
-        iterateThroughXmlTree(parsedXml.children)
-        
-=======
         prepareSvg(parsedXml.children)
         parseSvg(parsedXml.children)
 
->>>>>>> 54a417be
         let group = Group(contents: self.nodes, place: initialPosition)
         addViewBoxClip(toNode: group)
         return group
@@ -93,10 +88,7 @@
         children.forEach { child in
             if let element = child.element {
                 if element.name == "svg" {
-<<<<<<< HEAD
                     parseViewBox(element)
-                    iterateThroughXmlTree(child.children)
-=======
                     prepareSvg(child.children)
                 } else {
                     prepareSvg(child)
@@ -124,7 +116,6 @@
             if let element = child.element {
                 if element.name == "svg" {
                     parseSvg(child.children)
->>>>>>> 54a417be
                 } else if let node = parseNode(child) {
                     self.nodes.append(node)
                 }
