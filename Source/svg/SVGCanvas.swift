//
//  SVGCanvas.swift
//  Macaw
//
//  Created by Yuri Strot on 4/11/18.
//

class SVGCanvas: Group {

    let layout: NodeLayout

    public init(layout: NodeLayout, contents: [Node] = []) {
        self.layout = layout
        super.init(contents: contents)
    }

    public func layout(size: Size) -> Size {
        let size = layout.computeSize(parent: size)
        layout.layout(node: self, in: size)
        return size
    }

<<<<<<< HEAD
    override func bounds() -> Rect? {
        if let view = nodesMap.getView(self) {
            return layout(size: view.bounds.size.toMacaw()).rect()
        }
        return super.bounds()
=======
    override var bounds: Rect? {
        let size = layout.computeSize(parent: .zero)
        if size.w == 0 || size.h == 0 {
            return .none
        }
        return size.rect(at: .origin)
>>>>>>> c9532fc8
    }

}<|MERGE_RESOLUTION|>--- conflicted
+++ resolved
@@ -19,21 +19,13 @@
         layout.layout(node: self, in: size)
         return size
     }
-
-<<<<<<< HEAD
-    override func bounds() -> Rect? {
-        if let view = nodesMap.getView(self) {
-            return layout(size: view.bounds.size.toMacaw()).rect()
-        }
-        return super.bounds()
-=======
+    
     override var bounds: Rect? {
         let size = layout.computeSize(parent: .zero)
         if size.w == 0 || size.h == 0 {
             return .none
         }
         return size.rect(at: .origin)
->>>>>>> c9532fc8
     }
 
 }