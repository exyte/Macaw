import Foundation
import CoreGraphics

#if !CARTHAGE
import SWXMLHash
#endif

///
/// This class used to parse SVG file and build corresponding Macaw scene
///
open class SVGParser {

    /// Parse an SVG file identified by the specified bundle, name and file extension.
    /// - returns: Root node of the corresponding Macaw scene.
    open class func parse(bundle: Bundle, path: String, ofType: String = "svg") throws -> Node {
		guard let fullPath = bundle.path(forResource: path, ofType: ofType) else {
			throw SVGParserError.noSuchFile(path: "\(path).\(ofType)")
		}
		let text = try String(contentsOfFile: fullPath, encoding: String.Encoding.utf8)
        return try SVGParser.parse(text: text)
    }
    
    /// Parse an SVG file identified by the specified name and file extension.
    /// - returns: Root node of the corresponding Macaw scene.
    open class func parse(path: String, ofType: String = "svg") throws -> Node {
        return try SVGParser.parse(bundle: Bundle.main, path: path, ofType: ofType)
    }
    
    /// Parse the specified content of an SVG file.
    /// - returns: Root node of the corresponding Macaw scene.
    open class func parse(text: String) throws -> Node {
        return SVGParser(text).parse()
    }
    
	let availableStyleAttributes = ["stroke", "stroke-width", "stroke-opacity", "stroke-dasharray", "stroke-linecap", "stroke-linejoin",
		"fill", "fill-opacity",
		"stop-color", "stop-opacity",
		"font-family", "font-size",
		"opacity"]

	fileprivate let xmlString: String
	fileprivate let initialPosition: Transform

	fileprivate var nodes = [Node]()
	fileprivate var defNodes = [String: Node]()
	fileprivate var defFills = [String: Fill]()
    fileprivate var defMasks = [String: Shape]()

	fileprivate enum PathCommandType {
		case moveTo
		case lineTo
		case lineV
		case lineH
		case curveTo
		case smoothCurveTo
		case closePath
		case none
	}

	fileprivate typealias PathCommand = (type: PathCommandType, expression: String, absolute: Bool)

	fileprivate init(_ string: String, pos: Transform = Transform()) {
		self.xmlString = string
		self.initialPosition = pos
	}

	fileprivate func parse() -> Group {
		let parsedXml = SWXMLHash.parse(xmlString)
		iterateThroughXmlTree(parsedXml.children)

		let group = Group(contents: self.nodes, place: initialPosition)
		return group
	}

	fileprivate func iterateThroughXmlTree(_ children: [XMLIndexer]) {
		children.forEach { child in
			if let element = child.element {
				if element.name == "svg" {
					iterateThroughXmlTree(child.children)
				} else if let node = parseNode(child) {
					self.nodes.append(node)
				}
			}
		}
	}

	fileprivate func parseNode(_ node: XMLIndexer, groupStyle: [String: String] = [:]) -> Node? {
		if let element = node.element {
			if element.name == "g" {
				return parseGroup(node, groupStyle: groupStyle)
			} else if element.name == "defs" {
				parseDefinitions(node)
			} else {
				return parseElement(node, groupStyle: groupStyle)
			}
		}
		return .none
	}

	fileprivate func parseDefinitions(_ defs: XMLIndexer) {
		for child in defs.children {
			guard let id = child.element?.allAttributes["id"]?.text else {
				continue
			}
			if let node = parseNode(child) {
				self.defNodes[id] = node
				continue
			}
			if let fill = parseFill(child) {
				self.defFills[id] = fill
                continue
			}
            if let mask = parseMask(child) {
                self.defMasks[id] = mask
                continue
            }
		}
	}

	fileprivate func parseElement(_ node: XMLIndexer, groupStyle: [String: String] = [:]) -> Node? {
		if let element = node.element {
			let styleAttributes = getStyleAttributes(groupStyle, element: element)
			let position = getPosition(element)
			switch element.name {
			case "path":
				if let path = parsePath(node) {
					return Shape(form: path, fill: getFillColor(styleAttributes), stroke: getStroke(styleAttributes), place: position, opacity: getOpacity(styleAttributes), tag: getTag(element))
				}
			case "line":
				if let line = parseLine(node) {
					return Shape(form: line, fill: getFillColor(styleAttributes), stroke: getStroke(styleAttributes), place: position, opacity: getOpacity(styleAttributes), tag: getTag(element))
				}
			case "rect":
				if let rect = parseRect(node) {
					return Shape(form: rect, fill: getFillColor(styleAttributes), stroke: getStroke(styleAttributes), place: position, opacity: getOpacity(styleAttributes), tag: getTag(element))
				}
			case "circle":
				if let circle = parseCircle(node) {
					return Shape(form: circle, fill: getFillColor(styleAttributes), stroke: getStroke(styleAttributes), place: position, opacity: getOpacity(styleAttributes), tag: getTag(element))
				}
			case "ellipse":
				if let ellipse = parseEllipse(node) {
					return Shape(form: ellipse, fill: getFillColor(styleAttributes), stroke: getStroke(styleAttributes), place: position, opacity: getOpacity(styleAttributes), tag: getTag(element))
				}
			case "polygon":
				if let polygon = parsePolygon(node) {
					return Shape(form: polygon, fill: getFillColor(styleAttributes), stroke: getStroke(styleAttributes), place: position, opacity: getOpacity(styleAttributes), tag: getTag(element))
				}
			case "polyline":
				if let polyline = parsePolyline(node) {
					return Shape(form: polyline, fill: getFillColor(styleAttributes), stroke: getStroke(styleAttributes), place: position, opacity: getOpacity(styleAttributes), tag: getTag(element))
				}
			case "image":
				return parseImage(node, opacity: getOpacity(styleAttributes), pos: position)
			case "text":
				return parseText(node, fill: getFillColor(styleAttributes), opacity: getOpacity(styleAttributes), fontName: getFontName(styleAttributes), fontSize: getFontSize(styleAttributes), pos: position)
			case "use":
				return parseUse(node, fill: getFillColor(styleAttributes), stroke: getStroke(styleAttributes), pos: position, opacity: getOpacity(styleAttributes))
            case "mask":
                break
			default:
				print("SVG parsing error. Shape \(element.name) not supported")
				return .none
			}
		}
		return .none
	}

	fileprivate func parseFill(_ fill: XMLIndexer) -> Fill? {
		guard let element = fill.element else {
			return .none
		}
		switch element.name {
		case "linearGradient":
			return parseLinearGradient(fill)
		case "radialGradient":
			return parseRadialGradient(fill)
		default:
			return .none
		}
	}

	fileprivate func parseGroup(_ group: XMLIndexer, groupStyle: [String: String] = [:]) -> Group? {
		guard let element = group.element else {
			return .none
		}
		var groupNodes: [Node] = []
		let style = getStyleAttributes(groupStyle, element: element)
		let position = getPosition(element)
		group.children.forEach { child in
			if let node = parseNode(child, groupStyle: style) {
				groupNodes.append(node)
			}
		}
		return Group(contents: groupNodes, place: position, tag: getTag(element))
	}
    
    fileprivate func getMask(mask: String) -> Locus? {
        if let maskIdenitifierMatcher = SVGParserRegexHelper.getMaskIdenitifierMatcher() {
            let fullRange = NSMakeRange(0, mask.characters.count)
            if let match = maskIdenitifierMatcher.firstMatch(in: mask, options: .reportCompletion, range: fullRange), let maskReferenceNode = self.defMasks[(mask as NSString).substring(with: match.rangeAt(1))] {
                return maskReferenceNode.form
            }
        }
        return .none
    }

	fileprivate func getPosition(_ element: XMLElement) -> Transform {
		guard let transformAttribute = element.allAttributes["transform"]?.text else {
			return Transform()
		}
		return parseTransformationAttribute(transformAttribute)
	}

	fileprivate func parseTransformationAttribute(_ attributes: String, transform: Transform = Transform()) -> Transform {
		guard let matcher = SVGParserRegexHelper.getTransformAttributeMatcher() else {
			return transform
		}
		var finalTransform = transform
		let fullRange = NSRange(location: 0, length: attributes.characters.count)
		if let matchedAttribute = matcher.firstMatch(in: attributes, options: .reportCompletion, range: fullRange) {
			let attributeName = (attributes as NSString).substring(with: matchedAttribute.rangeAt(1))
			let values = parseTransformValues((attributes as NSString).substring(with: matchedAttribute.rangeAt(2)))
			if values.isEmpty {
				return transform
			}
			switch attributeName {
			case "translate":
				if let x = Double(values[0]) {
					var y: Double = 0
					if values.indices.contains(1) {
						y = Double(values[1]) ?? 0
					}
					finalTransform = transform.move(dx: x, dy: y)
				}
			case "scale":
				if let x = Double(values[0]) {
					var y: Double = x
					if values.indices.contains(1) {
						y = Double(values[1]) ?? x
					}
					finalTransform = transform.scale(sx: x, sy: y)
				}
			case "rotate":
				if let angle = Double(values[0]) {
					if values.count == 1 {
						finalTransform = transform.rotate(angle: degreesToRadians(angle))
					} else if values.count == 3 {
						if let x = Double(values[1]), let y = Double(values[2]) {
							finalTransform = transform.move(dx: x, dy: y).rotate(angle: degreesToRadians(angle)).move(dx: -x, dy: -y)
						}
					}
				}
			case "skewX":
				if let x = Double(values[0]) {
					finalTransform = transform.shear(shx: x, shy: 0)
				}
			case "skewY":
				if let y = Double(values[0]) {
					finalTransform = transform.shear(shx: 0, shy: y)
				}
			case "matrix":
				if values.count != 6 {
					return transform
				}
				if let m11 = Double(values[0]), let m12 = Double(values[1]),
					let m21 = Double(values[2]), let m22 = Double(values[3]),
					let dx = Double(values[4]), let dy = Double(values[5]) {

						let transformMatrix = Transform(m11: m11, m12: m12, m21: m21, m22: m22, dx: dx, dy: dy)
						finalTransform = GeomUtils.concat(t1: transform, t2: transformMatrix)
				}
			default: break
			}
			let rangeToRemove = NSRange(location: 0, length: matchedAttribute.range.location + matchedAttribute.range.length)
			let newAttributeString = (attributes as NSString).replacingCharacters(in: rangeToRemove, with: "")
			return parseTransformationAttribute(newAttributeString, transform: finalTransform)
		} else {
			return transform
		}
	}

	fileprivate func parseTransformValues(_ values: String, collectedValues: [String] = []) -> [String] {
		guard let matcher = SVGParserRegexHelper.getTransformMatcher() else {
			return collectedValues
		}
		var updatedValues: [String] = collectedValues
		let fullRange = NSRange(location: 0, length: values.characters.count)
		if let matchedValue = matcher.firstMatch(in: values, options: .reportCompletion, range: fullRange) {
			let value = (values as NSString).substring(with: matchedValue.range)
			updatedValues.append(value)
			let rangeToRemove = NSRange(location: 0, length: matchedValue.range.location + matchedValue.range.length)
			let newValues = (values as NSString).replacingCharacters(in: rangeToRemove, with: "")
			return parseTransformValues(newValues, collectedValues: updatedValues)
		}
		return updatedValues
	}

	fileprivate func getStyleAttributes(_ groupAttributes: [String: String], element: XMLElement) -> [String: String] {
		var styleAttributes: [String: String] = groupAttributes
		if let style = element.allAttributes["style"]?.text {
            
			let styleParts = style.replacingOccurrences(of: " ", with: "").components(separatedBy: ";")
			styleParts.forEach { styleAttribute in
				let currentStyle = styleAttribute.components(separatedBy: ":")
				if currentStyle.count == 2 {
					styleAttributes.updateValue(currentStyle[1], forKey: currentStyle[0])
				}
			}
		} else {
			self.availableStyleAttributes.forEach { availableAttribute in
				if let styleAttribute = element.allAttributes[availableAttribute]?.text {
					styleAttributes.updateValue(styleAttribute, forKey: availableAttribute)
				}
			}
		}
		return styleAttributes
	}

	fileprivate func createColor(_ hexString: String, opacity: Double = 1) -> Color {
		var cleanedHexString = hexString
		if hexString.hasPrefix("#") {
			cleanedHexString = hexString.replacingOccurrences(of: "#", with: "")
		}

		var rgbValue: UInt32 = 0
		Scanner(string: cleanedHexString).scanHexInt32(&rgbValue)

		let red = CGFloat((rgbValue >> 16) & 0xff)
		let green = CGFloat((rgbValue >> 08) & 0xff)
		let blue = CGFloat((rgbValue >> 00) & 0xff)

		return Color.rgba(r: Int(red), g: Int(green), b: Int(blue), a: opacity)
	}

	fileprivate func getFillColor(_ styleParts: [String: String]) -> Fill? {
		guard let fillColor = styleParts["fill"] else {
			return Color.black
		}
		if fillColor == "none" {
			return .none
		}
		var opacity: Double = 1
		if let fillOpacity = styleParts["fill-opacity"] {
			opacity = Double(fillOpacity.replacingOccurrences(of: " ", with: "")) ?? 1
		}
        if let defaultColor = SVGConstants.colorList[fillColor] {
            return Color(val: defaultColor)
        }
		if fillColor.hasPrefix("url") {
			let index = fillColor.characters.index(fillColor.startIndex, offsetBy: 4)
			let id = fillColor.substring(from: index)
				.replacingOccurrences(of: "(", with: "")
				.replacingOccurrences(of: ")", with: "")
				.replacingOccurrences(of: "#", with: "")
			return defFills[id]
		} else {
			return createColor(fillColor.replacingOccurrences(of: " ", with: ""), opacity: opacity)
		}
	}

	fileprivate func getStroke(_ styleParts: [String: String]) -> Stroke? {
		guard let strokeColor = styleParts["stroke"] else {
			return .none
		}
		if strokeColor == "none" {
			return .none
		}
		var opacity: Double = 1
		if let strokeOpacity = styleParts["stroke-opacity"] {
			opacity = Double(strokeOpacity.replacingOccurrences(of: " ", with: "")) ?? 1
		}
		var fill: Fill?
		if strokeColor.hasPrefix("url") {
			let index = strokeColor.characters.index(strokeColor.startIndex, offsetBy: 4)
			let id = strokeColor.substring(from: index)
				.replacingOccurrences(of: "(", with: "")
				.replacingOccurrences(of: ")", with: "")
				.replacingOccurrences(of: "#", with: "")
			fill = defFills[id]
		} else {
			fill = createColor(strokeColor.replacingOccurrences(of: " ", with: ""), opacity: opacity)
		}

		if let strokeFill = fill {
			return Stroke(fill: strokeFill,
				width: getStrokeWidth(styleParts),
				cap: getStrokeCap(styleParts),
				join: getStrokeJoin(styleParts),
				dashes: getStrokeDashes(styleParts))
		}

		return .none
	}

	fileprivate func getStrokeWidth(_ styleParts: [String: String]) -> Double {
		if let strokeWidth = styleParts["stroke-width"] {
            let characterSet = NSCharacterSet.decimalDigits.union(NSCharacterSet.punctuationCharacters).inverted
            let digitsArray = strokeWidth.components(separatedBy: characterSet)
            let digits = digitsArray.joined(separator: "")
            if let value = NumberFormatter().number(from: digits) {
                return value.doubleValue
            }
		}
        return 1
	}

	fileprivate func getStrokeCap(_ styleParts: [String: String]) -> LineCap {
		var cap = LineCap.square
		if let strokeCap = styleParts["stroke-linecap"] {
			switch strokeCap {
			case "butt":
				cap = .butt
			case "square":
				cap = .square
			default:
				break
			}
		}
		return cap
	}

	fileprivate func getStrokeJoin(_ styleParts: [String: String]) -> LineJoin {
		var join = LineJoin.miter
		if let strokeJoin = styleParts["stroke-linejoin"] {
			switch strokeJoin {
			case "miter":
				join = .miter
			case "bevel":
				join = .bevel
			default:
				break
			}
		}
		return join
	}

	fileprivate func getStrokeDashes(_ styleParts: [String: String]) -> [Double] {
		var dashes = [Double]()
		if let strokeDashes = styleParts["stroke-dasharray"] {
			var characterSet = CharacterSet()
            characterSet.insert(" ")
            characterSet.insert(",")
			let separatedValues = strokeDashes.components(separatedBy: characterSet)
			separatedValues.forEach { value in
				if let doubleValue = Double(value) {
					dashes.append(doubleValue)
				}
			}
		}
		return dashes
	}

	fileprivate func getTag(_ element: XMLElement) -> [String] {
		let id = element.attributes["id"]
		return id != nil ? [id!] : []
	}

	fileprivate func getOpacity(_ styleParts: [String: String]) -> Double {
		if let opacityAttr = styleParts["opacity"] {
			return Double(opacityAttr.replacingOccurrences(of: " ", with: "")) ?? 1
		}
		return 1
	}

	fileprivate func parseLine(_ line: XMLIndexer) -> Line? {
		guard let element = line.element else {
			return .none
		}

		return Line(x1: getDoubleValue(element, attribute: "x1") ?? 0,
			y1: getDoubleValue(element, attribute: "y1") ?? 0,
			x2: getDoubleValue(element, attribute: "x2") ?? 0,
			y2: getDoubleValue(element, attribute: "y2") ?? 0)
	}

	fileprivate func parseRect(_ rect: XMLIndexer) -> Locus? {
		guard let element = rect.element,
			let width = getDoubleValue(element, attribute: "width"),
			let height = getDoubleValue(element, attribute: "height")
		, width > 0 && height > 0 else {

			return .none
		}

		let resultRect = Rect(x: getDoubleValue(element, attribute: "x") ?? 0, y: getDoubleValue(element, attribute: "y") ?? 0, w: width, h: height)

		let rxOpt = getDoubleValue(element, attribute: "rx")
		let ryOpt = getDoubleValue(element, attribute: "ry")
		if let rx = rxOpt, let ry = ryOpt {
			return RoundRect(rect: resultRect, rx: rx, ry: ry)
		}
		let rOpt = rxOpt ?? ryOpt
		if let r = rOpt , r >= 0 {
			return RoundRect(rect: resultRect, rx: r, ry: r)
		}
		return resultRect
	}

	fileprivate func parseCircle(_ circle: XMLIndexer) -> Circle? {
		guard let element = circle.element, let r = getDoubleValue(element, attribute: "r") , r > 0 else {
			return .none
		}

		return Circle(cx: getDoubleValue(element, attribute: "cx") ?? 0, cy: getDoubleValue(element, attribute: "cy") ?? 0, r: r)
	}

	fileprivate func parseEllipse(_ ellipse: XMLIndexer) -> Arc? {
		guard let element = ellipse.element,
			let rx = getDoubleValue(element, attribute: "rx"),
			let ry = getDoubleValue(element, attribute: "ry")
		, rx > 0 && ry > 0 else {
			return .none
        }
        return Arc(
            ellipse: Ellipse(cx: getDoubleValue(element, attribute: "cx") ?? 0, cy: getDoubleValue(element, attribute: "cy") ?? 0, rx: rx, ry: ry),
            shift: 0,
            extent: degreesToRadians(360)
        )
	}

	fileprivate func parsePolygon(_ polygon: XMLIndexer) -> Polygon? {
		guard let element = polygon.element else {
			return .none
		}

		if let points = element.allAttributes["points"]?.text {
			return Polygon(points: parsePoints(points))
		}

		return .none
	}

	fileprivate func parsePolyline(_ polyline: XMLIndexer) -> Polyline? {
		guard let element = polyline.element else {
			return .none
		}

		if let points = element.allAttributes["points"]?.text {
			return Polyline(points: parsePoints(points))
		}

		return .none
	}

	fileprivate func parsePoints(_ pointsString: String) -> [Double] {
		var resultPoints: [Double] = []
		let pointPairs = pointsString.components(separatedBy: " ")

		pointPairs.forEach { pointPair in
			let points = pointPair.components(separatedBy: ",")
			points.forEach { point in
				if let resultPoint = Double(point) {
					resultPoints.append(resultPoint)
				}
			}
		}

		return resultPoints
	}

	fileprivate func parseImage(_ image: XMLIndexer, opacity: Double, pos: Transform = Transform()) -> Image? {
		guard let element = image.element, let link = element.allAttributes["xlink:href"]?.text else {
			return .none
		}
		let position = pos.move(dx: getDoubleValue(element, attribute: "x") ?? 0, dy: getDoubleValue(element, attribute: "y") ?? 0)
		return Image(src: link, w: getIntValue(element, attribute: "width") ?? 0, h: getIntValue(element, attribute: "height") ?? 0, place: position, tag: getTag(element))
	}

	fileprivate func parseText(_ text: XMLIndexer, fill: Fill?, opacity: Double, fontName: String?, fontSize: Int?,
		pos: Transform = Transform()) -> Node? {
			guard let element = text.element else {
				return .none
			}
			if text.children.isEmpty {
				return parseSimpleText(element, fill: fill, opacity: opacity, fontName: fontName, fontSize: fontSize)
			} else {
				guard let matcher = SVGParserRegexHelper.getTextElementMatcher() else {
					return .none
				}
				let elementString = element.description
				let fullRange = NSMakeRange(0, elementString.characters.count)
				if let match = matcher.firstMatch(in: elementString, options: .reportCompletion, range: fullRange) {
					let tspans = (elementString as NSString).substring(with: match.rangeAt(1))
					return Group(contents: collectTspans(tspans, fill: fill, opacity: opacity, fontName: fontName, fontSize: fontSize,
						bounds: Rect(x: getDoubleValue(element, attribute: "x") ?? 0, y: getDoubleValue(element, attribute: "y") ?? 0)),
						place: pos, tag: getTag(element))
				}
			}
			return .none
	}

	fileprivate func parseSimpleText(_ text: XMLElement, fill: Fill?, opacity: Double, fontName: String?, fontSize: Int?, pos: Transform = Transform()) -> Text? {
		guard let string = text.text else {
			return .none
		}
		let position = pos.move(dx: getDoubleValue(text, attribute: "x") ?? 0, dy: getDoubleValue(text, attribute: "y") ?? 0)
		return Text(text: string, font: getFont(fontName: fontName, fontSize: fontSize), fill: fill ?? Color.black, place: position, opacity: opacity, tag: getTag(text))
	}

	// REFACTOR

	fileprivate func collectTspans(_ tspan: String, collectedTspans: [Node] = [], withWhitespace: Bool = false, fill: Fill?, opacity: Double, fontName: String?, fontSize: Int?, bounds: Rect) -> [Node] {
		let fullString = tspan.trimmingCharacters(in: CharacterSet.whitespacesAndNewlines) as NSString
		// exit recursion
		if fullString.isEqual(to: "") {
			return collectedTspans
		}
		var collection = collectedTspans
		let tagRange = fullString.range(of: "<tspan".lowercased())
		if tagRange.location == 0 {
			// parse as <tspan> element
			let closingTagRange = fullString.range(of: "</tspan>".lowercased())
			let tspanString = fullString.substring(to: closingTagRange.location + closingTagRange.length)
			let tspanXml = SWXMLHash.parse(tspanString)
			guard let indexer = tspanXml.children.first,
				let text = parseTspan(indexer, withWhitespace: withWhitespace, fill: fill, opacity: opacity, fontName: fontName, fontSize: fontSize, bounds: bounds) else {

					// skip this element if it can't be parsed
					return collectTspans(fullString.substring(from: closingTagRange.location + closingTagRange.length), collectedTspans: collectedTspans, fill: fill, opacity: opacity,
						fontName: fontName, fontSize: fontSize, bounds: bounds)
			}
			collection.append(text)
			let nextString = fullString.substring(from: closingTagRange.location + closingTagRange.length) as NSString
			var withWhitespace = false
			if nextString.rangeOfCharacter(from: CharacterSet.whitespacesAndNewlines).location == 0 {
				withWhitespace = true
			}
			return collectTspans(fullString.substring(from: closingTagRange.location + closingTagRange.length), collectedTspans: collection, withWhitespace: withWhitespace, fill: fill, opacity: opacity, fontName: fontName, fontSize: fontSize, bounds: text.bounds())
		}
		// parse as regular text element
		var textString: NSString
		if tagRange.location >= fullString.length {
			textString = fullString
		} else {
			textString = fullString.substring(to: tagRange.location) as NSString
		}
		var nextStringWhitespace = false
		var trimmedString = textString.trimmingCharacters(in: CharacterSet.whitespacesAndNewlines)
		if trimmedString.characters.count != textString.length {
			nextStringWhitespace = true
		}
		trimmedString = withWhitespace ? " \(trimmedString)" : trimmedString
		let text = Text(text: trimmedString, font: getFont(fontName: fontName, fontSize: fontSize),
			fill: fill ?? Color.black, baseline: .alphabetic,
			place: Transform().move(dx: bounds.x + bounds.w, dy: bounds.y), opacity: opacity)
		collection.append(text)
		return collectTspans(fullString.substring(from: tagRange.location), collectedTspans: collection, withWhitespace: nextStringWhitespace, fill: fill, opacity: opacity,
			fontName: fontName, fontSize: fontSize, bounds: text.bounds())
	}

	fileprivate func parseTspan(_ tspan: XMLIndexer, withWhitespace: Bool = false, fill: Fill?, opacity: Double, fontName: String?,
		fontSize: Int?, bounds: Rect) -> Text? {

			guard let element = tspan.element, let string = element.text else {
				return .none
			}
			var shouldAddWhitespace = withWhitespace
			let pos = getTspanPosition(element, bounds: bounds, withWhitespace: &shouldAddWhitespace)
			let text = shouldAddWhitespace ? " \(string)" : string
			let attributes = getStyleAttributes([:], element: element)

			return Text(text: text, font: getFont(attributes, fontName: fontName, fontSize: fontSize),
				fill: fill ?? getFillColor(attributes) ?? Color.black, baseline: .alphabetic,
<<<<<<< HEAD
				place: pos, opacity: getOpacity(attributes))
=======
				place: pos, opacity: getOpacity(attributes) ?? opacity, tag: getTag(element))
>>>>>>> 0f536c77
	}

	fileprivate func getFont(_ attributes: [String: String] = [:], fontName: String?, fontSize: Int?) -> Font {
		return Font(
			name: getFontName(attributes) ?? fontName ?? "Serif",
			size: getFontSize(attributes) ?? fontSize ?? 12)
	}

	fileprivate func getTspanPosition(_ element: XMLElement, bounds: Rect, withWhitespace: inout Bool) -> Transform {
		var xPos: Double
		var yPos: Double

		if let absX = getDoubleValue(element, attribute: "x") {
			xPos = absX
			withWhitespace = false
		} else if let relX = getDoubleValue(element, attribute: "dx") {
			xPos = bounds.x + bounds.w + relX
		} else {
			xPos = bounds.x + bounds.w
		}

		if let absY = getDoubleValue(element, attribute: "y") {
			yPos = absY
		} else if let relY = getDoubleValue(element, attribute: "dy") {
			yPos = bounds.y + relY
		} else {
			yPos = bounds.y
		}
		return Transform().move(dx: xPos, dy: yPos)
	}

	fileprivate func parseUse(_ use: XMLIndexer, fill: Fill?, stroke: Stroke?, pos: Transform, opacity: Double) -> Node? {
		guard let element = use.element, let link = element.allAttributes["xlink:href"]?.text else {
			return .none
		}
		var id = link
		if id.hasPrefix("#") {
			id = id.replacingOccurrences(of: "#", with: "")
		}
		guard let referenceNode = self.defNodes[id], let node = copyNode(referenceNode) else {
			return .none
		}
		node.place = pos.move(dx: getDoubleValue(element, attribute: "x") ?? 0, dy: getDoubleValue(element, attribute: "y") ?? 0)
		node.opacity = opacity
        let maskString = element.allAttributes["mask"]?.text ?? ""
		return parseUseNode(node: node, fill: fill, stroke: stroke, mask: maskString)
	}
    
    fileprivate func parseUseNode(node: Node, fill: Fill?, stroke: Stroke?, mask: String) -> Node {
        if let shape = node as? Shape {
            if let color = fill {
                shape.fill = color
            }
            if let line = stroke {
                shape.stroke = line
            }
            if let maskIdenitifierMatcher = SVGParserRegexHelper.getMaskIdenitifierMatcher() {
                let fullRange = NSMakeRange(0, mask.characters.count)
                if let match = maskIdenitifierMatcher.firstMatch(in: mask, options: .reportCompletion, range: fullRange), let maskReferenceNode = self.defMasks[(mask as NSString).substring(with: match.rangeAt(1))] {
                    shape.clip = maskReferenceNode.form
                    shape.fill = .none
                }
            }
            return shape
        }
        if let text = node as? Text {
            if let color = fill {
                text.fill = color
            }
            return text
        }
        if let group = node as? Group {
            group.contents.forEach { node in
                _ = parseUseNode(node: node, fill: fill, stroke: stroke, mask: mask)
            }
            return group
        }
        return node
    }
    
    fileprivate func parseMask(_ mask: XMLIndexer) -> Shape? {
        guard let element = mask.element else {
            return .none
        }
        var node: Node?
        mask.children.forEach { indexer in
            if let useNode = parseUse(indexer, fill: .none, stroke: .none, pos: Transform(), opacity: 0) {
                node = useNode
            } else if let contentNode = parseNode(indexer) {
                node = contentNode
            }
        }
        guard let shape = node as? Shape else {
            return .none
        }
        let maskShape: Shape
        if let circle = shape.form as? Circle {
            maskShape = Shape(form: circle.arc(shift: 0, extent: degreesToRadians(360)), tag: getTag(element))
        } else {
            maskShape = Shape(form: shape.form, tag: getTag(element))
        }
        let maskStyleAttributes = getStyleAttributes([:], element: element)
        maskShape.fill = getFillColor(maskStyleAttributes)
        return maskShape
    }

	fileprivate func parseLinearGradient(_ gradient: XMLIndexer) -> Fill? {
		guard let element = gradient.element else {
			return .none
		}
		var parentGradient: LinearGradient?
		if let link = element.allAttributes["xlink:href"]?.text.replacingOccurrences(of: " ", with: "")
		, link.hasPrefix("#") {

			let id = link.replacingOccurrences(of: "#", with: "")
			parentGradient = defFills[id] as? LinearGradient
		}

		var stopsArray: [Stop]?
		if gradient.children.isEmpty {
			stopsArray = parentGradient?.stops
		} else {
			stopsArray = parseStops(gradient.children)
		}

		guard let stops = stopsArray else {
			return .none
		}

		switch stops.count {
		case 0:
			return .none
		case 1:
			return stops.first?.color
		default:
			break
		}

		let x1 = getDoubleValueFromPercentage(element, attribute: "x1") ?? parentGradient?.x1 ?? 0
		let y1 = getDoubleValueFromPercentage(element, attribute: "y1") ?? parentGradient?.y1 ?? 0
		let x2 = getDoubleValueFromPercentage(element, attribute: "x2") ?? parentGradient?.x2 ?? 1
		let y2 = getDoubleValueFromPercentage(element, attribute: "y2") ?? parentGradient?.y2 ?? 0
		var userSpace = false
		if let gradientUnits = element.allAttributes["gradientUnits"]?.text , gradientUnits == "userSpaceOnUse" {
			userSpace = true
		} else if let parent = parentGradient {
			userSpace = parent.userSpace
		}
		return LinearGradient(x1: x1, y1: y1, x2: x2, y2: y2, userSpace: userSpace, stops: stops)
	}

	fileprivate func parseRadialGradient(_ gradient: XMLIndexer) -> Fill? {
		guard let element = gradient.element else {
			return .none
		}
		var parentGradient: RadialGradient?
		if let link = element.allAttributes["xlink:href"]?.text.replacingOccurrences(of: " ", with: "")
		, link.hasPrefix("#") {

			let id = link.replacingOccurrences(of: "#", with: "")
			parentGradient = defFills[id] as? RadialGradient
		}

		var stopsArray: [Stop]?
		if gradient.children.isEmpty {
			stopsArray = parentGradient?.stops
		} else {
			stopsArray = parseStops(gradient.children)
		}

		guard let stops = stopsArray else {
			return .none
		}

		switch stops.count {
		case 0:
			return .none
		case 1:
			return stops.first?.color
		default:
			break
		}

		let cx = getDoubleValueFromPercentage(element, attribute: "cx") ?? parentGradient?.cx ?? 0.5
		let cy = getDoubleValueFromPercentage(element, attribute: "cy") ?? parentGradient?.cy ?? 0.5
		let fx = getDoubleValueFromPercentage(element, attribute: "fx") ?? parentGradient?.fx ?? cx
		let fy = getDoubleValueFromPercentage(element, attribute: "fy") ?? parentGradient?.fy ?? cy
		let r = getDoubleValueFromPercentage(element, attribute: "r") ?? parentGradient?.r ?? 0.5
		var userSpace = false
		if let gradientUnits = element.allAttributes["gradientUnits"]?.text , gradientUnits == "userSpaceOnUse" {
			userSpace = true
		} else if let parent = parentGradient {
			userSpace = parent.userSpace
		}
		return RadialGradient(cx: cx, cy: cy, fx: fx, fy: fy, r: r, userSpace: userSpace, stops: stops)
	}

	fileprivate func parseStops(_ stops: [XMLIndexer]) -> [Stop] {
		var result = [Stop]()
		stops.forEach { stopXML in
			if let stop = parseStop(stopXML) {
				result.append(stop)
			}
		}
		return result
	}

	fileprivate func parseStop(_ stop: XMLIndexer) -> Stop? {
		guard let element = stop.element else {
			return .none
		}

		guard var offset = getDoubleValueFromPercentage(element, attribute: "offset") else {
			return .none
		}
        
		if offset < 0 {
			offset = 0
		} else if offset > 1 {
			offset = 1
		}
		var opacity: Double = 1
		if let stopOpacity = getStyleAttributes([:], element: element)["stop-opacity"], let doubleValue = Double(stopOpacity) {
			opacity = doubleValue
		}
		var color = Color.black
		if let stopColor = getStyleAttributes([:], element: element)["stop-color"] {
			color = createColor(stopColor.replacingOccurrences(of: " ", with: ""), opacity: opacity)
		}

		return Stop(offset: offset, color: color)
	}

	fileprivate func parsePath(_ path: XMLIndexer) -> Path? {
		if let dAttr = path.element?.allAttributes["d"]?.text {
            return Path(segments: parsePathCommands(dAttr))
		}
		return .none
	}
    
    fileprivate func parsePathCommands(_ d: String) -> [PathSegment] {
        var pathCommands = [PathCommand]()
        var pathCommandName: NSString? = ""
        var pathCommandValues: NSString? = ""
        let scanner = Scanner(string: d)
        let set = CharacterSet(charactersIn: SVGConstants.pathCommands.joined())
        let charCount = d.characters.count
        repeat {
            scanner.scanCharacters(from: set, into: &pathCommandName)
            scanner.scanUpToCharacters(from: set, into: &pathCommandValues)
            pathCommands.append(
                PathCommand(
                    type: getCommandType(pathCommandName! as String),
                    expression: pathCommandValues! as String,
                    absolute: isAbsolute(pathCommandName! as String)
                )
            )
            if scanner.scanLocation == charCount {
                break
            }
        } while pathCommandValues!.length > 0
        var commands = [PathSegment]()
        pathCommands.forEach { command in
            if let parsedCommand = parseCommand(command) {
                commands.append(parsedCommand)
            }
        }
        return commands
    }

    fileprivate func parseCommand(_ command: PathCommand) -> PathSegment? {
		var characterSet = CharacterSet()
		characterSet.insert(" ")
		characterSet.insert(",")
		let commandParams = command.expression.components(separatedBy: characterSet)
		var separatedValues = [String]()
		commandParams.forEach { param in
			separatedValues.append(contentsOf: separateNegativeValuesIfNeeded(param))
		}

		switch command.type {
		case .moveTo:
            var data = [Double]()
            separatedValues.forEach { value in
                if let double = Double(value) {
                    data.append(double)
                }
            }
            
            if data.count < 2 {
                return .none
            }

			return PathSegment(type: command.absolute ? .M : .m, data: data)

		case .lineTo:
            var data = [Double]()
            separatedValues.forEach { value in
                if let double = Double(value) {
                    data.append(double)
                }
            }
            
            if data.count < 2 {
                return .none
            }

			return PathSegment(type: command.absolute ? .L : .l, data: data)

		case .lineH:
			if separatedValues.count < 1 {
				return .none
			}
            
            guard let x = Double(separatedValues[0]) else {
                return .none
            }
            
            return PathSegment(type: command.absolute ? .H : .h, data: [x])

		case .lineV:
			if separatedValues.count < 1 {
				return .none
			}
            
            guard let y = Double(separatedValues[0]) else {
                return .none
            }
            
            return PathSegment(type: command.absolute ? .V : .v, data: [y])

		case .curveTo:
            var data = [Double]()
            separatedValues.forEach { value in
                if let double = Double(value) {
                    data.append(double)
                }
            }
            
            if data.count < 6 {
                return .none
            }

			return PathSegment(type: command.absolute ? .C : .c, data: data)

		case .smoothCurveTo:
            var data = [Double]()
            separatedValues.forEach { value in
                if let double = Double(value) {
                    data.append(double)
                }
            }
            
            if data.count < 4 {
                return .none
            }

			return PathSegment(type: command.absolute ? .S : .s, data: data)

		case .closePath:
			return PathSegment(type: .z)
		default:
			return .none
		}
	}

	fileprivate func separateNegativeValuesIfNeeded(_ expression: String) -> [String] {
		var values = [String]()
		var value = String()
		var e = false
        
        expression.unicodeScalars.forEach { scalar in
            if scalar == "e" {
                e = true
            }
            if scalar == "-" && !e {
                if !value.isEmpty {
                    values.append(value)
                    value = String()
                }
                e = false
            }
            
            value.append("\(scalar)")
        }

		if !value.isEmpty {
			values.append(value)
		}

		return values
	}

	fileprivate func isAbsolute(_ commandString: String) -> Bool {
		switch commandString {
		case SVGConstants.moveToAbsolute:
			return true
		case SVGConstants.moveToRelative:
			return false
		case SVGConstants.lineToAbsolute:
			return true
		case SVGConstants.lineToRelative:
			return false
		case SVGConstants.lineHorizontalAbsolute:
			return true
		case SVGConstants.lineHorizontalRelative:
			return false
		case SVGConstants.lineVerticalAbsolute:
			return true
		case SVGConstants.lineVerticalRelative:
			return false
		case SVGConstants.curveToAbsolute:
			return true
		case SVGConstants.curveToRelative:
			return false
		case SVGConstants.smoothCurveToAbsolute:
			return true
		case SVGConstants.smoothCurveToRelative:
			return false
		case SVGConstants.closePathAbsolute:
			return true
		case SVGConstants.closePathRelative:
			return false
		default:
			return true
		}
	}

	fileprivate func getCommandType(_ commandString: String) -> PathCommandType {
		switch commandString {
		case SVGConstants.moveToAbsolute:
			return .moveTo
		case SVGConstants.moveToRelative:
			return .moveTo
		case SVGConstants.lineToAbsolute:
			return .lineTo
		case SVGConstants.lineToRelative:
			return .lineTo
		case SVGConstants.lineVerticalAbsolute:
			return .lineV
		case SVGConstants.lineVerticalRelative:
			return .lineV
		case SVGConstants.lineHorizontalAbsolute:
			return .lineH
		case SVGConstants.lineHorizontalRelative:
			return .lineH
		case SVGConstants.curveToAbsolute:
			return .curveTo
		case SVGConstants.curveToRelative:
			return .curveTo
		case SVGConstants.smoothCurveToAbsolute:
			return .smoothCurveTo
		case SVGConstants.smoothCurveToRelative:
			return .smoothCurveTo
		case SVGConstants.closePathAbsolute:
			return .closePath
		case SVGConstants.closePathRelative:
			return .closePath
		default:
			return .none
		}
	}

	fileprivate func getDoubleValue(_ element: XMLElement, attribute: String) -> Double? {
		guard let attributeValue = element.allAttributes[attribute]?.text, let doubleValue = Double(attributeValue) else {
			return .none
		}
		return doubleValue
	}

	fileprivate func getDoubleValueFromPercentage(_ element: XMLElement, attribute: String) -> Double? {
		guard let attributeValue = element.allAttributes[attribute]?.text else {
			return .none
		}
        if !attributeValue.contains("%") {
			return self.getDoubleValue(element, attribute: attribute)
		} else {
			let value = attributeValue.replacingOccurrences(of: "%", with: "")
			if let doubleValue = Double(value) {
				return doubleValue / 100
			}
		}
		return .none
	}

	fileprivate func getIntValue(_ element: XMLElement, attribute: String) -> Int? {
		guard let attributeValue = element.allAttributes[attribute]?.text, let intValue = Int(attributeValue) else {
			return .none
		}
		return intValue
	}

	fileprivate func getFontName(_ attributes: [String: String]) -> String? {
		return attributes["font-family"]
	}

	fileprivate func getFontSize(_ attributes: [String: String]) -> Int? {
		guard let fontSize = attributes["font-size"] else {
			return .none
		}
		if let size = Double(fontSize) {
			return (Int(round(size)))
		}
		return .none
	}

	fileprivate func getFontStyle(_ attributes: [String: String], style: String) -> Bool? {
		guard let fontStyle = attributes["font-style"] else {
			return .none
		}
		if fontStyle.lowercased() == style {
			return true
		}
		return false
	}

	fileprivate func getFontWeight(_ attributes: [String: String], style: String) -> Bool? {
		guard let fontWeight = attributes["font-weight"] else {
			return .none
		}
		if fontWeight.lowercased() == style {
			return true
		}
		return false
	}

	fileprivate func getTextDecoration(_ attributes: [String: String], decoration: String) -> Bool? {
		guard let textDecoration = attributes["text-decoration"] else {
			return .none
		}
		if textDecoration.contains(decoration) {
			return true
		}
		return false
	}

	fileprivate func copyNode(_ referenceNode: Node) -> Node? {
		let pos = referenceNode.place
		let opaque = referenceNode.opaque
		let visible = referenceNode.visible
		let clip = referenceNode.clip
		let tag = referenceNode.tag

		if let shape = referenceNode as? Shape {
			return Shape(form: shape.form, fill: shape.fill, stroke: shape.stroke, place: pos, opaque: opaque, clip: clip, visible: visible, tag: tag)
		}
		if let text = referenceNode as? Text {
			return Text(text: text.text, font: text.font, fill: text.fill, align: text.align, baseline: text.baseline, place: pos, opaque: opaque, clip: clip, visible: visible, tag: tag)
		}
		if let image = referenceNode as? Image {
			return Image(src: image.src, xAlign: image.xAlign, yAlign: image.yAlign, aspectRatio: image.aspectRatio, w: image.w, h: image.h, place: pos, opaque: opaque, clip: clip, visible: visible, tag: tag)
		}
		if let group = referenceNode as? Group {
			var contents = [Node]()
			group.contents.forEach { node in
				if let copy = copyNode(node) {
					contents.append(copy)
				}
			}
			return Group(contents: contents, place: pos, opaque: opaque, clip: clip, visible: visible, tag: tag)
		}
		return .none
	}
    
    fileprivate func degreesToRadians(_ degrees: Double) -> Double {
        return degrees * .pi / 180
    }
    
}<|MERGE_RESOLUTION|>--- conflicted
+++ resolved
@@ -662,11 +662,7 @@
 
 			return Text(text: text, font: getFont(attributes, fontName: fontName, fontSize: fontSize),
 				fill: fill ?? getFillColor(attributes) ?? Color.black, baseline: .alphabetic,
-<<<<<<< HEAD
 				place: pos, opacity: getOpacity(attributes))
-=======
-				place: pos, opacity: getOpacity(attributes) ?? opacity, tag: getTag(element))
->>>>>>> 0f536c77
 	}
 
 	fileprivate func getFont(_ attributes: [String: String] = [:], fontName: String?, fontSize: Int?) -> Font {
