--- conflicted
+++ resolved
@@ -253,14 +253,11 @@
 		57F1087C1F53CA7E00DC365B /* MDisplayLink_iOS.swift in Sources */ = {isa = PBXBuildFile; fileRef = 57F1087B1F53CA7E00DC365B /* MDisplayLink_iOS.swift */; };
 		57FCD2771D76EA4600CC0FB6 /* Macaw.framework in Frameworks */ = {isa = PBXBuildFile; fileRef = 57FCD26C1D76EA4600CC0FB6 /* Macaw.framework */; };
 		57FCD27C1D76EA4600CC0FB6 /* MacawTests.swift in Sources */ = {isa = PBXBuildFile; fileRef = 57FCD27B1D76EA4600CC0FB6 /* MacawTests.swift */; };
-<<<<<<< HEAD
 		602C561D2081C984003AD452 /* rounded.svg in Resources */ = {isa = PBXBuildFile; fileRef = 602C561C2081C984003AD452 /* rounded.svg */; };
-=======
 		5B1FFD7A207E083600716A46 /* SvgContentLayout.swift in Sources */ = {isa = PBXBuildFile; fileRef = 5BAA56A7207C73FF0055BC5B /* SvgContentLayout.swift */; };
 		5BAA56A8207C73FF0055BC5B /* SvgContentLayout.swift in Sources */ = {isa = PBXBuildFile; fileRef = 5BAA56A7207C73FF0055BC5B /* SvgContentLayout.swift */; };
 		5BAEA9C9206CEAA20049AAAE /* viewBox.svg in Resources */ = {isa = PBXBuildFile; fileRef = 5BAEA9C8206CEAA20049AAAE /* viewBox.svg */; };
 		5BAEA9CB206CEB7D0049AAAE /* viewBox.reference in Resources */ = {isa = PBXBuildFile; fileRef = 5BAEA9CA206CEB7D0049AAAE /* viewBox.reference */; };
->>>>>>> 7844137b
 		A718CD441F45C28200966E06 /* Common_iOS.swift in Sources */ = {isa = PBXBuildFile; fileRef = A718CD431F45C28200966E06 /* Common_iOS.swift */; };
 		A718CD471F45C28700966E06 /* Graphics_iOS.swift in Sources */ = {isa = PBXBuildFile; fileRef = A718CD451F45C28700966E06 /* Graphics_iOS.swift */; };
 		A718CD481F45C28700966E06 /* MView_iOS.swift in Sources */ = {isa = PBXBuildFile; fileRef = A718CD461F45C28700966E06 /* MView_iOS.swift */; };
@@ -457,13 +454,10 @@
 		57FCD2761D76EA4600CC0FB6 /* MacawTests.xctest */ = {isa = PBXFileReference; explicitFileType = wrapper.cfbundle; includeInIndex = 0; path = MacawTests.xctest; sourceTree = BUILT_PRODUCTS_DIR; };
 		57FCD27B1D76EA4600CC0FB6 /* MacawTests.swift */ = {isa = PBXFileReference; lastKnownFileType = sourcecode.swift; path = MacawTests.swift; sourceTree = "<group>"; };
 		57FCD27D1D76EA4600CC0FB6 /* Info.plist */ = {isa = PBXFileReference; lastKnownFileType = text.plist.xml; path = Info.plist; sourceTree = "<group>"; };
-<<<<<<< HEAD
 		602C561C2081C984003AD452 /* rounded.svg */ = {isa = PBXFileReference; fileEncoding = 4; lastKnownFileType = text.xml; path = rounded.svg; sourceTree = "<group>"; };
-=======
 		5BAA56A7207C73FF0055BC5B /* SvgContentLayout.swift */ = {isa = PBXFileReference; fileEncoding = 4; lastKnownFileType = sourcecode.swift; path = SvgContentLayout.swift; sourceTree = "<group>"; };
 		5BAEA9C8206CEAA20049AAAE /* viewBox.svg */ = {isa = PBXFileReference; fileEncoding = 4; lastKnownFileType = text; path = viewBox.svg; sourceTree = "<group>"; };
 		5BAEA9CA206CEB7D0049AAAE /* viewBox.reference */ = {isa = PBXFileReference; fileEncoding = 4; lastKnownFileType = text; path = viewBox.reference; sourceTree = "<group>"; };
->>>>>>> 7844137b
 		A718CD431F45C28200966E06 /* Common_iOS.swift */ = {isa = PBXFileReference; fileEncoding = 4; lastKnownFileType = sourcecode.swift; name = Common_iOS.swift; path = Source/platform/iOS/Common_iOS.swift; sourceTree = SOURCE_ROOT; };
 		A718CD451F45C28700966E06 /* Graphics_iOS.swift */ = {isa = PBXFileReference; fileEncoding = 4; lastKnownFileType = sourcecode.swift; name = Graphics_iOS.swift; path = Source/platform/iOS/Graphics_iOS.swift; sourceTree = SOURCE_ROOT; };
 		A718CD461F45C28700966E06 /* MView_iOS.swift */ = {isa = PBXFileReference; fileEncoding = 4; lastKnownFileType = sourcecode.swift; name = MView_iOS.swift; path = Source/platform/iOS/MView_iOS.swift; sourceTree = SOURCE_ROOT; };
@@ -571,11 +565,8 @@
 		57CAB1241D7832E000FD8E47 /* svg */ = {
 			isa = PBXGroup;
 			children = (
-<<<<<<< HEAD
 				602C561C2081C984003AD452 /* rounded.svg */,
-=======
 				5BAEA9C8206CEAA20049AAAE /* viewBox.svg */,
->>>>>>> 7844137b
 				C46E83541F94B20E00208037 /* transform.svg */,
 				C43B064C1F9738EF00787A35 /* clip.svg */,
 				C4153A8E1F8793DD001BA5EE /* small-logo.png */,
