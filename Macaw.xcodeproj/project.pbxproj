// !$*UTF8*$!
{
	archiveVersion = 1;
	classes = {
	};
	objectVersion = 46;
	objects = {

/* Begin PBXBuildFile section */
		3002331C20CC0BDD00EFD92D /* BoundsUtils.swift in Sources */ = {isa = PBXBuildFile; fileRef = 3002331B20CC0BDD00EFD92D /* BoundsUtils.swift */; };
		3002331D20CC0BDD00EFD92D /* BoundsUtils.swift in Sources */ = {isa = PBXBuildFile; fileRef = 3002331B20CC0BDD00EFD92D /* BoundsUtils.swift */; };
		3081E77D20DB58B100640F96 /* DescriptionExtensions.swift in Sources */ = {isa = PBXBuildFile; fileRef = 3081E77C20DB58B100640F96 /* DescriptionExtensions.swift */; };
		3081E77E20DB58B100640F96 /* DescriptionExtensions.swift in Sources */ = {isa = PBXBuildFile; fileRef = 3081E77C20DB58B100640F96 /* DescriptionExtensions.swift */; };
		30FF4962215CE97300FF653C /* MCAMediaTimingFillMode_iOS.swift in Sources */ = {isa = PBXBuildFile; fileRef = 30FF4961215CE97300FF653C /* MCAMediaTimingFillMode_iOS.swift */; };
		30FF4964215CEA9900FF653C /* MCAMediaTimingFillMode_macOS.swift in Sources */ = {isa = PBXBuildFile; fileRef = 30FF4963215CEA9900FF653C /* MCAMediaTimingFillMode_macOS.swift */; };
		30FF4966215CEC0C00FF653C /* MCAShapeLayerLineJoin_macOS.swift in Sources */ = {isa = PBXBuildFile; fileRef = 30FF4965215CEC0C00FF653C /* MCAShapeLayerLineJoin_macOS.swift */; };
		30FF4969215CED8100FF653C /* MCAShapeLayerLineJoin_iOS.swift in Sources */ = {isa = PBXBuildFile; fileRef = 30FF4967215CECA400FF653C /* MCAShapeLayerLineJoin_iOS.swift */; };
		30FF496B215CF0ED00FF653C /* MCAShapeLayerLineCap_iOS.swift in Sources */ = {isa = PBXBuildFile; fileRef = 30FF496A215CF0ED00FF653C /* MCAShapeLayerLineCap_iOS.swift */; };
		30FF496D215CF27E00FF653C /* MCAShapeLayerLineCap_macOS.swift in Sources */ = {isa = PBXBuildFile; fileRef = 30FF496C215CF27E00FF653C /* MCAShapeLayerLineCap_macOS.swift */; };
		30FF496F215CF3B000FF653C /* MCAMediaTimingFunctionName_iOS.swift in Sources */ = {isa = PBXBuildFile; fileRef = 30FF496E215CF3B000FF653C /* MCAMediaTimingFunctionName_iOS.swift */; };
		30FF4971215CF4CE00FF653C /* MCAMediaTimingFunctionName_macOS.swift in Sources */ = {isa = PBXBuildFile; fileRef = 30FF4970215CF4CE00FF653C /* MCAMediaTimingFunctionName_macOS.swift */; };
		421C66502225196900DD73F5 /* color-prop-04-t-manual.svg in Resources */ = {isa = PBXBuildFile; fileRef = 421C664F2225196900DD73F5 /* color-prop-04-t-manual.svg */; };
		4269F43E2257265800D91393 /* color-prop-04-t-manual.reference in Resources */ = {isa = PBXBuildFile; fileRef = 4269F43D2257265700D91393 /* color-prop-04-t-manual.reference */; };
		4295954622A0F7CE00869079 /* text-fonts-02-t-manual.png in Resources */ = {isa = PBXBuildFile; fileRef = 429594DB22A0F7CE00869079 /* text-fonts-02-t-manual.png */; };
		4295954722A0F7CE00869079 /* render-elems-03-t-manual.png in Resources */ = {isa = PBXBuildFile; fileRef = 429594DC22A0F7CE00869079 /* render-elems-03-t-manual.png */; };
		4295954822A0F7CE00869079 /* paths-data-03-f-manual.png in Resources */ = {isa = PBXBuildFile; fileRef = 429594DD22A0F7CE00869079 /* paths-data-03-f-manual.png */; };
		4295954922A0F7CE00869079 /* shapes-grammar-01-f-manual.png in Resources */ = {isa = PBXBuildFile; fileRef = 429594DE22A0F7CE00869079 /* shapes-grammar-01-f-manual.png */; };
		4295954A22A0F7CE00869079 /* coords-transformattr-03-f-manual.png in Resources */ = {isa = PBXBuildFile; fileRef = 429594DF22A0F7CE00869079 /* coords-transformattr-03-f-manual.png */; };
		4295954B22A0F7CE00869079 /* coords-transformattr-04-f-manual.png in Resources */ = {isa = PBXBuildFile; fileRef = 429594E022A0F7CE00869079 /* coords-transformattr-04-f-manual.png */; };
		4295954C22A0F7CE00869079 /* coords-trans-10-f-manual.png in Resources */ = {isa = PBXBuildFile; fileRef = 429594E122A0F7CE00869079 /* coords-trans-10-f-manual.png */; };
		4295954D22A0F7CE00869079 /* paths-data-20-f-manual.png in Resources */ = {isa = PBXBuildFile; fileRef = 429594E222A0F7CE00869079 /* paths-data-20-f-manual.png */; };
		4295954E22A0F7CE00869079 /* shapes-polygon-03-t-manual.png in Resources */ = {isa = PBXBuildFile; fileRef = 429594E322A0F7CE00869079 /* shapes-polygon-03-t-manual.png */; };
		4295954F22A0F7CE00869079 /* shapes-rect-04-f-manual.png in Resources */ = {isa = PBXBuildFile; fileRef = 429594E422A0F7CE00869079 /* shapes-rect-04-f-manual.png */; };
		4295955022A0F7CE00869079 /* painting-fill-02-t-manual.png in Resources */ = {isa = PBXBuildFile; fileRef = 429594E522A0F7CE00869079 /* painting-fill-02-t-manual.png */; };
		4295955122A0F7CE00869079 /* color-prop-04-t-manual-osx.png in Resources */ = {isa = PBXBuildFile; fileRef = 429594E622A0F7CE00869079 /* color-prop-04-t-manual-osx.png */; };
		4295955222A0F7CE00869079 /* shapes-circle-01-t-manual.png in Resources */ = {isa = PBXBuildFile; fileRef = 429594E722A0F7CE00869079 /* shapes-circle-01-t-manual.png */; };
		4295955322A0F7CE00869079 /* paths-data-17-f-manual.png in Resources */ = {isa = PBXBuildFile; fileRef = 429594E822A0F7CE00869079 /* paths-data-17-f-manual.png */; };
		4295955422A0F7CE00869079 /* render-elems-02-t-manual.png in Resources */ = {isa = PBXBuildFile; fileRef = 429594E922A0F7CE00869079 /* render-elems-02-t-manual.png */; };
		4295955522A0F7CE00869079 /* struct-frag-01-t-manual.png in Resources */ = {isa = PBXBuildFile; fileRef = 429594EA22A0F7CE00869079 /* struct-frag-01-t-manual.png */; };
		4295955622A0F7CE00869079 /* struct-frag-06-t-manual.png in Resources */ = {isa = PBXBuildFile; fileRef = 429594EB22A0F7CE00869079 /* struct-frag-06-t-manual.png */; };
		4295955722A0F7CE00869079 /* shapes-line-01-t-manual.png in Resources */ = {isa = PBXBuildFile; fileRef = 429594EC22A0F7CE00869079 /* shapes-line-01-t-manual.png */; };
		4295955822A0F7CE00869079 /* shapes-ellipse-03-f-manual.png in Resources */ = {isa = PBXBuildFile; fileRef = 429594ED22A0F7CE00869079 /* shapes-ellipse-03-f-manual.png */; };
		4295955922A0F7CE00869079 /* painting-fill-05-b-manual.png in Resources */ = {isa = PBXBuildFile; fileRef = 429594EE22A0F7CE00869079 /* painting-fill-05-b-manual.png */; };
		4295955A22A0F7CE00869079 /* shapes-polygon-02-t-manual.png in Resources */ = {isa = PBXBuildFile; fileRef = 429594EF22A0F7CE00869079 /* shapes-polygon-02-t-manual.png */; };
		4295955B22A0F7CE00869079 /* shapes-rect-05-f-manual.png in Resources */ = {isa = PBXBuildFile; fileRef = 429594F022A0F7CE00869079 /* shapes-rect-05-f-manual.png */; };
		4295955C22A0F7CE00869079 /* painting-fill-03-t-manual.png in Resources */ = {isa = PBXBuildFile; fileRef = 429594F122A0F7CE00869079 /* painting-fill-03-t-manual.png */; };
		4295955D22A0F7CE00869079 /* shapes-polyline-01-t-manual.png in Resources */ = {isa = PBXBuildFile; fileRef = 429594F222A0F7CE00869079 /* shapes-polyline-01-t-manual.png */; };
		4295955E22A0F7CE00869079 /* painting-fill-04-t-manual.png in Resources */ = {isa = PBXBuildFile; fileRef = 429594F322A0F7CE00869079 /* painting-fill-04-t-manual.png */; };
		4295955F22A0F7CE00869079 /* coords-transformattr-05-f-manual.png in Resources */ = {isa = PBXBuildFile; fileRef = 429594F422A0F7CE00869079 /* coords-transformattr-05-f-manual.png */; };
		4295956022A0F7CE00869079 /* coords-transformattr-02-f-manual.png in Resources */ = {isa = PBXBuildFile; fileRef = 429594F522A0F7CE00869079 /* coords-transformattr-02-f-manual.png */; };
		4295956122A0F7CE00869079 /* shapes-intro-01-t-manual.png in Resources */ = {isa = PBXBuildFile; fileRef = 429594F622A0F7CE00869079 /* shapes-intro-01-t-manual.png */; };
		4295956222A0F7CE00869079 /* coords-trans-11-f-manual.png in Resources */ = {isa = PBXBuildFile; fileRef = 429594F722A0F7CE00869079 /* coords-trans-11-f-manual.png */; };
		4295956322A0F7CE00869079 /* painting-stroke-06-t-manual.png in Resources */ = {isa = PBXBuildFile; fileRef = 429594F822A0F7CE00869079 /* painting-stroke-06-t-manual.png */; };
		4295956422A0F7CE00869079 /* coords-trans-01-b-manual.png in Resources */ = {isa = PBXBuildFile; fileRef = 429594F922A0F7CE00869079 /* coords-trans-01-b-manual.png */; };
		4295956522A0F7CE00869079 /* painting-stroke-01-t-manual.png in Resources */ = {isa = PBXBuildFile; fileRef = 429594FA22A0F7CE00869079 /* painting-stroke-01-t-manual.png */; };
		4295956622A0F7CE00869079 /* coords-trans-07-t-manual.png in Resources */ = {isa = PBXBuildFile; fileRef = 429594FB22A0F7CE00869079 /* coords-trans-07-t-manual.png */; };
		4295956722A0F7CE00869079 /* paths-data-01-t-manual.png in Resources */ = {isa = PBXBuildFile; fileRef = 429594FC22A0F7CE00869079 /* paths-data-01-t-manual.png */; };
		4295956822A0F7CE00869079 /* paths-data-06-t-manual.png in Resources */ = {isa = PBXBuildFile; fileRef = 429594FD22A0F7CE00869079 /* paths-data-06-t-manual.png */; };
		4295956922A0F7CE00869079 /* paths-data-13-t-manual.png in Resources */ = {isa = PBXBuildFile; fileRef = 429594FE22A0F7CE00869079 /* paths-data-13-t-manual.png */; };
		4295956A22A0F7CE00869079 /* paths-data-14-t-manual.png in Resources */ = {isa = PBXBuildFile; fileRef = 429594FF22A0F7CE00869079 /* paths-data-14-t-manual.png */; };
		4295956B22A0F7CE00869079 /* struct-use-01-t-manual.png in Resources */ = {isa = PBXBuildFile; fileRef = 4295950022A0F7CE00869079 /* struct-use-01-t-manual.png */; };
		4295956C22A0F7CE00869079 /* pservers-grad-02-b-manual.png in Resources */ = {isa = PBXBuildFile; fileRef = 4295950122A0F7CE00869079 /* pservers-grad-02-b-manual.png */; };
		4295956D22A0F7CE00869079 /* shapes-line-02-f-manual.png in Resources */ = {isa = PBXBuildFile; fileRef = 4295950222A0F7CE00869079 /* shapes-line-02-f-manual.png */; };
		4295956E22A0F7CE00869079 /* painting-control-01-f-manual.png in Resources */ = {isa = PBXBuildFile; fileRef = 4295950322A0F7CE00869079 /* painting-control-01-f-manual.png */; };
		4295956F22A0F7CE00869079 /* coords-coord-01-t-manual.png in Resources */ = {isa = PBXBuildFile; fileRef = 4295950422A0F7CE00869079 /* coords-coord-01-t-manual.png */; };
		4295957022A0F7CE00869079 /* painting-control-06-f-manual.png in Resources */ = {isa = PBXBuildFile; fileRef = 4295950522A0F7CE00869079 /* painting-control-06-f-manual.png */; };
		4295957122A0F7CE00869079 /* painting-stroke-07-t-manual.png in Resources */ = {isa = PBXBuildFile; fileRef = 4295950622A0F7CE00869079 /* painting-stroke-07-t-manual.png */; };
		4295957222A0F7CE00869079 /* coords-trans-06-t-manual.png in Resources */ = {isa = PBXBuildFile; fileRef = 4295950722A0F7CE00869079 /* coords-trans-06-t-manual.png */; };
		4295957322A0F7CE00869079 /* paths-data-15-t-manual.png in Resources */ = {isa = PBXBuildFile; fileRef = 4295950822A0F7CE00869079 /* paths-data-15-t-manual.png */; };
		4295957422A0F7CE00869079 /* paths-data-12-t-manual.png in Resources */ = {isa = PBXBuildFile; fileRef = 4295950922A0F7CE00869079 /* paths-data-12-t-manual.png */; };
		4295957522A0F7CE00869079 /* color-prop-01-b-manual.png in Resources */ = {isa = PBXBuildFile; fileRef = 4295950A22A0F7CE00869079 /* color-prop-01-b-manual.png */; };
		4295957622A0F7CE00869079 /* shapes-ellipse-01-t-manual.png in Resources */ = {isa = PBXBuildFile; fileRef = 4295950B22A0F7CE00869079 /* shapes-ellipse-01-t-manual.png */; };
		4295957722A0F7CE00869079 /* pservers-grad-03-b-manual.png in Resources */ = {isa = PBXBuildFile; fileRef = 4295950C22A0F7CE00869079 /* pservers-grad-03-b-manual.png */; };
		4295957822A0F7CE00869079 /* masking-intro-01-f-manual.png in Resources */ = {isa = PBXBuildFile; fileRef = 4295950D22A0F7CE00869079 /* masking-intro-01-f-manual.png */; };
		4295957922A0F7CE00869079 /* paths-data-07-t-manual.png in Resources */ = {isa = PBXBuildFile; fileRef = 4295950E22A0F7CE00869079 /* paths-data-07-t-manual.png */; };
		4295957A22A0F7CE00869079 /* text-align-01-b-manual.png in Resources */ = {isa = PBXBuildFile; fileRef = 4295950F22A0F7CE00869079 /* text-align-01-b-manual.png */; };
		4295957B22A0F7CE00869079 /* struct-defs-01-t-manual.png in Resources */ = {isa = PBXBuildFile; fileRef = 4295951022A0F7CE00869079 /* struct-defs-01-t-manual.png */; };
		4295957C22A0F7CE00869079 /* painting-control-03-f-manual.png in Resources */ = {isa = PBXBuildFile; fileRef = 4295951122A0F7CE00869079 /* painting-control-03-f-manual.png */; };
		4295957D22A0F7CE00869079 /* shapes-rect-02-t-manual.png in Resources */ = {isa = PBXBuildFile; fileRef = 4295951222A0F7CE00869079 /* shapes-rect-02-t-manual.png */; };
		4295957E22A0F7CE00869079 /* coords-trans-03-t-manual.png in Resources */ = {isa = PBXBuildFile; fileRef = 4295951322A0F7CE00869079 /* coords-trans-03-t-manual.png */; };
		4295957F22A0F7CE00869079 /* metadata-example-01-t-manual.png in Resources */ = {isa = PBXBuildFile; fileRef = 4295951422A0F7CE00869079 /* metadata-example-01-t-manual.png */; };
		4295958022A0F7CE00869079 /* coords-trans-04-t-manual.png in Resources */ = {isa = PBXBuildFile; fileRef = 4295951522A0F7CE00869079 /* coords-trans-04-t-manual.png */; };
		4295958122A0F7CE00869079 /* painting-stroke-05-t-manual.png in Resources */ = {isa = PBXBuildFile; fileRef = 4295951622A0F7CE00869079 /* painting-stroke-05-t-manual.png */; };
		4295958222A0F7CE00869079 /* painting-stroke-02-t-manual.png in Resources */ = {isa = PBXBuildFile; fileRef = 4295951722A0F7CE00869079 /* painting-stroke-02-t-manual.png */; };
		4295958322A0F7CE00869079 /* pservers-grad-01-b-manual.png in Resources */ = {isa = PBXBuildFile; fileRef = 4295951822A0F7CE00869079 /* pservers-grad-01-b-manual.png */; };
		4295958422A0F7CE00869079 /* struct-group-01-t-manual.png in Resources */ = {isa = PBXBuildFile; fileRef = 4295951922A0F7CE00869079 /* struct-group-01-t-manual.png */; };
		4295958522A0F7CE00869079 /* paths-data-10-t-manual.png in Resources */ = {isa = PBXBuildFile; fileRef = 4295951A22A0F7CE00869079 /* paths-data-10-t-manual.png */; };
		4295958622A0F7CE00869079 /* color-prop-05-t-manual.png in Resources */ = {isa = PBXBuildFile; fileRef = 4295951B22A0F7CE00869079 /* color-prop-05-t-manual.png */; };
		4295958722A0F7CE00869079 /* paths-data-19-f-manual.png in Resources */ = {isa = PBXBuildFile; fileRef = 4295951C22A0F7CE00869079 /* paths-data-19-f-manual.png */; };
		4295958822A0F7CE00869079 /* paths-data-02-t-manual.png in Resources */ = {isa = PBXBuildFile; fileRef = 4295951D22A0F7CE00869079 /* paths-data-02-t-manual.png */; };
		4295958922A0F7CE00869079 /* masking-path-02-b-manual.png in Resources */ = {isa = PBXBuildFile; fileRef = 4295951E22A0F7CE00869079 /* masking-path-02-b-manual.png */; };
		4295958A22A0F7CE00869079 /* paths-data-05-t-manual.png in Resources */ = {isa = PBXBuildFile; fileRef = 4295951F22A0F7CE00869079 /* paths-data-05-t-manual.png */; };
		4295958B22A0F7CE00869079 /* coords-trans-05-t-manual.png in Resources */ = {isa = PBXBuildFile; fileRef = 4295952022A0F7CE00869079 /* coords-trans-05-t-manual.png */; };
		4295958C22A0F7CE00869079 /* shapes-rect-03-t-manual.png in Resources */ = {isa = PBXBuildFile; fileRef = 4295952122A0F7CE00869079 /* shapes-rect-03-t-manual.png */; };
		4295958D22A0F7CE00869079 /* coords-trans-02-t-manual.png in Resources */ = {isa = PBXBuildFile; fileRef = 4295952222A0F7CE00869079 /* coords-trans-02-t-manual.png */; };
		4295958E22A0F7CE00869079 /* painting-stroke-03-t-manual.png in Resources */ = {isa = PBXBuildFile; fileRef = 4295952322A0F7CE00869079 /* painting-stroke-03-t-manual.png */; };
		4295958F22A0F7CE00869079 /* painting-stroke-04-t-manual.png in Resources */ = {isa = PBXBuildFile; fileRef = 4295952422A0F7CE00869079 /* painting-stroke-04-t-manual.png */; };
		4295959022A0F7CE00869079 /* painting-control-02-f-manual.png in Resources */ = {isa = PBXBuildFile; fileRef = 4295952522A0F7CE00869079 /* painting-control-02-f-manual.png */; };
		4295959122A0F7CE00869079 /* coords-coord-02-t-manual.png in Resources */ = {isa = PBXBuildFile; fileRef = 4295952622A0F7CE00869079 /* coords-coord-02-t-manual.png */; };
		4295959222A0F7CE00869079 /* paths-data-04-t-manual.png in Resources */ = {isa = PBXBuildFile; fileRef = 4295952722A0F7CE00869079 /* paths-data-04-t-manual.png */; };
		4295959322A0F7CE00869079 /* paths-data-18-f-manual.png in Resources */ = {isa = PBXBuildFile; fileRef = 4295952822A0F7CE00869079 /* paths-data-18-f-manual.png */; };
		4295959422A0F7CE00869079 /* pservers-grad-07-b-manual.png in Resources */ = {isa = PBXBuildFile; fileRef = 4295952922A0F7CE00869079 /* pservers-grad-07-b-manual.png */; };
		4295959522A0F7CE00869079 /* shapes-ellipse-02-t-manual.png in Resources */ = {isa = PBXBuildFile; fileRef = 4295952A22A0F7CE00869079 /* shapes-ellipse-02-t-manual.png */; };
		4295959622A0F7CE00869079 /* paths-data-16-t-manual.png in Resources */ = {isa = PBXBuildFile; fileRef = 4295952B22A0F7CE00869079 /* paths-data-16-t-manual.png */; };
		4295959722A0F7CE00869079 /* color-prop-03-t-manual.png in Resources */ = {isa = PBXBuildFile; fileRef = 4295952C22A0F7CE00869079 /* color-prop-03-t-manual.png */; };
		4295959822A0F7CE00869079 /* struct-use-03-t-manual.png in Resources */ = {isa = PBXBuildFile; fileRef = 4295952D22A0F7CE00869079 /* struct-use-03-t-manual.png */; };
		4295959922A0F7CE00869079 /* types-basic-01-f-manual.png in Resources */ = {isa = PBXBuildFile; fileRef = 4295952E22A0F7CE00869079 /* types-basic-01-f-manual.png */; };
		4295959A22A0F7CE00869079 /* struct-use-12-f-manual.png in Resources */ = {isa = PBXBuildFile; fileRef = 4295952F22A0F7CE00869079 /* struct-use-12-f-manual.png */; };
		4295959B22A0F7CE00869079 /* struct-frag-04-t-manual.png in Resources */ = {isa = PBXBuildFile; fileRef = 4295953022A0F7CE00869079 /* struct-frag-04-t-manual.png */; };
		4295959C22A0F7CE00869079 /* struct-frag-03-t-manual.png in Resources */ = {isa = PBXBuildFile; fileRef = 4295953122A0F7CE00869079 /* struct-frag-03-t-manual.png */; };
		4295959D22A0F7CE00869079 /* paths-data-09-t-manual.png in Resources */ = {isa = PBXBuildFile; fileRef = 4295953222A0F7CE00869079 /* paths-data-09-t-manual.png */; };
		4295959E22A0F7CE00869079 /* text-fonts-01-t-manual.png in Resources */ = {isa = PBXBuildFile; fileRef = 4295953322A0F7CE00869079 /* text-fonts-01-t-manual.png */; };
		4295959F22A0F7CE00869079 /* shapes-rect-07-f-manual.png in Resources */ = {isa = PBXBuildFile; fileRef = 4295953422A0F7CE00869079 /* shapes-rect-07-f-manual.png */; };
		429595A022A0F7CE00869079 /* painting-fill-01-t-manual.png in Resources */ = {isa = PBXBuildFile; fileRef = 4295953522A0F7CE00869079 /* painting-fill-01-t-manual.png */; };
		429595A122A0F7CE00869079 /* coords-trans-13-f-manual.png in Resources */ = {isa = PBXBuildFile; fileRef = 4295953622A0F7CE00869079 /* coords-trans-13-f-manual.png */; };
		429595A222A0F7CE00869079 /* coords-trans-08-t-manual.png in Resources */ = {isa = PBXBuildFile; fileRef = 4295953722A0F7CE00869079 /* coords-trans-08-t-manual.png */; };
		429595A322A0F7CE00869079 /* coords-trans-14-f-manual.png in Resources */ = {isa = PBXBuildFile; fileRef = 4295953822A0F7CE00869079 /* coords-trans-14-f-manual.png */; };
		429595A422A0F7CE00869079 /* painting-stroke-09-t-manual.png in Resources */ = {isa = PBXBuildFile; fileRef = 4295953922A0F7CE00869079 /* painting-stroke-09-t-manual.png */; };
		429595A522A0F7CE00869079 /* struct-frag-02-t-manual.png in Resources */ = {isa = PBXBuildFile; fileRef = 4295953A22A0F7CE00869079 /* struct-frag-02-t-manual.png */; };
		429595A622A0F7CE00869079 /* pservers-grad-stops-01-f-manual.png in Resources */ = {isa = PBXBuildFile; fileRef = 4295953B22A0F7CE00869079 /* pservers-grad-stops-01-f-manual.png */; };
		429595A722A0F7CE00869079 /* paths-data-08-t-manual.png in Resources */ = {isa = PBXBuildFile; fileRef = 4295953C22A0F7CE00869079 /* paths-data-08-t-manual.png */; };
		429595A822A0F7CE00869079 /* render-elems-01-t-manual.png in Resources */ = {isa = PBXBuildFile; fileRef = 4295953D22A0F7CE00869079 /* render-elems-01-t-manual.png */; };
		429595A922A0F7CE00869079 /* shapes-circle-02-t-manual.png in Resources */ = {isa = PBXBuildFile; fileRef = 4295953E22A0F7CE00869079 /* shapes-circle-02-t-manual.png */; };
		429595AA22A0F7CE00869079 /* coords-trans-09-t-manual.png in Resources */ = {isa = PBXBuildFile; fileRef = 4295953F22A0F7CE00869079 /* coords-trans-09-t-manual.png */; };
		429595AB22A0F7CE00869079 /* coords-trans-12-f-manual.png in Resources */ = {isa = PBXBuildFile; fileRef = 4295954022A0F7CE00869079 /* coords-trans-12-f-manual.png */; };
		429595AC22A0F7CE00869079 /* painting-stroke-08-t-manual.png in Resources */ = {isa = PBXBuildFile; fileRef = 4295954122A0F7CE00869079 /* painting-stroke-08-t-manual.png */; };
		429595AD22A0F7CE00869079 /* coords-transformattr-01-f-manual.png in Resources */ = {isa = PBXBuildFile; fileRef = 4295954222A0F7CE00869079 /* coords-transformattr-01-f-manual.png */; };
		429595AE22A0F7CE00869079 /* shapes-rect-06-f-manual.png in Resources */ = {isa = PBXBuildFile; fileRef = 4295954322A0F7CE00869079 /* shapes-rect-06-f-manual.png */; };
		429595AF22A0F7CE00869079 /* shapes-polyline-02-t-manual.png in Resources */ = {isa = PBXBuildFile; fileRef = 4295954422A0F7CE00869079 /* shapes-polyline-02-t-manual.png */; };
		429595B022A0F7CE00869079 /* shapes-polygon-01-t-manual.png in Resources */ = {isa = PBXBuildFile; fileRef = 4295954522A0F7CE00869079 /* shapes-polygon-01-t-manual.png */; };
		5713C4E21E51EC8F00BBA4D9 /* TouchEvent.swift in Sources */ = {isa = PBXBuildFile; fileRef = 5713C4E11E51EC8F00BBA4D9 /* TouchEvent.swift */; };
		5713C4F31E5AD46800BBA4D9 /* ControlStatesTests.swift in Sources */ = {isa = PBXBuildFile; fileRef = 5713C4F21E5AD46800BBA4D9 /* ControlStatesTests.swift */; };
		5713C4F51E5AE2C300BBA4D9 /* CombineAnimationTests.swift in Sources */ = {isa = PBXBuildFile; fileRef = 5713C4F41E5AE2C300BBA4D9 /* CombineAnimationTests.swift */; };
		5713C4F71E5C34C700BBA4D9 /* SequenceAnimationTests.swift in Sources */ = {isa = PBXBuildFile; fileRef = 5713C4F61E5C34C700BBA4D9 /* SequenceAnimationTests.swift */; };
		5713C4F91E5C3FEE00BBA4D9 /* DelayedAnimationTests.swift in Sources */ = {isa = PBXBuildFile; fileRef = 5713C4F81E5C3FEE00BBA4D9 /* DelayedAnimationTests.swift */; };
		572CEFC71E2CED4B008C7C83 /* SWXMLHash+TypeConversion.swift in Sources */ = {isa = PBXBuildFile; fileRef = 572CEFC51E2CED4B008C7C83 /* SWXMLHash+TypeConversion.swift */; };
		572CEFC81E2CED4B008C7C83 /* SWXMLHash.swift in Sources */ = {isa = PBXBuildFile; fileRef = 572CEFC61E2CED4B008C7C83 /* SWXMLHash.swift */; };
		57614AFD1F83D15600875933 /* Group.swift in Sources */ = {isa = PBXBuildFile; fileRef = 57E5E1381E3B393900D1CB28 /* Group.swift */; };
		57614AFE1F83D15600875933 /* TextRenderer.swift in Sources */ = {isa = PBXBuildFile; fileRef = 57E5E1441E3B393900D1CB28 /* TextRenderer.swift */; };
		57614AFF1F83D15600875933 /* CGFloat+Double.swift in Sources */ = {isa = PBXBuildFile; fileRef = 57E5E14D1E3B393900D1CB28 /* CGFloat+Double.swift */; };
		57614B021F83D15600875933 /* RoundRect.swift in Sources */ = {isa = PBXBuildFile; fileRef = 57E5E1341E3B393900D1CB28 /* RoundRect.swift */; };
		57614B031F83D15600875933 /* UIImage2Image.swift in Sources */ = {isa = PBXBuildFile; fileRef = 57900FF81EA0DEBF00809FFB /* UIImage2Image.swift */; };
		57614B041F83D15600875933 /* SVGParser.swift in Sources */ = {isa = PBXBuildFile; fileRef = 57E5E1471E3B393900D1CB28 /* SVGParser.swift */; };
		57614B051F83D15600875933 /* SWXMLHash.swift in Sources */ = {isa = PBXBuildFile; fileRef = 572CEFC61E2CED4B008C7C83 /* SWXMLHash.swift */; };
		57614B071F83D15600875933 /* RenderUtils.swift in Sources */ = {isa = PBXBuildFile; fileRef = 57E5E1421E3B393900D1CB28 /* RenderUtils.swift */; };
		57614B081F83D15600875933 /* FuncBounds.swift in Sources */ = {isa = PBXBuildFile; fileRef = 57E5E0F11E3B393900D1CB28 /* FuncBounds.swift */; };
		57614B091F83D15600875933 /* MView_iOS.swift in Sources */ = {isa = PBXBuildFile; fileRef = A718CD461F45C28700966E06 /* MView_iOS.swift */; };
		57614B0A1F83D15600875933 /* DoubleInterpolation.swift in Sources */ = {isa = PBXBuildFile; fileRef = 57E5E0EC1E3B393900D1CB28 /* DoubleInterpolation.swift */; };
		57614B0B1F83D15600875933 /* PathSegmentType.swift in Sources */ = {isa = PBXBuildFile; fileRef = 57E5E12F1E3B393900D1CB28 /* PathSegmentType.swift */; };
		57614B0C1F83D15600875933 /* AnimatableVariable.swift in Sources */ = {isa = PBXBuildFile; fileRef = 57E5E0E21E3B393900D1CB28 /* AnimatableVariable.swift */; };
		57614B0E1F83D15600875933 /* AnimationCache.swift in Sources */ = {isa = PBXBuildFile; fileRef = 57E5E0F71E3B393900D1CB28 /* AnimationCache.swift */; };
		57614B0F1F83D15600875933 /* Transform.swift in Sources */ = {isa = PBXBuildFile; fileRef = 57E5E1361E3B393900D1CB28 /* Transform.swift */; };
		57614B101F83D15600875933 /* Graphics_macOS.swift in Sources */ = {isa = PBXBuildFile; fileRef = A718CD4A1F45C28F00966E06 /* Graphics_macOS.swift */; };
		57614B111F83D15600875933 /* ShapeRenderer.swift in Sources */ = {isa = PBXBuildFile; fileRef = 57E5E1431E3B393900D1CB28 /* ShapeRenderer.swift */; };
		57614B131F83D15600875933 /* MDisplayLink_macOS.swift in Sources */ = {isa = PBXBuildFile; fileRef = A718CD4B1F45C28F00966E06 /* MDisplayLink_macOS.swift */; };
		57614B141F83D15600875933 /* GroupDisposable.swift in Sources */ = {isa = PBXBuildFile; fileRef = 57E5E1071E3B393900D1CB28 /* GroupDisposable.swift */; };
		57614B161F83D15600875933 /* TapEvent.swift in Sources */ = {isa = PBXBuildFile; fileRef = 57E5E10E1E3B393900D1CB28 /* TapEvent.swift */; };
		57614B181F83D15600875933 /* SVGView.swift in Sources */ = {isa = PBXBuildFile; fileRef = 57E5E14A1E3B393900D1CB28 /* SVGView.swift */; };
		57614B191F83D15600875933 /* Arc.swift in Sources */ = {isa = PBXBuildFile; fileRef = 57E5E1241E3B393900D1CB28 /* Arc.swift */; };
		57614B1A1F83D15600875933 /* MacawView.swift in Sources */ = {isa = PBXBuildFile; fileRef = 57E5E1501E3B393900D1CB28 /* MacawView.swift */; };
		57614B1B1F83D15600875933 /* Image.swift in Sources */ = {isa = PBXBuildFile; fileRef = 57E5E1391E3B393900D1CB28 /* Image.swift */; };
		57614B1C1F83D15600875933 /* TransformGenerator.swift in Sources */ = {isa = PBXBuildFile; fileRef = 57E5E0FE1E3B393900D1CB28 /* TransformGenerator.swift */; };
		57614B1D1F83D15600875933 /* AnimationImpl.swift in Sources */ = {isa = PBXBuildFile; fileRef = 57E5E0E41E3B393900D1CB28 /* AnimationImpl.swift */; };
		57614B1E1F83D15600875933 /* AnimOperators.swift in Sources */ = {isa = PBXBuildFile; fileRef = 57E5E0EB1E3B393900D1CB28 /* AnimOperators.swift */; };
		57614B1F1F83D15600875933 /* Circle.swift in Sources */ = {isa = PBXBuildFile; fileRef = 57E5E1251E3B393900D1CB28 /* Circle.swift */; };
		57614B211F83D15600875933 /* PathSegment.swift in Sources */ = {isa = PBXBuildFile; fileRef = 57E5E12E1E3B393900D1CB28 /* PathSegment.swift */; };
		57614B221F83D15600875933 /* ImageRenderer.swift in Sources */ = {isa = PBXBuildFile; fileRef = 57E5E13F1E3B393900D1CB28 /* ImageRenderer.swift */; };
		57614B231F83D15600875933 /* PathFunctions.swift in Sources */ = {isa = PBXBuildFile; fileRef = 57E5E0F31E3B393900D1CB28 /* PathFunctions.swift */; };
		57614B241F83D15600875933 /* SVGSerializer.swift in Sources */ = {isa = PBXBuildFile; fileRef = C4820B171F458D0E008CE0FF /* SVGSerializer.swift */; };
		57614B251F83D15600875933 /* MorphingAnimation.swift in Sources */ = {isa = PBXBuildFile; fileRef = 57E5E1021E3B393900D1CB28 /* MorphingAnimation.swift */; };
		57614B261F83D15600875933 /* ShapeAnimation.swift in Sources */ = {isa = PBXBuildFile; fileRef = 57A27BD01E44C5460057BD3A /* ShapeAnimation.swift */; };
		57614B271F83D15600875933 /* TransformInterpolation.swift in Sources */ = {isa = PBXBuildFile; fileRef = 57E5E0F01E3B393900D1CB28 /* TransformInterpolation.swift */; };
		57614B281F83D15600875933 /* ShapeAnimationGenerator.swift in Sources */ = {isa = PBXBuildFile; fileRef = 57A27BD21E44C5570057BD3A /* ShapeAnimationGenerator.swift */; };
		57614B291F83D15600875933 /* AnimationUtils.swift in Sources */ = {isa = PBXBuildFile; fileRef = 57E5E0E61E3B393900D1CB28 /* AnimationUtils.swift */; };
		57614B2A1F83D15600875933 /* Polygon.swift in Sources */ = {isa = PBXBuildFile; fileRef = 57E5E1311E3B393900D1CB28 /* Polygon.swift */; };
		57614B2D1F83D15600875933 /* TransformAnimation.swift in Sources */ = {isa = PBXBuildFile; fileRef = 57E5E1041E3B393900D1CB28 /* TransformAnimation.swift */; };
		57614B2E1F83D15600875933 /* CombineAnimation.swift in Sources */ = {isa = PBXBuildFile; fileRef = 57E5E1001E3B393900D1CB28 /* CombineAnimation.swift */; };
		57614B2F1F83D15600875933 /* TransformHashable.swift in Sources */ = {isa = PBXBuildFile; fileRef = 57E5E0FA1E3B393900D1CB28 /* TransformHashable.swift */; };
		57614B301F83D15600875933 /* MoveTo.swift in Sources */ = {isa = PBXBuildFile; fileRef = 57E5E12B1E3B393900D1CB28 /* MoveTo.swift */; };
		57614B311F83D15600875933 /* NodeRenderer.swift in Sources */ = {isa = PBXBuildFile; fileRef = 57E5E1401E3B393900D1CB28 /* NodeRenderer.swift */; };
		57614B331F83D15600875933 /* Animation.swift in Sources */ = {isa = PBXBuildFile; fileRef = 57E5E0E31E3B393900D1CB28 /* Animation.swift */; };
		57614B341F83D15600875933 /* SVGParserError.swift in Sources */ = {isa = PBXBuildFile; fileRef = 57E5E1481E3B393900D1CB28 /* SVGParserError.swift */; };
		57614B361F83D15600875933 /* Disposable.swift in Sources */ = {isa = PBXBuildFile; fileRef = 57E5E1061E3B393900D1CB28 /* Disposable.swift */; };
		57614B371F83D15600875933 /* Path.swift in Sources */ = {isa = PBXBuildFile; fileRef = 57E5E12C1E3B393900D1CB28 /* Path.swift */; };
		57614B381F83D15600875933 /* Line.swift in Sources */ = {isa = PBXBuildFile; fileRef = 57E5E1291E3B393900D1CB28 /* Line.swift */; };
		57614B391F83D15600875933 /* PathBounds.swift in Sources */ = {isa = PBXBuildFile; fileRef = 57E5E0F21E3B393900D1CB28 /* PathBounds.swift */; };
		57614B3A1F83D15600875933 /* AnimationProducer.swift in Sources */ = {isa = PBXBuildFile; fileRef = 57E5E0E51E3B393900D1CB28 /* AnimationProducer.swift */; };
		57614B3C1F83D15600875933 /* ShapeInterpolation.swift in Sources */ = {isa = PBXBuildFile; fileRef = 57A27BD41E44C5840057BD3A /* ShapeInterpolation.swift */; };
		57614B3D1F83D15600875933 /* Graphics_iOS.swift in Sources */ = {isa = PBXBuildFile; fileRef = A718CD451F45C28700966E06 /* Graphics_iOS.swift */; };
		57614B411F83D15600875933 /* Text.swift in Sources */ = {isa = PBXBuildFile; fileRef = 57E5E13C1E3B393900D1CB28 /* Text.swift */; };
		57614B421F83D15600875933 /* MDisplayLink_iOS.swift in Sources */ = {isa = PBXBuildFile; fileRef = 57F1087B1F53CA7E00DC365B /* MDisplayLink_iOS.swift */; };
		57614B431F83D15600875933 /* RenderContext.swift in Sources */ = {isa = PBXBuildFile; fileRef = 57E5E1411E3B393900D1CB28 /* RenderContext.swift */; };
		57614B441F83D15600875933 /* Size.swift in Sources */ = {isa = PBXBuildFile; fileRef = 57E5E1351E3B393900D1CB28 /* Size.swift */; };
		57614B451F83D15600875933 /* Polyline.swift in Sources */ = {isa = PBXBuildFile; fileRef = 57E5E1321E3B393900D1CB28 /* Polyline.swift */; };
		57614B461F83D15600875933 /* ContentsAnimation.swift in Sources */ = {isa = PBXBuildFile; fileRef = 57E5E1011E3B393900D1CB28 /* ContentsAnimation.swift */; };
		57614B471F83D15600875933 /* TouchEvent.swift in Sources */ = {isa = PBXBuildFile; fileRef = 5713C4E11E51EC8F00BBA4D9 /* TouchEvent.swift */; };
		57614B481F83D15600875933 /* MBezierPath+Extension_macOS.swift in Sources */ = {isa = PBXBuildFile; fileRef = A718CD511F45C2A400966E06 /* MBezierPath+Extension_macOS.swift */; };
		57614B491F83D15600875933 /* MView_macOS.swift in Sources */ = {isa = PBXBuildFile; fileRef = A718CD4C1F45C28F00966E06 /* MView_macOS.swift */; };
		57614B4A1F83D15600875933 /* Easing.swift in Sources */ = {isa = PBXBuildFile; fileRef = 57E5E0E71E3B393900D1CB28 /* Easing.swift */; };
		57614B4B1F83D15600875933 /* Point.swift in Sources */ = {isa = PBXBuildFile; fileRef = 57E5E1301E3B393900D1CB28 /* Point.swift */; };
		57614B4C1F83D15600875933 /* OpacityGenerator.swift in Sources */ = {isa = PBXBuildFile; fileRef = 57E5E0FC1E3B393900D1CB28 /* OpacityGenerator.swift */; };
		57614B4D1F83D15600875933 /* Shape.swift in Sources */ = {isa = PBXBuildFile; fileRef = 57E5E13B1E3B393900D1CB28 /* Shape.swift */; };
		57614B4E1F83D15600875933 /* Ellipse.swift in Sources */ = {isa = PBXBuildFile; fileRef = 57E5E1261E3B393900D1CB28 /* Ellipse.swift */; };
		57614B4F1F83D15600875933 /* Locus.swift in Sources */ = {isa = PBXBuildFile; fileRef = 57E5E12A1E3B393900D1CB28 /* Locus.swift */; };
		57614B501F83D15600875933 /* SceneUtils.swift in Sources */ = {isa = PBXBuildFile; fileRef = 57AF39881E66E06200F0BFE2 /* SceneUtils.swift */; };
		57614B511F83D15600875933 /* NodeHashable.swift in Sources */ = {isa = PBXBuildFile; fileRef = 57E5E0F91E3B393900D1CB28 /* NodeHashable.swift */; };
		57614B521F83D15600875933 /* GeomUtils.swift in Sources */ = {isa = PBXBuildFile; fileRef = 57E5E1271E3B393900D1CB28 /* GeomUtils.swift */; };
		57614B531F83D15600875933 /* CAAnimationClosure.swift in Sources */ = {isa = PBXBuildFile; fileRef = 57E5E14C1E3B393900D1CB28 /* CAAnimationClosure.swift */; };
		57614B551F83D15600875933 /* Common_iOS.swift in Sources */ = {isa = PBXBuildFile; fileRef = A718CD431F45C28200966E06 /* Common_iOS.swift */; };
		57614B561F83D15600875933 /* Common_macOS.swift in Sources */ = {isa = PBXBuildFile; fileRef = A718CD491F45C28F00966E06 /* Common_macOS.swift */; };
		57614B571F83D15600875933 /* MDisplayLink.swift in Sources */ = {isa = PBXBuildFile; fileRef = 57F108791F53C92000DC365B /* MDisplayLink.swift */; };
		57614B591F83D15600875933 /* Event.swift in Sources */ = {isa = PBXBuildFile; fileRef = 57E5E10A1E3B393900D1CB28 /* Event.swift */; };
		57614B5B1F83D15600875933 /* Interpolable.swift in Sources */ = {isa = PBXBuildFile; fileRef = 57E5E0EE1E3B393900D1CB28 /* Interpolable.swift */; };
		57614B5D1F83D15600875933 /* Variable.swift in Sources */ = {isa = PBXBuildFile; fileRef = 57E5E1081E3B393900D1CB28 /* Variable.swift */; };
		57614B5E1F83D15600875933 /* OpacityAnimation.swift in Sources */ = {isa = PBXBuildFile; fileRef = 57E5E1031E3B393900D1CB28 /* OpacityAnimation.swift */; };
		57614B5F1F83D15600875933 /* Touchable.swift in Sources */ = {isa = PBXBuildFile; fileRef = 57F108731F502A3600DC365B /* Touchable.swift */; };
		57614B601F83D15600875933 /* Node.swift in Sources */ = {isa = PBXBuildFile; fileRef = 57E5E13A1E3B393900D1CB28 /* Node.swift */; };
		57614B611F83D15600875933 /* PanEvent.swift in Sources */ = {isa = PBXBuildFile; fileRef = 57E5E10B1E3B393900D1CB28 /* PanEvent.swift */; };
		57614B621F83D15600875933 /* RotateEvent.swift in Sources */ = {isa = PBXBuildFile; fileRef = 57E5E10D1E3B393900D1CB28 /* RotateEvent.swift */; };
		57614B631F83D15600875933 /* Insets.swift in Sources */ = {isa = PBXBuildFile; fileRef = 57E5E1281E3B393900D1CB28 /* Insets.swift */; };
		57614B641F83D15600875933 /* Rect.swift in Sources */ = {isa = PBXBuildFile; fileRef = 57E5E1331E3B393900D1CB28 /* Rect.swift */; };
		57614B651F83D15600875933 /* PathBuilder.swift in Sources */ = {isa = PBXBuildFile; fileRef = 57E5E12D1E3B393900D1CB28 /* PathBuilder.swift */; };
		57614B661F83D15600875933 /* PinchEvent.swift in Sources */ = {isa = PBXBuildFile; fileRef = 57E5E10C1E3B393900D1CB28 /* PinchEvent.swift */; };
		57614B671F83D15600875933 /* ContentsInterpolation.swift in Sources */ = {isa = PBXBuildFile; fileRef = 57A27BCE1E44C4EC0057BD3A /* ContentsInterpolation.swift */; };
		57614B681F83D15600875933 /* GroupRenderer.swift in Sources */ = {isa = PBXBuildFile; fileRef = 57E5E13E1E3B393900D1CB28 /* GroupRenderer.swift */; };
		57614B691F83D15600875933 /* SVGParserRegexHelper.swift in Sources */ = {isa = PBXBuildFile; fileRef = 57E5E1491E3B393900D1CB28 /* SVGParserRegexHelper.swift */; };
		57614B6B1F83D15600875933 /* NSTimer+Closure.swift in Sources */ = {isa = PBXBuildFile; fileRef = 57E5E14E1E3B393900D1CB28 /* NSTimer+Closure.swift */; };
		57614B6C1F83D15600875933 /* SWXMLHash+TypeConversion.swift in Sources */ = {isa = PBXBuildFile; fileRef = 572CEFC51E2CED4B008C7C83 /* SWXMLHash+TypeConversion.swift */; };
		57614B6D1F83D15600875933 /* AnimationSequence.swift in Sources */ = {isa = PBXBuildFile; fileRef = 57E5E0FF1E3B393900D1CB28 /* AnimationSequence.swift */; };
		57614B6E1F83D15600875933 /* MorphingGenerator.swift in Sources */ = {isa = PBXBuildFile; fileRef = 57E5E0FB1E3B393900D1CB28 /* MorphingGenerator.swift */; };
		57614B6F1F83D15600875933 /* SVGConstants.swift in Sources */ = {isa = PBXBuildFile; fileRef = 57E5E1461E3B393900D1CB28 /* SVGConstants.swift */; };
		57614B701F83D15600875933 /* ShapeLayer.swift in Sources */ = {isa = PBXBuildFile; fileRef = 57E5E1521E3B393900D1CB28 /* ShapeLayer.swift */; };
		57614B711F83D15600875933 /* LocusInterpolation.swift in Sources */ = {isa = PBXBuildFile; fileRef = 57E5E0EF1E3B393900D1CB28 /* LocusInterpolation.swift */; };
		57614BDA1F8739EE00875933 /* MacawView+PDF.swift in Sources */ = {isa = PBXBuildFile; fileRef = 57614BD91F8739EE00875933 /* MacawView+PDF.swift */; };
		57614BDB1F8739EE00875933 /* MacawView+PDF.swift in Sources */ = {isa = PBXBuildFile; fileRef = 57614BD91F8739EE00875933 /* MacawView+PDF.swift */; };
		57900FF91EA0DEBF00809FFB /* UIImage2Image.swift in Sources */ = {isa = PBXBuildFile; fileRef = 57900FF81EA0DEBF00809FFB /* UIImage2Image.swift */; };
		57A27BCF1E44C4EC0057BD3A /* ContentsInterpolation.swift in Sources */ = {isa = PBXBuildFile; fileRef = 57A27BCE1E44C4EC0057BD3A /* ContentsInterpolation.swift */; };
		57A27BD11E44C5460057BD3A /* ShapeAnimation.swift in Sources */ = {isa = PBXBuildFile; fileRef = 57A27BD01E44C5460057BD3A /* ShapeAnimation.swift */; };
		57A27BD31E44C5570057BD3A /* ShapeAnimationGenerator.swift in Sources */ = {isa = PBXBuildFile; fileRef = 57A27BD21E44C5570057BD3A /* ShapeAnimationGenerator.swift */; };
		57A27BD51E44C5840057BD3A /* ShapeInterpolation.swift in Sources */ = {isa = PBXBuildFile; fileRef = 57A27BD41E44C5840057BD3A /* ShapeInterpolation.swift */; };
		57AF39891E66E06200F0BFE2 /* SceneUtils.swift in Sources */ = {isa = PBXBuildFile; fileRef = 57AF39881E66E06200F0BFE2 /* SceneUtils.swift */; };
		57B7A4DF1EE70D17009D78D7 /* logo.png in Resources */ = {isa = PBXBuildFile; fileRef = 57B7A4DE1EE70D17009D78D7 /* logo.png */; };
		57B7A4E31EE70DC3009D78D7 /* ImageBoundsTests.swift in Sources */ = {isa = PBXBuildFile; fileRef = 57B7A4E21EE70DC3009D78D7 /* ImageBoundsTests.swift */; };
		57CAB1231D782DFC00FD8E47 /* TestUtils.swift in Sources */ = {isa = PBXBuildFile; fileRef = 57CAB1221D782DFC00FD8E47 /* TestUtils.swift */; };
		57CAB12E1D7832E000FD8E47 /* circle.svg in Resources */ = {isa = PBXBuildFile; fileRef = 57CAB1251D7832E000FD8E47 /* circle.svg */; };
		57CAB12F1D7832E000FD8E47 /* ellipse.svg in Resources */ = {isa = PBXBuildFile; fileRef = 57CAB1261D7832E000FD8E47 /* ellipse.svg */; };
		57CAB1301D7832E000FD8E47 /* group.svg in Resources */ = {isa = PBXBuildFile; fileRef = 57CAB1271D7832E000FD8E47 /* group.svg */; };
		57CAB1311D7832E000FD8E47 /* line.svg in Resources */ = {isa = PBXBuildFile; fileRef = 57CAB1281D7832E000FD8E47 /* line.svg */; };
		57CAB1321D7832E000FD8E47 /* polygon.svg in Resources */ = {isa = PBXBuildFile; fileRef = 57CAB1291D7832E000FD8E47 /* polygon.svg */; };
		57CAB1331D7832E000FD8E47 /* polyline.svg in Resources */ = {isa = PBXBuildFile; fileRef = 57CAB12A1D7832E000FD8E47 /* polyline.svg */; };
		57CAB1341D7832E000FD8E47 /* rect.svg in Resources */ = {isa = PBXBuildFile; fileRef = 57CAB12B1D7832E000FD8E47 /* rect.svg */; };
		57CAB1351D7832E000FD8E47 /* roundRect.svg in Resources */ = {isa = PBXBuildFile; fileRef = 57CAB12C1D7832E000FD8E47 /* roundRect.svg */; };
		57CAB1361D7832E000FD8E47 /* triangle.svg in Resources */ = {isa = PBXBuildFile; fileRef = 57CAB12D1D7832E000FD8E47 /* triangle.svg */; };
		57E0EB2E1EB34CDD00638039 /* AnimationUtilsTests.swift in Sources */ = {isa = PBXBuildFile; fileRef = 57E0EB2D1EB34CDD00638039 /* AnimationUtilsTests.swift */; };
		57E5E1531E3B393900D1CB28 /* AnimatableVariable.swift in Sources */ = {isa = PBXBuildFile; fileRef = 57E5E0E21E3B393900D1CB28 /* AnimatableVariable.swift */; };
		57E5E1541E3B393900D1CB28 /* Animation.swift in Sources */ = {isa = PBXBuildFile; fileRef = 57E5E0E31E3B393900D1CB28 /* Animation.swift */; };
		57E5E1551E3B393900D1CB28 /* AnimationImpl.swift in Sources */ = {isa = PBXBuildFile; fileRef = 57E5E0E41E3B393900D1CB28 /* AnimationImpl.swift */; };
		57E5E1561E3B393900D1CB28 /* AnimationProducer.swift in Sources */ = {isa = PBXBuildFile; fileRef = 57E5E0E51E3B393900D1CB28 /* AnimationProducer.swift */; };
		57E5E1571E3B393900D1CB28 /* AnimationUtils.swift in Sources */ = {isa = PBXBuildFile; fileRef = 57E5E0E61E3B393900D1CB28 /* AnimationUtils.swift */; };
		57E5E1581E3B393900D1CB28 /* Easing.swift in Sources */ = {isa = PBXBuildFile; fileRef = 57E5E0E71E3B393900D1CB28 /* Easing.swift */; };
		57E5E15A1E3B393900D1CB28 /* AnimOperators.swift in Sources */ = {isa = PBXBuildFile; fileRef = 57E5E0EB1E3B393900D1CB28 /* AnimOperators.swift */; };
		57E5E15B1E3B393900D1CB28 /* DoubleInterpolation.swift in Sources */ = {isa = PBXBuildFile; fileRef = 57E5E0EC1E3B393900D1CB28 /* DoubleInterpolation.swift */; };
		57E5E15D1E3B393900D1CB28 /* Interpolable.swift in Sources */ = {isa = PBXBuildFile; fileRef = 57E5E0EE1E3B393900D1CB28 /* Interpolable.swift */; };
		57E5E15E1E3B393900D1CB28 /* LocusInterpolation.swift in Sources */ = {isa = PBXBuildFile; fileRef = 57E5E0EF1E3B393900D1CB28 /* LocusInterpolation.swift */; };
		57E5E15F1E3B393900D1CB28 /* TransformInterpolation.swift in Sources */ = {isa = PBXBuildFile; fileRef = 57E5E0F01E3B393900D1CB28 /* TransformInterpolation.swift */; };
		57E5E1601E3B393900D1CB28 /* FuncBounds.swift in Sources */ = {isa = PBXBuildFile; fileRef = 57E5E0F11E3B393900D1CB28 /* FuncBounds.swift */; };
		57E5E1611E3B393900D1CB28 /* PathBounds.swift in Sources */ = {isa = PBXBuildFile; fileRef = 57E5E0F21E3B393900D1CB28 /* PathBounds.swift */; };
		57E5E1621E3B393900D1CB28 /* PathFunctions.swift in Sources */ = {isa = PBXBuildFile; fileRef = 57E5E0F31E3B393900D1CB28 /* PathFunctions.swift */; };
		57E5E1631E3B393900D1CB28 /* AnimationCache.swift in Sources */ = {isa = PBXBuildFile; fileRef = 57E5E0F71E3B393900D1CB28 /* AnimationCache.swift */; };
		57E5E1651E3B393900D1CB28 /* NodeHashable.swift in Sources */ = {isa = PBXBuildFile; fileRef = 57E5E0F91E3B393900D1CB28 /* NodeHashable.swift */; };
		57E5E1661E3B393900D1CB28 /* TransformHashable.swift in Sources */ = {isa = PBXBuildFile; fileRef = 57E5E0FA1E3B393900D1CB28 /* TransformHashable.swift */; };
		57E5E1671E3B393900D1CB28 /* MorphingGenerator.swift in Sources */ = {isa = PBXBuildFile; fileRef = 57E5E0FB1E3B393900D1CB28 /* MorphingGenerator.swift */; };
		57E5E1681E3B393900D1CB28 /* OpacityGenerator.swift in Sources */ = {isa = PBXBuildFile; fileRef = 57E5E0FC1E3B393900D1CB28 /* OpacityGenerator.swift */; };
		57E5E16A1E3B393900D1CB28 /* TransformGenerator.swift in Sources */ = {isa = PBXBuildFile; fileRef = 57E5E0FE1E3B393900D1CB28 /* TransformGenerator.swift */; };
		57E5E16B1E3B393900D1CB28 /* AnimationSequence.swift in Sources */ = {isa = PBXBuildFile; fileRef = 57E5E0FF1E3B393900D1CB28 /* AnimationSequence.swift */; };
		57E5E16C1E3B393900D1CB28 /* CombineAnimation.swift in Sources */ = {isa = PBXBuildFile; fileRef = 57E5E1001E3B393900D1CB28 /* CombineAnimation.swift */; };
		57E5E16D1E3B393900D1CB28 /* ContentsAnimation.swift in Sources */ = {isa = PBXBuildFile; fileRef = 57E5E1011E3B393900D1CB28 /* ContentsAnimation.swift */; };
		57E5E16E1E3B393900D1CB28 /* MorphingAnimation.swift in Sources */ = {isa = PBXBuildFile; fileRef = 57E5E1021E3B393900D1CB28 /* MorphingAnimation.swift */; };
		57E5E16F1E3B393900D1CB28 /* OpacityAnimation.swift in Sources */ = {isa = PBXBuildFile; fileRef = 57E5E1031E3B393900D1CB28 /* OpacityAnimation.swift */; };
		57E5E1701E3B393900D1CB28 /* TransformAnimation.swift in Sources */ = {isa = PBXBuildFile; fileRef = 57E5E1041E3B393900D1CB28 /* TransformAnimation.swift */; };
		57E5E1711E3B393900D1CB28 /* Disposable.swift in Sources */ = {isa = PBXBuildFile; fileRef = 57E5E1061E3B393900D1CB28 /* Disposable.swift */; };
		57E5E1721E3B393900D1CB28 /* GroupDisposable.swift in Sources */ = {isa = PBXBuildFile; fileRef = 57E5E1071E3B393900D1CB28 /* GroupDisposable.swift */; };
		57E5E1731E3B393900D1CB28 /* Variable.swift in Sources */ = {isa = PBXBuildFile; fileRef = 57E5E1081E3B393900D1CB28 /* Variable.swift */; };
		57E5E1741E3B393900D1CB28 /* Event.swift in Sources */ = {isa = PBXBuildFile; fileRef = 57E5E10A1E3B393900D1CB28 /* Event.swift */; };
		57E5E1751E3B393900D1CB28 /* PanEvent.swift in Sources */ = {isa = PBXBuildFile; fileRef = 57E5E10B1E3B393900D1CB28 /* PanEvent.swift */; };
		57E5E1761E3B393900D1CB28 /* PinchEvent.swift in Sources */ = {isa = PBXBuildFile; fileRef = 57E5E10C1E3B393900D1CB28 /* PinchEvent.swift */; };
		57E5E1771E3B393900D1CB28 /* RotateEvent.swift in Sources */ = {isa = PBXBuildFile; fileRef = 57E5E10D1E3B393900D1CB28 /* RotateEvent.swift */; };
		57E5E1781E3B393900D1CB28 /* TapEvent.swift in Sources */ = {isa = PBXBuildFile; fileRef = 57E5E10E1E3B393900D1CB28 /* TapEvent.swift */; };
		57E5E18B1E3B393900D1CB28 /* Arc.swift in Sources */ = {isa = PBXBuildFile; fileRef = 57E5E1241E3B393900D1CB28 /* Arc.swift */; };
		57E5E18C1E3B393900D1CB28 /* Circle.swift in Sources */ = {isa = PBXBuildFile; fileRef = 57E5E1251E3B393900D1CB28 /* Circle.swift */; };
		57E5E18D1E3B393900D1CB28 /* Ellipse.swift in Sources */ = {isa = PBXBuildFile; fileRef = 57E5E1261E3B393900D1CB28 /* Ellipse.swift */; };
		57E5E18E1E3B393900D1CB28 /* GeomUtils.swift in Sources */ = {isa = PBXBuildFile; fileRef = 57E5E1271E3B393900D1CB28 /* GeomUtils.swift */; };
		57E5E18F1E3B393900D1CB28 /* Insets.swift in Sources */ = {isa = PBXBuildFile; fileRef = 57E5E1281E3B393900D1CB28 /* Insets.swift */; };
		57E5E1901E3B393900D1CB28 /* Line.swift in Sources */ = {isa = PBXBuildFile; fileRef = 57E5E1291E3B393900D1CB28 /* Line.swift */; };
		57E5E1911E3B393900D1CB28 /* Locus.swift in Sources */ = {isa = PBXBuildFile; fileRef = 57E5E12A1E3B393900D1CB28 /* Locus.swift */; };
		57E5E1921E3B393900D1CB28 /* MoveTo.swift in Sources */ = {isa = PBXBuildFile; fileRef = 57E5E12B1E3B393900D1CB28 /* MoveTo.swift */; };
		57E5E1931E3B393900D1CB28 /* Path.swift in Sources */ = {isa = PBXBuildFile; fileRef = 57E5E12C1E3B393900D1CB28 /* Path.swift */; };
		57E5E1941E3B393900D1CB28 /* PathBuilder.swift in Sources */ = {isa = PBXBuildFile; fileRef = 57E5E12D1E3B393900D1CB28 /* PathBuilder.swift */; };
		57E5E1951E3B393900D1CB28 /* PathSegment.swift in Sources */ = {isa = PBXBuildFile; fileRef = 57E5E12E1E3B393900D1CB28 /* PathSegment.swift */; };
		57E5E1961E3B393900D1CB28 /* PathSegmentType.swift in Sources */ = {isa = PBXBuildFile; fileRef = 57E5E12F1E3B393900D1CB28 /* PathSegmentType.swift */; };
		57E5E1971E3B393900D1CB28 /* Point.swift in Sources */ = {isa = PBXBuildFile; fileRef = 57E5E1301E3B393900D1CB28 /* Point.swift */; };
		57E5E1981E3B393900D1CB28 /* Polygon.swift in Sources */ = {isa = PBXBuildFile; fileRef = 57E5E1311E3B393900D1CB28 /* Polygon.swift */; };
		57E5E1991E3B393900D1CB28 /* Polyline.swift in Sources */ = {isa = PBXBuildFile; fileRef = 57E5E1321E3B393900D1CB28 /* Polyline.swift */; };
		57E5E19A1E3B393900D1CB28 /* Rect.swift in Sources */ = {isa = PBXBuildFile; fileRef = 57E5E1331E3B393900D1CB28 /* Rect.swift */; };
		57E5E19B1E3B393900D1CB28 /* RoundRect.swift in Sources */ = {isa = PBXBuildFile; fileRef = 57E5E1341E3B393900D1CB28 /* RoundRect.swift */; };
		57E5E19C1E3B393900D1CB28 /* Size.swift in Sources */ = {isa = PBXBuildFile; fileRef = 57E5E1351E3B393900D1CB28 /* Size.swift */; };
		57E5E19D1E3B393900D1CB28 /* Transform.swift in Sources */ = {isa = PBXBuildFile; fileRef = 57E5E1361E3B393900D1CB28 /* Transform.swift */; };
		57E5E19E1E3B393900D1CB28 /* Group.swift in Sources */ = {isa = PBXBuildFile; fileRef = 57E5E1381E3B393900D1CB28 /* Group.swift */; };
		57E5E19F1E3B393900D1CB28 /* Image.swift in Sources */ = {isa = PBXBuildFile; fileRef = 57E5E1391E3B393900D1CB28 /* Image.swift */; };
		57E5E1A01E3B393900D1CB28 /* Node.swift in Sources */ = {isa = PBXBuildFile; fileRef = 57E5E13A1E3B393900D1CB28 /* Node.swift */; };
		57E5E1A11E3B393900D1CB28 /* Shape.swift in Sources */ = {isa = PBXBuildFile; fileRef = 57E5E13B1E3B393900D1CB28 /* Shape.swift */; };
		57E5E1A21E3B393900D1CB28 /* Text.swift in Sources */ = {isa = PBXBuildFile; fileRef = 57E5E13C1E3B393900D1CB28 /* Text.swift */; };
		57E5E1A31E3B393900D1CB28 /* GroupRenderer.swift in Sources */ = {isa = PBXBuildFile; fileRef = 57E5E13E1E3B393900D1CB28 /* GroupRenderer.swift */; };
		57E5E1A41E3B393900D1CB28 /* ImageRenderer.swift in Sources */ = {isa = PBXBuildFile; fileRef = 57E5E13F1E3B393900D1CB28 /* ImageRenderer.swift */; };
		57E5E1A51E3B393900D1CB28 /* NodeRenderer.swift in Sources */ = {isa = PBXBuildFile; fileRef = 57E5E1401E3B393900D1CB28 /* NodeRenderer.swift */; };
		57E5E1A61E3B393900D1CB28 /* RenderContext.swift in Sources */ = {isa = PBXBuildFile; fileRef = 57E5E1411E3B393900D1CB28 /* RenderContext.swift */; };
		57E5E1A71E3B393900D1CB28 /* RenderUtils.swift in Sources */ = {isa = PBXBuildFile; fileRef = 57E5E1421E3B393900D1CB28 /* RenderUtils.swift */; };
		57E5E1A81E3B393900D1CB28 /* ShapeRenderer.swift in Sources */ = {isa = PBXBuildFile; fileRef = 57E5E1431E3B393900D1CB28 /* ShapeRenderer.swift */; };
		57E5E1A91E3B393900D1CB28 /* TextRenderer.swift in Sources */ = {isa = PBXBuildFile; fileRef = 57E5E1441E3B393900D1CB28 /* TextRenderer.swift */; };
		57E5E1AA1E3B393900D1CB28 /* SVGConstants.swift in Sources */ = {isa = PBXBuildFile; fileRef = 57E5E1461E3B393900D1CB28 /* SVGConstants.swift */; };
		57E5E1AB1E3B393900D1CB28 /* SVGParser.swift in Sources */ = {isa = PBXBuildFile; fileRef = 57E5E1471E3B393900D1CB28 /* SVGParser.swift */; };
		57E5E1AC1E3B393900D1CB28 /* SVGParserError.swift in Sources */ = {isa = PBXBuildFile; fileRef = 57E5E1481E3B393900D1CB28 /* SVGParserError.swift */; };
		57E5E1AD1E3B393900D1CB28 /* SVGParserRegexHelper.swift in Sources */ = {isa = PBXBuildFile; fileRef = 57E5E1491E3B393900D1CB28 /* SVGParserRegexHelper.swift */; };
		57E5E1AE1E3B393900D1CB28 /* SVGView.swift in Sources */ = {isa = PBXBuildFile; fileRef = 57E5E14A1E3B393900D1CB28 /* SVGView.swift */; };
		57E5E1AF1E3B393900D1CB28 /* CAAnimationClosure.swift in Sources */ = {isa = PBXBuildFile; fileRef = 57E5E14C1E3B393900D1CB28 /* CAAnimationClosure.swift */; };
		57E5E1B01E3B393900D1CB28 /* CGFloat+Double.swift in Sources */ = {isa = PBXBuildFile; fileRef = 57E5E14D1E3B393900D1CB28 /* CGFloat+Double.swift */; };
		57E5E1B11E3B393900D1CB28 /* NSTimer+Closure.swift in Sources */ = {isa = PBXBuildFile; fileRef = 57E5E14E1E3B393900D1CB28 /* NSTimer+Closure.swift */; };
		57E5E1B21E3B393900D1CB28 /* MacawView.swift in Sources */ = {isa = PBXBuildFile; fileRef = 57E5E1501E3B393900D1CB28 /* MacawView.swift */; };
		57E5E1B41E3B393900D1CB28 /* ShapeLayer.swift in Sources */ = {isa = PBXBuildFile; fileRef = 57E5E1521E3B393900D1CB28 /* ShapeLayer.swift */; };
		57F108741F502A3600DC365B /* Touchable.swift in Sources */ = {isa = PBXBuildFile; fileRef = 57F108731F502A3600DC365B /* Touchable.swift */; };
		57F1087A1F53C92000DC365B /* MDisplayLink.swift in Sources */ = {isa = PBXBuildFile; fileRef = 57F108791F53C92000DC365B /* MDisplayLink.swift */; };
		57F1087C1F53CA7E00DC365B /* MDisplayLink_iOS.swift in Sources */ = {isa = PBXBuildFile; fileRef = 57F1087B1F53CA7E00DC365B /* MDisplayLink_iOS.swift */; };
		57FCD27C1D76EA4600CC0FB6 /* MacawTests.swift in Sources */ = {isa = PBXBuildFile; fileRef = 57FCD27B1D76EA4600CC0FB6 /* MacawTests.swift */; };
		5815D59D2186E89A00BD08F9 /* CSSParser.swift in Sources */ = {isa = PBXBuildFile; fileRef = 5815D59C2186E89A00BD08F9 /* CSSParser.swift */; };
		5815D59E2186E89A00BD08F9 /* CSSParser.swift in Sources */ = {isa = PBXBuildFile; fileRef = 5815D59C2186E89A00BD08F9 /* CSSParser.swift */; };
		5835969B20A9CA150090400C /* CGMappings.swift in Sources */ = {isa = PBXBuildFile; fileRef = 5835969A20A9CA140090400C /* CGMappings.swift */; };
		5835969C20A9CA150090400C /* CGMappings.swift in Sources */ = {isa = PBXBuildFile; fileRef = 5835969A20A9CA140090400C /* CGMappings.swift */; };
		585288F420AD96A2003E51D1 /* ContentLayout.swift in Sources */ = {isa = PBXBuildFile; fileRef = 585288F320AD96A2003E51D1 /* ContentLayout.swift */; };
		585288F620AD96A2003E51D1 /* ContentLayout.swift in Sources */ = {isa = PBXBuildFile; fileRef = 585288F320AD96A2003E51D1 /* ContentLayout.swift */; };
		5852891620B29D67003E51D1 /* TransformedLocus.swift in Sources */ = {isa = PBXBuildFile; fileRef = 5852891520B29D67003E51D1 /* TransformedLocus.swift */; };
		5852891720B29D67003E51D1 /* TransformedLocus.swift in Sources */ = {isa = PBXBuildFile; fileRef = 5852891520B29D67003E51D1 /* TransformedLocus.swift */; };
		5874CCB720DA8A860090DBD5 /* ColorMatrix.swift in Sources */ = {isa = PBXBuildFile; fileRef = 5874CCB620DA8A860090DBD5 /* ColorMatrix.swift */; };
		5876C63222572859000B31B6 /* MacawZoom.swift in Sources */ = {isa = PBXBuildFile; fileRef = 5876C63122572859000B31B6 /* MacawZoom.swift */; };
		5876C63322572859000B31B6 /* MacawZoom.swift in Sources */ = {isa = PBXBuildFile; fileRef = 5876C63122572859000B31B6 /* MacawZoom.swift */; };
		58944BDA20AC8A9A00657640 /* logo_base64.txt in Resources */ = {isa = PBXBuildFile; fileRef = 57B7A4E01EE70DA5009D78D7 /* logo_base64.txt */; };
		58944BDB20AC8A9A00657640 /* clip.svg in Resources */ = {isa = PBXBuildFile; fileRef = C43B064C1F9738EF00787A35 /* clip.svg */; };
		58B0523920E10E7100D45008 /* ColorMatrix.swift in Sources */ = {isa = PBXBuildFile; fileRef = 5874CCB620DA8A860090DBD5 /* ColorMatrix.swift */; };
		5B1A8C7620A15F7300E5FFAE /* SVGNodeLayout.swift in Sources */ = {isa = PBXBuildFile; fileRef = 5B1A8C7520A15F7300E5FFAE /* SVGNodeLayout.swift */; };
		5B1A8C7720A15F7300E5FFAE /* SVGNodeLayout.swift in Sources */ = {isa = PBXBuildFile; fileRef = 5B1A8C7520A15F7300E5FFAE /* SVGNodeLayout.swift */; };
		5B1AE23220B6A669007EECCB /* text-align-01-b-manual.svg in Resources */ = {isa = PBXBuildFile; fileRef = 5B1AE18420B6A669007EECCB /* text-align-01-b-manual.svg */; };
		5B1AE23320B6A669007EECCB /* paths-data-06-t-manual.reference in Resources */ = {isa = PBXBuildFile; fileRef = 5B1AE18520B6A669007EECCB /* paths-data-06-t-manual.reference */; };
		5B1AE23420B6A669007EECCB /* painting-control-03-f-manual.reference in Resources */ = {isa = PBXBuildFile; fileRef = 5B1AE18620B6A669007EECCB /* painting-control-03-f-manual.reference */; };
		5B1AE23520B6A669007EECCB /* shapes-line-02-f-manual.reference in Resources */ = {isa = PBXBuildFile; fileRef = 5B1AE18720B6A669007EECCB /* shapes-line-02-f-manual.reference */; };
		5B1AE23620B6A669007EECCB /* paths-data-07-t-manual.svg in Resources */ = {isa = PBXBuildFile; fileRef = 5B1AE18820B6A669007EECCB /* paths-data-07-t-manual.svg */; };
		5B1AE23720B6A669007EECCB /* paths-data-16-t-manual.reference in Resources */ = {isa = PBXBuildFile; fileRef = 5B1AE18920B6A669007EECCB /* paths-data-16-t-manual.reference */; };
		5B1AE23820B6A669007EECCB /* color-prop-01-b-manual.svg in Resources */ = {isa = PBXBuildFile; fileRef = 5B1AE18A20B6A669007EECCB /* color-prop-01-b-manual.svg */; };
		5B1AE23920B6A669007EECCB /* shapes-ellipse-01-t-manual.svg in Resources */ = {isa = PBXBuildFile; fileRef = 5B1AE18B20B6A669007EECCB /* shapes-ellipse-01-t-manual.svg */; };
		5B1AE23A20B6A669007EECCB /* painting-fill-03-t-manual.reference in Resources */ = {isa = PBXBuildFile; fileRef = 5B1AE18C20B6A669007EECCB /* painting-fill-03-t-manual.reference */; };
		5B1AE23B20B6A669007EECCB /* struct-use-12-f-manual.reference in Resources */ = {isa = PBXBuildFile; fileRef = 5B1AE18D20B6A669007EECCB /* struct-use-12-f-manual.reference */; };
		5B1AE23C20B6A669007EECCB /* paths-data-15-t-manual.svg in Resources */ = {isa = PBXBuildFile; fileRef = 5B1AE18E20B6A669007EECCB /* paths-data-15-t-manual.svg */; };
		5B1AE23D20B6A669007EECCB /* paths-data-12-t-manual.svg in Resources */ = {isa = PBXBuildFile; fileRef = 5B1AE18F20B6A669007EECCB /* paths-data-12-t-manual.svg */; };
		5B1AE23E20B6A669007EECCB /* render-elems-02-t-manual.reference in Resources */ = {isa = PBXBuildFile; fileRef = 5B1AE19020B6A669007EECCB /* render-elems-02-t-manual.reference */; };
		5B1AE23F20B6A669007EECCB /* coords-trans-06-t-manual.svg in Resources */ = {isa = PBXBuildFile; fileRef = 5B1AE19120B6A669007EECCB /* coords-trans-06-t-manual.svg */; };
		5B1AE24020B6A669007EECCB /* coords-trans-01-b-manual.reference in Resources */ = {isa = PBXBuildFile; fileRef = 5B1AE19220B6A669007EECCB /* coords-trans-01-b-manual.reference */; };
		5B1AE24120B6A669007EECCB /* coords-transformattr-04-f-manual.reference in Resources */ = {isa = PBXBuildFile; fileRef = 5B1AE19320B6A669007EECCB /* coords-transformattr-04-f-manual.reference */; };
		5B1AE24220B6A669007EECCB /* coords-trans-06-t-manual.reference in Resources */ = {isa = PBXBuildFile; fileRef = 5B1AE19420B6A669007EECCB /* coords-trans-06-t-manual.reference */; };
		5B1AE24320B6A669007EECCB /* painting-stroke-07-t-manual.svg in Resources */ = {isa = PBXBuildFile; fileRef = 5B1AE19520B6A669007EECCB /* painting-stroke-07-t-manual.svg */; };
		5B1AE24420B6A669007EECCB /* shapes-rect-05-f-manual.reference in Resources */ = {isa = PBXBuildFile; fileRef = 5B1AE19620B6A669007EECCB /* shapes-rect-05-f-manual.reference */; };
		5B1AE24520B6A669007EECCB /* struct-frag-01-t-manual.reference in Resources */ = {isa = PBXBuildFile; fileRef = 5B1AE19720B6A669007EECCB /* struct-frag-01-t-manual.reference */; };
		5B1AE24620B6A669007EECCB /* painting-control-01-f-manual.svg in Resources */ = {isa = PBXBuildFile; fileRef = 5B1AE19820B6A669007EECCB /* painting-control-01-f-manual.svg */; };
		5B1AE24720B6A669007EECCB /* painting-stroke-01-t-manual.reference in Resources */ = {isa = PBXBuildFile; fileRef = 5B1AE19920B6A669007EECCB /* painting-stroke-01-t-manual.reference */; };
		5B1AE24820B6A669007EECCB /* coords-coord-01-t-manual.svg in Resources */ = {isa = PBXBuildFile; fileRef = 5B1AE19A20B6A669007EECCB /* coords-coord-01-t-manual.svg */; };
		5B1AE24920B6A669007EECCB /* painting-control-06-f-manual.svg in Resources */ = {isa = PBXBuildFile; fileRef = 5B1AE19B20B6A669007EECCB /* painting-control-06-f-manual.svg */; };
		5B1AE24A20B6A669007EECCB /* struct-frag-02-t-manual.reference in Resources */ = {isa = PBXBuildFile; fileRef = 5B1AE19C20B6A669007EECCB /* struct-frag-02-t-manual.reference */; };
		5B1AE24B20B6A669007EECCB /* shapes-line-02-f-manual.svg in Resources */ = {isa = PBXBuildFile; fileRef = 5B1AE19D20B6A669007EECCB /* shapes-line-02-f-manual.svg */; };
		5B1AE24C20B6A669007EECCB /* metadata-example-01-t-manual.reference in Resources */ = {isa = PBXBuildFile; fileRef = 5B1AE19E20B6A669007EECCB /* metadata-example-01-t-manual.reference */; };
		5B1AE24D20B6A669007EECCB /* paths-data-13-t-manual.svg in Resources */ = {isa = PBXBuildFile; fileRef = 5B1AE19F20B6A669007EECCB /* paths-data-13-t-manual.svg */; };
		5B1AE24E20B6A669007EECCB /* paths-data-14-t-manual.svg in Resources */ = {isa = PBXBuildFile; fileRef = 5B1AE1A020B6A669007EECCB /* paths-data-14-t-manual.svg */; };
		5B1AE24F20B6A669007EECCB /* painting-stroke-02-t-manual.reference in Resources */ = {isa = PBXBuildFile; fileRef = 5B1AE1A120B6A669007EECCB /* painting-stroke-02-t-manual.reference */; };
		5B1AE25020B6A669007EECCB /* render-elems-01-t-manual.reference in Resources */ = {isa = PBXBuildFile; fileRef = 5B1AE1A220B6A669007EECCB /* render-elems-01-t-manual.reference */; };
		5B1AE25120B6A669007EECCB /* coords-trans-05-t-manual.reference in Resources */ = {isa = PBXBuildFile; fileRef = 5B1AE1A320B6A669007EECCB /* coords-trans-05-t-manual.reference */; };
		5B1AE25220B6A669007EECCB /* paths-data-01-t-manual.svg in Resources */ = {isa = PBXBuildFile; fileRef = 5B1AE1A420B6A669007EECCB /* paths-data-01-t-manual.svg */; };
		5B1AE25320B6A669007EECCB /* coords-trans-08-t-manual.reference in Resources */ = {isa = PBXBuildFile; fileRef = 5B1AE1A520B6A669007EECCB /* coords-trans-08-t-manual.reference */; };
		5B1AE25420B6A669007EECCB /* paths-data-06-t-manual.svg in Resources */ = {isa = PBXBuildFile; fileRef = 5B1AE1A620B6A669007EECCB /* paths-data-06-t-manual.svg */; };
		5B1AE25520B6A669007EECCB /* paths-data-15-t-manual.reference in Resources */ = {isa = PBXBuildFile; fileRef = 5B1AE1A720B6A669007EECCB /* paths-data-15-t-manual.reference */; };
		5B1AE25620B6A669007EECCB /* paths-data-05-t-manual.reference in Resources */ = {isa = PBXBuildFile; fileRef = 5B1AE1A820B6A669007EECCB /* paths-data-05-t-manual.reference */; };
		5B1AE25720B6A669007EECCB /* coords-trans-07-t-manual.svg in Resources */ = {isa = PBXBuildFile; fileRef = 5B1AE1A920B6A669007EECCB /* coords-trans-07-t-manual.svg */; };
		5B1AE25820B6A669007EECCB /* paths-data-08-t-manual.reference in Resources */ = {isa = PBXBuildFile; fileRef = 5B1AE1AA20B6A669007EECCB /* paths-data-08-t-manual.reference */; };
		5B1AE25920B6A669007EECCB /* coords-trans-01-b-manual.svg in Resources */ = {isa = PBXBuildFile; fileRef = 5B1AE1AB20B6A669007EECCB /* coords-trans-01-b-manual.svg */; };
		5B1AE25A20B6A669007EECCB /* painting-stroke-06-t-manual.svg in Resources */ = {isa = PBXBuildFile; fileRef = 5B1AE1AC20B6A669007EECCB /* painting-stroke-06-t-manual.svg */; };
		5B1AE25B20B6A669007EECCB /* painting-stroke-01-t-manual.svg in Resources */ = {isa = PBXBuildFile; fileRef = 5B1AE1AD20B6A669007EECCB /* painting-stroke-01-t-manual.svg */; };
		5B1AE25C20B6A669007EECCB /* shapes-intro-01-t-manual.svg in Resources */ = {isa = PBXBuildFile; fileRef = 5B1AE1AE20B6A669007EECCB /* shapes-intro-01-t-manual.svg */; };
		5B1AE25D20B6A669007EECCB /* shapes-polyline-02-t-manual.reference in Resources */ = {isa = PBXBuildFile; fileRef = 5B1AE1AF20B6A669007EECCB /* shapes-polyline-02-t-manual.reference */; };
		5B1AE25E20B6A669007EECCB /* paths-data-17-f-manual.reference in Resources */ = {isa = PBXBuildFile; fileRef = 5B1AE1B020B6A669007EECCB /* paths-data-17-f-manual.reference */; };
		5B1AE25F20B6A669007EECCB /* coords-transformattr-05-f-manual.svg in Resources */ = {isa = PBXBuildFile; fileRef = 5B1AE1B120B6A669007EECCB /* coords-transformattr-05-f-manual.svg */; };
		5B1AE26020B6A669007EECCB /* shapes-polygon-02-t-manual.reference in Resources */ = {isa = PBXBuildFile; fileRef = 5B1AE1B220B6A669007EECCB /* shapes-polygon-02-t-manual.reference */; };
		5B1AE26120B6A669007EECCB /* paths-data-13-t-manual.reference in Resources */ = {isa = PBXBuildFile; fileRef = 5B1AE1B320B6A669007EECCB /* paths-data-13-t-manual.reference */; };
		5B1AE26220B6A669007EECCB /* coords-transformattr-02-f-manual.svg in Resources */ = {isa = PBXBuildFile; fileRef = 5B1AE1B420B6A669007EECCB /* coords-transformattr-02-f-manual.svg */; };
		5B1AE26320B6A669007EECCB /* text-align-01-b-manual.reference in Resources */ = {isa = PBXBuildFile; fileRef = 5B1AE1B520B6A669007EECCB /* text-align-01-b-manual.reference */; };
		5B1AE26420B6A669007EECCB /* painting-fill-03-t-manual.svg in Resources */ = {isa = PBXBuildFile; fileRef = 5B1AE1B620B6A669007EECCB /* painting-fill-03-t-manual.svg */; };
		5B1AE26520B6A669007EECCB /* shapes-rect-05-f-manual.svg in Resources */ = {isa = PBXBuildFile; fileRef = 5B1AE1B720B6A669007EECCB /* shapes-rect-05-f-manual.svg */; };
		5B1AE26620B6A669007EECCB /* painting-fill-04-t-manual.svg in Resources */ = {isa = PBXBuildFile; fileRef = 5B1AE1B820B6A669007EECCB /* painting-fill-04-t-manual.svg */; };
		5B1AE26720B6A669007EECCB /* coords-coord-02-t-manual.reference in Resources */ = {isa = PBXBuildFile; fileRef = 5B1AE1B920B6A669007EECCB /* coords-coord-02-t-manual.reference */; };
		5B1AE26820B6A669007EECCB /* shapes-polyline-01-t-manual.svg in Resources */ = {isa = PBXBuildFile; fileRef = 5B1AE1BA20B6A669007EECCB /* shapes-polyline-01-t-manual.svg */; };
		5B1AE26920B6A669007EECCB /* struct-use-03-t-manual.reference in Resources */ = {isa = PBXBuildFile; fileRef = 5B1AE1BB20B6A669007EECCB /* struct-use-03-t-manual.reference */; };
		5B1AE26A20B6A669007EECCB /* painting-control-06-f-manual.reference in Resources */ = {isa = PBXBuildFile; fileRef = 5B1AE1BC20B6A669007EECCB /* painting-control-06-f-manual.reference */; };
		5B1AE26B20B6A669007EECCB /* shapes-polygon-02-t-manual.svg in Resources */ = {isa = PBXBuildFile; fileRef = 5B1AE1BD20B6A669007EECCB /* shapes-polygon-02-t-manual.svg */; };
		5B1AE26C20B6A669007EECCB /* painting-fill-05-b-manual.svg in Resources */ = {isa = PBXBuildFile; fileRef = 5B1AE1BE20B6A669007EECCB /* painting-fill-05-b-manual.svg */; };
		5B1AE26D20B6A669007EECCB /* painting-stroke-09-t-manual.reference in Resources */ = {isa = PBXBuildFile; fileRef = 5B1AE1BF20B6A669007EECCB /* painting-stroke-09-t-manual.reference */; };
		5B1AE26E20B6A669007EECCB /* struct-frag-01-t-manual.svg in Resources */ = {isa = PBXBuildFile; fileRef = 5B1AE1C020B6A669007EECCB /* struct-frag-01-t-manual.svg */; };
		5B1AE26F20B6A669007EECCB /* shapes-ellipse-03-f-manual.svg in Resources */ = {isa = PBXBuildFile; fileRef = 5B1AE1C120B6A669007EECCB /* shapes-ellipse-03-f-manual.svg */; };
		5B1AE27020B6A669007EECCB /* shapes-line-01-t-manual.svg in Resources */ = {isa = PBXBuildFile; fileRef = 5B1AE1C220B6A669007EECCB /* shapes-line-01-t-manual.svg */; };
		5B1AE27120B6A669007EECCB /* painting-stroke-04-t-manual.reference in Resources */ = {isa = PBXBuildFile; fileRef = 5B1AE1C320B6A669007EECCB /* painting-stroke-04-t-manual.reference */; };
		5B1AE27220B6A669007EECCB /* struct-frag-06-t-manual.svg in Resources */ = {isa = PBXBuildFile; fileRef = 5B1AE1C420B6A669007EECCB /* struct-frag-06-t-manual.svg */; };
		5B1AE27320B6A669007EECCB /* paths-data-17-f-manual.svg in Resources */ = {isa = PBXBuildFile; fileRef = 5B1AE1C520B6A669007EECCB /* paths-data-17-f-manual.svg */; };
		5B1AE27420B6A669007EECCB /* color-prop-02-f-manual.svg in Resources */ = {isa = PBXBuildFile; fileRef = 5B1AE1C620B6A669007EECCB /* color-prop-02-f-manual.svg */; };
		5B1AE27520B6A669007EECCB /* struct-frag-04-t-manual.reference in Resources */ = {isa = PBXBuildFile; fileRef = 5B1AE1C720B6A669007EECCB /* struct-frag-04-t-manual.reference */; };
		5B1AE27620B6A669007EECCB /* render-elems-02-t-manual.svg in Resources */ = {isa = PBXBuildFile; fileRef = 5B1AE1C820B6A669007EECCB /* render-elems-02-t-manual.svg */; };
		5B1AE27720B6A669007EECCB /* coords-trans-03-t-manual.reference in Resources */ = {isa = PBXBuildFile; fileRef = 5B1AE1C920B6A669007EECCB /* coords-trans-03-t-manual.reference */; };
		5B1AE27820B6A669007EECCB /* struct-group-01-t-manual.reference in Resources */ = {isa = PBXBuildFile; fileRef = 5B1AE1CA20B6A669007EECCB /* struct-group-01-t-manual.reference */; };
		5B1AE27920B6A669007EECCB /* shapes-circle-01-t-manual.svg in Resources */ = {isa = PBXBuildFile; fileRef = 5B1AE1CB20B6A669007EECCB /* shapes-circle-01-t-manual.svg */; };
		5B1AE27A20B6A669007EECCB /* coords-transformattr-01-f-manual.reference in Resources */ = {isa = PBXBuildFile; fileRef = 5B1AE1CC20B6A669007EECCB /* coords-transformattr-01-f-manual.reference */; };
		5B1AE27B20B6A669007EECCB /* painting-fill-02-t-manual.svg in Resources */ = {isa = PBXBuildFile; fileRef = 5B1AE1CD20B6A669007EECCB /* painting-fill-02-t-manual.svg */; };
		5B1AE27C20B6A669007EECCB /* shapes-rect-04-f-manual.svg in Resources */ = {isa = PBXBuildFile; fileRef = 5B1AE1CE20B6A669007EECCB /* shapes-rect-04-f-manual.svg */; };
		5B1AE27D20B6A669007EECCB /* shapes-polygon-03-t-manual.svg in Resources */ = {isa = PBXBuildFile; fileRef = 5B1AE1CF20B6A669007EECCB /* shapes-polygon-03-t-manual.svg */; };
		5B1AE27E20B6A669007EECCB /* coords-transformattr-02-f-manual.reference in Resources */ = {isa = PBXBuildFile; fileRef = 5B1AE1D020B6A669007EECCB /* coords-transformattr-02-f-manual.reference */; };
		5B1AE27F20B6A669007EECCB /* painting-stroke-07-t-manual.reference in Resources */ = {isa = PBXBuildFile; fileRef = 5B1AE1D120B6A669007EECCB /* painting-stroke-07-t-manual.reference */; };
		5B1AE28020B6A669007EECCB /* coords-transformattr-03-f-manual.svg in Resources */ = {isa = PBXBuildFile; fileRef = 5B1AE1D220B6A669007EECCB /* coords-transformattr-03-f-manual.svg */; };
		5B1AE28120B6A669007EECCB /* coords-transformattr-04-f-manual.svg in Resources */ = {isa = PBXBuildFile; fileRef = 5B1AE1D320B6A669007EECCB /* coords-transformattr-04-f-manual.svg */; };
		5B1AE28220B6A669007EECCB /* coords-coord-01-t-manual.reference in Resources */ = {isa = PBXBuildFile; fileRef = 5B1AE1D420B6A669007EECCB /* coords-coord-01-t-manual.reference */; };
		5B1AE28320B6A669007EECCB /* paths-data-03-f-manual.svg in Resources */ = {isa = PBXBuildFile; fileRef = 5B1AE1D520B6A669007EECCB /* paths-data-03-f-manual.svg */; };
		5B1AE28420B6A669007EECCB /* shapes-polyline-01-t-manual.reference in Resources */ = {isa = PBXBuildFile; fileRef = 5B1AE1D620B6A669007EECCB /* shapes-polyline-01-t-manual.reference */; };
		5B1AE28520B6A669007EECCB /* paths-data-19-f-manual.reference in Resources */ = {isa = PBXBuildFile; fileRef = 5B1AE1D720B6A669007EECCB /* paths-data-19-f-manual.reference */; };
		5B1AE28620B6A669007EECCB /* paths-data-10-t-manual.reference in Resources */ = {isa = PBXBuildFile; fileRef = 5B1AE1D820B6A669007EECCB /* paths-data-10-t-manual.reference */; };
		5B1AE28720B6A669007EECCB /* render-elems-03-t-manual.svg in Resources */ = {isa = PBXBuildFile; fileRef = 5B1AE1D920B6A669007EECCB /* render-elems-03-t-manual.svg */; };
		5B1AE28820B6A669007EECCB /* text-fonts-02-t-manual.svg in Resources */ = {isa = PBXBuildFile; fileRef = 5B1AE1DA20B6A669007EECCB /* text-fonts-02-t-manual.svg */; };
		5B1AE28920B6A669007EECCB /* shapes-intro-01-t-manual.reference in Resources */ = {isa = PBXBuildFile; fileRef = 5B1AE1DB20B6A669007EECCB /* shapes-intro-01-t-manual.reference */; };
		5B1AE28A20B6A669007EECCB /* shapes-polygon-01-t-manual.reference in Resources */ = {isa = PBXBuildFile; fileRef = 5B1AE1DC20B6A669007EECCB /* shapes-polygon-01-t-manual.reference */; };
		5B1AE28B20B6A669007EECCB /* painting-stroke-06-t-manual.reference in Resources */ = {isa = PBXBuildFile; fileRef = 5B1AE1DD20B6A669007EECCB /* painting-stroke-06-t-manual.reference */; };
		5B1AE28C20B6A669007EECCB /* shapes-polygon-01-t-manual.svg in Resources */ = {isa = PBXBuildFile; fileRef = 5B1AE1DE20B6A669007EECCB /* shapes-polygon-01-t-manual.svg */; };
		5B1AE28D20B6A669007EECCB /* shapes-circle-01-t-manual.reference in Resources */ = {isa = PBXBuildFile; fileRef = 5B1AE1DF20B6A669007EECCB /* shapes-circle-01-t-manual.reference */; };
		5B1AE28E20B6A669007EECCB /* struct-frag-06-t-manual.reference in Resources */ = {isa = PBXBuildFile; fileRef = 5B1AE1E020B6A669007EECCB /* struct-frag-06-t-manual.reference */; };
		5B1AE28F20B6A669007EECCB /* shapes-polyline-02-t-manual.svg in Resources */ = {isa = PBXBuildFile; fileRef = 5B1AE1E120B6A669007EECCB /* shapes-polyline-02-t-manual.svg */; };
		5B1AE29020B6A669007EECCB /* painting-stroke-08-t-manual.svg in Resources */ = {isa = PBXBuildFile; fileRef = 5B1AE1E220B6A669007EECCB /* painting-stroke-08-t-manual.svg */; };
		5B1AE29120B6A669007EECCB /* coords-transformattr-01-f-manual.svg in Resources */ = {isa = PBXBuildFile; fileRef = 5B1AE1E320B6A669007EECCB /* coords-transformattr-01-f-manual.svg */; };
		5B1AE29220B6A669007EECCB /* coords-transformattr-03-f-manual.reference in Resources */ = {isa = PBXBuildFile; fileRef = 5B1AE1E420B6A669007EECCB /* coords-transformattr-03-f-manual.reference */; };
		5B1AE29320B6A669007EECCB /* coords-trans-09-t-manual.svg in Resources */ = {isa = PBXBuildFile; fileRef = 5B1AE1E520B6A669007EECCB /* coords-trans-09-t-manual.svg */; };
		5B1AE29420B6A669007EECCB /* painting-fill-04-t-manual.reference in Resources */ = {isa = PBXBuildFile; fileRef = 5B1AE1E620B6A669007EECCB /* painting-fill-04-t-manual.reference */; };
		5B1AE29520B6A669007EECCB /* shapes-ellipse-03-f-manual.reference in Resources */ = {isa = PBXBuildFile; fileRef = 5B1AE1E720B6A669007EECCB /* shapes-ellipse-03-f-manual.reference */; };
		5B1AE29620B6A669007EECCB /* shapes-circle-02-t-manual.svg in Resources */ = {isa = PBXBuildFile; fileRef = 5B1AE1E820B6A669007EECCB /* shapes-circle-02-t-manual.svg */; };
		5B1AE29720B6A669007EECCB /* render-elems-01-t-manual.svg in Resources */ = {isa = PBXBuildFile; fileRef = 5B1AE1E920B6A669007EECCB /* render-elems-01-t-manual.svg */; };
		5B1AE29820B6A669007EECCB /* paths-data-08-t-manual.svg in Resources */ = {isa = PBXBuildFile; fileRef = 5B1AE1EA20B6A669007EECCB /* paths-data-08-t-manual.svg */; };
		5B1AE29920B6A669007EECCB /* pservers-grad-stops-01-f-manual.svg in Resources */ = {isa = PBXBuildFile; fileRef = 5B1AE1EB20B6A669007EECCB /* pservers-grad-stops-01-f-manual.svg */; };
		5B1AE29A20B6A669007EECCB /* struct-frag-02-t-manual.svg in Resources */ = {isa = PBXBuildFile; fileRef = 5B1AE1EC20B6A669007EECCB /* struct-frag-02-t-manual.svg */; };
		5B1AE29B20B6A669007EECCB /* shapes-line-01-t-manual.reference in Resources */ = {isa = PBXBuildFile; fileRef = 5B1AE1ED20B6A669007EECCB /* shapes-line-01-t-manual.reference */; };
		5B1AE29C20B6A669007EECCB /* paths-data-01-t-manual.reference in Resources */ = {isa = PBXBuildFile; fileRef = 5B1AE1EE20B6A669007EECCB /* paths-data-01-t-manual.reference */; };
		5B1AE29D20B6A669007EECCB /* types-basic-01-f-manual.reference in Resources */ = {isa = PBXBuildFile; fileRef = 5B1AE1EF20B6A669007EECCB /* types-basic-01-f-manual.reference */; };
		5B1AE29E20B6A669007EECCB /* pservers-grad-stops-01-f-manual.reference in Resources */ = {isa = PBXBuildFile; fileRef = 5B1AE1F020B6A669007EECCB /* pservers-grad-stops-01-f-manual.reference */; };
		5B1AE29F20B6A669007EECCB /* painting-stroke-09-t-manual.svg in Resources */ = {isa = PBXBuildFile; fileRef = 5B1AE1F120B6A669007EECCB /* painting-stroke-09-t-manual.svg */; };
		5B1AE2A020B6A669007EECCB /* coords-trans-08-t-manual.svg in Resources */ = {isa = PBXBuildFile; fileRef = 5B1AE1F220B6A669007EECCB /* coords-trans-08-t-manual.svg */; };
		5B1AE2A120B6A669007EECCB /* paths-data-02-t-manual.reference in Resources */ = {isa = PBXBuildFile; fileRef = 5B1AE1F320B6A669007EECCB /* paths-data-02-t-manual.reference */; };
		5B1AE2A220B6A669007EECCB /* shapes-polygon-03-t-manual.reference in Resources */ = {isa = PBXBuildFile; fileRef = 5B1AE1F420B6A669007EECCB /* shapes-polygon-03-t-manual.reference */; };
		5B1AE2A320B6A669007EECCB /* painting-fill-01-t-manual.svg in Resources */ = {isa = PBXBuildFile; fileRef = 5B1AE1F520B6A669007EECCB /* painting-fill-01-t-manual.svg */; };
		5B1AE2A420B6A669007EECCB /* paths-data-12-t-manual.reference in Resources */ = {isa = PBXBuildFile; fileRef = 5B1AE1F620B6A669007EECCB /* paths-data-12-t-manual.reference */; };
		5B1AE2A520B6A669007EECCB /* coords-trans-02-t-manual.reference in Resources */ = {isa = PBXBuildFile; fileRef = 5B1AE1F720B6A669007EECCB /* coords-trans-02-t-manual.reference */; };
		5B1AE2A620B6A669007EECCB /* text-fonts-01-t-manual.svg in Resources */ = {isa = PBXBuildFile; fileRef = 5B1AE1F820B6A669007EECCB /* text-fonts-01-t-manual.svg */; };
		5B1AE2A720B6A669007EECCB /* paths-data-09-t-manual.svg in Resources */ = {isa = PBXBuildFile; fileRef = 5B1AE1F920B6A669007EECCB /* paths-data-09-t-manual.svg */; };
		5B1AE2A820B6A669007EECCB /* color-prop-03-t-manual.reference in Resources */ = {isa = PBXBuildFile; fileRef = 5B1AE1FA20B6A669007EECCB /* color-prop-03-t-manual.reference */; };
		5B1AE2A920B6A669007EECCB /* struct-frag-04-t-manual.svg in Resources */ = {isa = PBXBuildFile; fileRef = 5B1AE1FB20B6A669007EECCB /* struct-frag-04-t-manual.svg */; };
		5B1AE2AA20B6A669007EECCB /* struct-frag-03-t-manual.svg in Resources */ = {isa = PBXBuildFile; fileRef = 5B1AE1FC20B6A669007EECCB /* struct-frag-03-t-manual.svg */; };
		5B1AE2AB20B6A669007EECCB /* painting-stroke-08-t-manual.reference in Resources */ = {isa = PBXBuildFile; fileRef = 5B1AE1FD20B6A669007EECCB /* painting-stroke-08-t-manual.reference */; };
		5B1AE2AC20B6A669007EECCB /* struct-use-12-f-manual.svg in Resources */ = {isa = PBXBuildFile; fileRef = 5B1AE1FE20B6A669007EECCB /* struct-use-12-f-manual.svg */; };
		5B1AE2AD20B6A669007EECCB /* painting-stroke-05-t-manual.reference in Resources */ = {isa = PBXBuildFile; fileRef = 5B1AE1FF20B6A669007EECCB /* painting-stroke-05-t-manual.reference */; };
		5B1AE2AE20B6A669007EECCB /* shapes-circle-02-t-manual.reference in Resources */ = {isa = PBXBuildFile; fileRef = 5B1AE20020B6A669007EECCB /* shapes-circle-02-t-manual.reference */; };
		5B1AE2AF20B6A669007EECCB /* struct-use-03-t-manual.svg in Resources */ = {isa = PBXBuildFile; fileRef = 5B1AE20120B6A669007EECCB /* struct-use-03-t-manual.svg */; };
		5B1AE2B020B6A669007EECCB /* paths-data-16-t-manual.svg in Resources */ = {isa = PBXBuildFile; fileRef = 5B1AE20220B6A669007EECCB /* paths-data-16-t-manual.svg */; };
		5B1AE2B120B6A669007EECCB /* color-prop-03-t-manual.svg in Resources */ = {isa = PBXBuildFile; fileRef = 5B1AE20320B6A669007EECCB /* color-prop-03-t-manual.svg */; };
		5B1AE2B220B6A669007EECCB /* types-basic-01-f-manual.svg in Resources */ = {isa = PBXBuildFile; fileRef = 5B1AE20420B6A669007EECCB /* types-basic-01-f-manual.svg */; };
		5B1AE2B320B6A669007EECCB /* coords-trans-04-t-manual.reference in Resources */ = {isa = PBXBuildFile; fileRef = 5B1AE20520B6A669007EECCB /* coords-trans-04-t-manual.reference */; };
		5B1AE2B420B6A669007EECCB /* shapes-ellipse-02-t-manual.svg in Resources */ = {isa = PBXBuildFile; fileRef = 5B1AE20620B6A669007EECCB /* shapes-ellipse-02-t-manual.svg */; };
		5B1AE2B520B6A669007EECCB /* coords-trans-09-t-manual.reference in Resources */ = {isa = PBXBuildFile; fileRef = 5B1AE20720B6A669007EECCB /* coords-trans-09-t-manual.reference */; };
		5B1AE2B620B6A669007EECCB /* paths-data-04-t-manual.svg in Resources */ = {isa = PBXBuildFile; fileRef = 5B1AE20820B6A669007EECCB /* paths-data-04-t-manual.svg */; };
		5B1AE2B720B6A669007EECCB /* struct-frag-03-t-manual.reference in Resources */ = {isa = PBXBuildFile; fileRef = 5B1AE20920B6A669007EECCB /* struct-frag-03-t-manual.reference */; };
		5B1AE2B820B6A669007EECCB /* painting-stroke-03-t-manual.reference in Resources */ = {isa = PBXBuildFile; fileRef = 5B1AE20A20B6A669007EECCB /* painting-stroke-03-t-manual.reference */; };
		5B1AE2B920B6A669007EECCB /* painting-control-02-f-manual.svg in Resources */ = {isa = PBXBuildFile; fileRef = 5B1AE20B20B6A669007EECCB /* painting-control-02-f-manual.svg */; };
		5B1AE2BA20B6A669007EECCB /* painting-control-01-f-manual.reference in Resources */ = {isa = PBXBuildFile; fileRef = 5B1AE20C20B6A669007EECCB /* painting-control-01-f-manual.reference */; };
		5B1AE2BB20B6A669007EECCB /* paths-data-04-t-manual.reference in Resources */ = {isa = PBXBuildFile; fileRef = 5B1AE20D20B6A669007EECCB /* paths-data-04-t-manual.reference */; };
		5B1AE2BC20B6A669007EECCB /* coords-coord-02-t-manual.svg in Resources */ = {isa = PBXBuildFile; fileRef = 5B1AE20E20B6A669007EECCB /* coords-coord-02-t-manual.svg */; };
		5B1AE2BD20B6A669007EECCB /* paths-data-09-t-manual.reference in Resources */ = {isa = PBXBuildFile; fileRef = 5B1AE20F20B6A669007EECCB /* paths-data-09-t-manual.reference */; };
		5B1AE2BE20B6A669007EECCB /* painting-stroke-03-t-manual.svg in Resources */ = {isa = PBXBuildFile; fileRef = 5B1AE21020B6A669007EECCB /* painting-stroke-03-t-manual.svg */; };
		5B1AE2BF20B6A669007EECCB /* shapes-ellipse-02-t-manual.reference in Resources */ = {isa = PBXBuildFile; fileRef = 5B1AE21120B6A669007EECCB /* shapes-ellipse-02-t-manual.reference */; };
		5B1AE2C020B6A669007EECCB /* paths-data-14-t-manual.reference in Resources */ = {isa = PBXBuildFile; fileRef = 5B1AE21220B6A669007EECCB /* paths-data-14-t-manual.reference */; };
		5B1AE2C120B6A669007EECCB /* painting-stroke-04-t-manual.svg in Resources */ = {isa = PBXBuildFile; fileRef = 5B1AE21320B6A669007EECCB /* painting-stroke-04-t-manual.svg */; };
		5B1AE2C220B6A669007EECCB /* coords-trans-05-t-manual.svg in Resources */ = {isa = PBXBuildFile; fileRef = 5B1AE21420B6A669007EECCB /* coords-trans-05-t-manual.svg */; };
		5B1AE2C320B6A669007EECCB /* text-fonts-02-t-manual.reference in Resources */ = {isa = PBXBuildFile; fileRef = 5B1AE21520B6A669007EECCB /* text-fonts-02-t-manual.reference */; };
		5B1AE2C420B6A669007EECCB /* painting-fill-01-t-manual.reference in Resources */ = {isa = PBXBuildFile; fileRef = 5B1AE21620B6A669007EECCB /* painting-fill-01-t-manual.reference */; };
		5B1AE2C520B6A669007EECCB /* coords-trans-02-t-manual.svg in Resources */ = {isa = PBXBuildFile; fileRef = 5B1AE21720B6A669007EECCB /* coords-trans-02-t-manual.svg */; };
		5B1AE2C620B6A669007EECCB /* painting-fill-05-b-manual.reference in Resources */ = {isa = PBXBuildFile; fileRef = 5B1AE21820B6A669007EECCB /* painting-fill-05-b-manual.reference */; };
		5B1AE2C720B6A669007EECCB /* paths-data-02-t-manual.svg in Resources */ = {isa = PBXBuildFile; fileRef = 5B1AE21920B6A669007EECCB /* paths-data-02-t-manual.svg */; };
		5B1AE2C820B6A669007EECCB /* paths-data-19-f-manual.svg in Resources */ = {isa = PBXBuildFile; fileRef = 5B1AE21A20B6A669007EECCB /* paths-data-19-f-manual.svg */; };
		5B1AE2C920B6A669007EECCB /* paths-data-05-t-manual.svg in Resources */ = {isa = PBXBuildFile; fileRef = 5B1AE21B20B6A669007EECCB /* paths-data-05-t-manual.svg */; };
		5B1AE2CA20B6A669007EECCB /* shapes-ellipse-01-t-manual.reference in Resources */ = {isa = PBXBuildFile; fileRef = 5B1AE21C20B6A669007EECCB /* shapes-ellipse-01-t-manual.reference */; };
		5B1AE2CB20B6A669007EECCB /* painting-fill-02-t-manual.reference in Resources */ = {isa = PBXBuildFile; fileRef = 5B1AE21D20B6A669007EECCB /* painting-fill-02-t-manual.reference */; };
		5B1AE2CC20B6A669007EECCB /* text-fonts-01-t-manual.reference in Resources */ = {isa = PBXBuildFile; fileRef = 5B1AE21E20B6A669007EECCB /* text-fonts-01-t-manual.reference */; };
		5B1AE2CD20B6A669007EECCB /* paths-data-10-t-manual.svg in Resources */ = {isa = PBXBuildFile; fileRef = 5B1AE21F20B6A669007EECCB /* paths-data-10-t-manual.svg */; };
		5B1AE2CE20B6A669007EECCB /* painting-control-02-f-manual.reference in Resources */ = {isa = PBXBuildFile; fileRef = 5B1AE22020B6A669007EECCB /* painting-control-02-f-manual.reference */; };
		5B1AE2CF20B6A669007EECCB /* paths-data-07-t-manual.reference in Resources */ = {isa = PBXBuildFile; fileRef = 5B1AE22120B6A669007EECCB /* paths-data-07-t-manual.reference */; };
		5B1AE2D020B6A669007EECCB /* struct-defs-01-t-manual.reference in Resources */ = {isa = PBXBuildFile; fileRef = 5B1AE22220B6A669007EECCB /* struct-defs-01-t-manual.reference */; };
		5B1AE2D120B6A669007EECCB /* paths-data-03-f-manual.reference in Resources */ = {isa = PBXBuildFile; fileRef = 5B1AE22320B6A669007EECCB /* paths-data-03-f-manual.reference */; };
		5B1AE2D220B6A669007EECCB /* struct-group-01-t-manual.svg in Resources */ = {isa = PBXBuildFile; fileRef = 5B1AE22420B6A669007EECCB /* struct-group-01-t-manual.svg */; };
		5B1AE2D320B6A669007EECCB /* shapes-rect-04-f-manual.reference in Resources */ = {isa = PBXBuildFile; fileRef = 5B1AE22520B6A669007EECCB /* shapes-rect-04-f-manual.reference */; };
		5B1AE2D420B6A669007EECCB /* painting-stroke-05-t-manual.svg in Resources */ = {isa = PBXBuildFile; fileRef = 5B1AE22620B6A669007EECCB /* painting-stroke-05-t-manual.svg */; };
		5B1AE2D520B6A669007EECCB /* painting-stroke-02-t-manual.svg in Resources */ = {isa = PBXBuildFile; fileRef = 5B1AE22720B6A669007EECCB /* painting-stroke-02-t-manual.svg */; };
		5B1AE2D620B6A669007EECCB /* coords-trans-03-t-manual.svg in Resources */ = {isa = PBXBuildFile; fileRef = 5B1AE22820B6A669007EECCB /* coords-trans-03-t-manual.svg */; };
		5B1AE2D720B6A669007EECCB /* coords-trans-04-t-manual.svg in Resources */ = {isa = PBXBuildFile; fileRef = 5B1AE22920B6A669007EECCB /* coords-trans-04-t-manual.svg */; };
		5B1AE2D820B6A669007EECCB /* metadata-example-01-t-manual.svg in Resources */ = {isa = PBXBuildFile; fileRef = 5B1AE22A20B6A669007EECCB /* metadata-example-01-t-manual.svg */; };
		5B1AE2D920B6A669007EECCB /* render-elems-03-t-manual.reference in Resources */ = {isa = PBXBuildFile; fileRef = 5B1AE22B20B6A669007EECCB /* render-elems-03-t-manual.reference */; };
		5B1AE2DA20B6A669007EECCB /* color-prop-02-f-manual.reference in Resources */ = {isa = PBXBuildFile; fileRef = 5B1AE22C20B6A669007EECCB /* color-prop-02-f-manual.reference */; };
		5B1AE2DB20B6A669007EECCB /* color-prop-01-b-manual.reference in Resources */ = {isa = PBXBuildFile; fileRef = 5B1AE22D20B6A669007EECCB /* color-prop-01-b-manual.reference */; };
		5B1AE2DC20B6A669007EECCB /* struct-defs-01-t-manual.svg in Resources */ = {isa = PBXBuildFile; fileRef = 5B1AE22E20B6A669007EECCB /* struct-defs-01-t-manual.svg */; };
		5B1AE2DD20B6A669007EECCB /* coords-transformattr-05-f-manual.reference in Resources */ = {isa = PBXBuildFile; fileRef = 5B1AE22F20B6A669007EECCB /* coords-transformattr-05-f-manual.reference */; };
		5B1AE2DE20B6A669007EECCB /* painting-control-03-f-manual.svg in Resources */ = {isa = PBXBuildFile; fileRef = 5B1AE23020B6A669007EECCB /* painting-control-03-f-manual.svg */; };
		5B1AE2DF20B6A669007EECCB /* coords-trans-07-t-manual.reference in Resources */ = {isa = PBXBuildFile; fileRef = 5B1AE23120B6A669007EECCB /* coords-trans-07-t-manual.reference */; };
		5B270B5B214BBC14001AD741 /* arcsGroup.reference in Resources */ = {isa = PBXBuildFile; fileRef = 5B270B5A214BBC14001AD741 /* arcsGroup.reference */; };
		5B270B5D214BBC27001AD741 /* clearColor.reference in Resources */ = {isa = PBXBuildFile; fileRef = 5B270B5C214BBC27001AD741 /* clearColor.reference */; };
		5B37139720BE95D7004BB6EE /* pservers-grad-07-b-manual.reference in Resources */ = {isa = PBXBuildFile; fileRef = 5B37139120BE95D6004BB6EE /* pservers-grad-07-b-manual.reference */; };
		5B37139820BE95D7004BB6EE /* pservers-grad-01-b-manual.svg in Resources */ = {isa = PBXBuildFile; fileRef = 5B37139220BE95D6004BB6EE /* pservers-grad-01-b-manual.svg */; };
		5B37139920BE95D7004BB6EE /* pservers-grad-02-b-manual.reference in Resources */ = {isa = PBXBuildFile; fileRef = 5B37139320BE95D6004BB6EE /* pservers-grad-02-b-manual.reference */; };
		5B37139A20BE95D7004BB6EE /* pservers-grad-02-b-manual.svg in Resources */ = {isa = PBXBuildFile; fileRef = 5B37139420BE95D6004BB6EE /* pservers-grad-02-b-manual.svg */; };
		5B37139B20BE95D7004BB6EE /* pservers-grad-07-b-manual.svg in Resources */ = {isa = PBXBuildFile; fileRef = 5B37139520BE95D7004BB6EE /* pservers-grad-07-b-manual.svg */; };
		5B37139C20BE95D7004BB6EE /* pservers-grad-01-b-manual.reference in Resources */ = {isa = PBXBuildFile; fileRef = 5B37139620BE95D7004BB6EE /* pservers-grad-01-b-manual.reference */; };
		5B3713A320BE9D8A004BB6EE /* shapes-grammar-01-f-manual.reference in Resources */ = {isa = PBXBuildFile; fileRef = 5B3713A120BE9D89004BB6EE /* shapes-grammar-01-f-manual.reference */; };
		5B3713A420BE9D8A004BB6EE /* shapes-grammar-01-f-manual.svg in Resources */ = {isa = PBXBuildFile; fileRef = 5B3713A220BE9D8A004BB6EE /* shapes-grammar-01-f-manual.svg */; };
		5B6E192120AC58F900454E7E /* AlphaEffect.swift in Sources */ = {isa = PBXBuildFile; fileRef = 5B6E190F20AC58F700454E7E /* AlphaEffect.swift */; };
		5B6E192220AC58F900454E7E /* AlphaEffect.swift in Sources */ = {isa = PBXBuildFile; fileRef = 5B6E190F20AC58F700454E7E /* AlphaEffect.swift */; };
		5B6E192320AC58F900454E7E /* OffsetEffect.swift in Sources */ = {isa = PBXBuildFile; fileRef = 5B6E191020AC58F700454E7E /* OffsetEffect.swift */; };
		5B6E192420AC58F900454E7E /* OffsetEffect.swift in Sources */ = {isa = PBXBuildFile; fileRef = 5B6E191020AC58F700454E7E /* OffsetEffect.swift */; };
		5B6E192520AC58F900454E7E /* GaussianBlur.swift in Sources */ = {isa = PBXBuildFile; fileRef = 5B6E191120AC58F700454E7E /* GaussianBlur.swift */; };
		5B6E192620AC58F900454E7E /* GaussianBlur.swift in Sources */ = {isa = PBXBuildFile; fileRef = 5B6E191120AC58F700454E7E /* GaussianBlur.swift */; };
		5B6E192720AC58F900454E7E /* RadialGradient.swift in Sources */ = {isa = PBXBuildFile; fileRef = 5B6E191220AC58F700454E7E /* RadialGradient.swift */; };
		5B6E192820AC58F900454E7E /* RadialGradient.swift in Sources */ = {isa = PBXBuildFile; fileRef = 5B6E191220AC58F700454E7E /* RadialGradient.swift */; };
		5B6E192920AC58F900454E7E /* Align.swift in Sources */ = {isa = PBXBuildFile; fileRef = 5B6E191320AC58F700454E7E /* Align.swift */; };
		5B6E192A20AC58F900454E7E /* Align.swift in Sources */ = {isa = PBXBuildFile; fileRef = 5B6E191320AC58F700454E7E /* Align.swift */; };
		5B6E192B20AC58F900454E7E /* AspectRatio.swift in Sources */ = {isa = PBXBuildFile; fileRef = 5B6E191420AC58F700454E7E /* AspectRatio.swift */; };
		5B6E192C20AC58F900454E7E /* AspectRatio.swift in Sources */ = {isa = PBXBuildFile; fileRef = 5B6E191420AC58F700454E7E /* AspectRatio.swift */; };
		5B6E192D20AC58F900454E7E /* Font.swift in Sources */ = {isa = PBXBuildFile; fileRef = 5B6E191520AC58F700454E7E /* Font.swift */; };
		5B6E192E20AC58F900454E7E /* Font.swift in Sources */ = {isa = PBXBuildFile; fileRef = 5B6E191520AC58F700454E7E /* Font.swift */; };
		5B6E192F20AC58F900454E7E /* LinearGradient.swift in Sources */ = {isa = PBXBuildFile; fileRef = 5B6E191620AC58F800454E7E /* LinearGradient.swift */; };
		5B6E193020AC58F900454E7E /* LinearGradient.swift in Sources */ = {isa = PBXBuildFile; fileRef = 5B6E191620AC58F800454E7E /* LinearGradient.swift */; };
		5B6E193120AC58F900454E7E /* LineJoin.swift in Sources */ = {isa = PBXBuildFile; fileRef = 5B6E191720AC58F800454E7E /* LineJoin.swift */; };
		5B6E193220AC58F900454E7E /* LineJoin.swift in Sources */ = {isa = PBXBuildFile; fileRef = 5B6E191720AC58F800454E7E /* LineJoin.swift */; };
		5B6E193320AC58F900454E7E /* Baseline.swift in Sources */ = {isa = PBXBuildFile; fileRef = 5B6E191820AC58F800454E7E /* Baseline.swift */; };
		5B6E193420AC58F900454E7E /* Baseline.swift in Sources */ = {isa = PBXBuildFile; fileRef = 5B6E191820AC58F800454E7E /* Baseline.swift */; };
		5B6E193520AC58F900454E7E /* Stop.swift in Sources */ = {isa = PBXBuildFile; fileRef = 5B6E191920AC58F800454E7E /* Stop.swift */; };
		5B6E193620AC58F900454E7E /* Stop.swift in Sources */ = {isa = PBXBuildFile; fileRef = 5B6E191920AC58F800454E7E /* Stop.swift */; };
		5B6E193720AC58F900454E7E /* LineCap.swift in Sources */ = {isa = PBXBuildFile; fileRef = 5B6E191A20AC58F800454E7E /* LineCap.swift */; };
		5B6E193820AC58F900454E7E /* LineCap.swift in Sources */ = {isa = PBXBuildFile; fileRef = 5B6E191A20AC58F800454E7E /* LineCap.swift */; };
		5B6E193920AC58F900454E7E /* Drawable.swift in Sources */ = {isa = PBXBuildFile; fileRef = 5B6E191B20AC58F800454E7E /* Drawable.swift */; };
		5B6E193A20AC58F900454E7E /* Drawable.swift in Sources */ = {isa = PBXBuildFile; fileRef = 5B6E191B20AC58F800454E7E /* Drawable.swift */; };
		5B6E193B20AC58F900454E7E /* Effect.swift in Sources */ = {isa = PBXBuildFile; fileRef = 5B6E191C20AC58F800454E7E /* Effect.swift */; };
		5B6E193C20AC58F900454E7E /* Effect.swift in Sources */ = {isa = PBXBuildFile; fileRef = 5B6E191C20AC58F800454E7E /* Effect.swift */; };
		5B6E193D20AC58F900454E7E /* Fill.swift in Sources */ = {isa = PBXBuildFile; fileRef = 5B6E191D20AC58F900454E7E /* Fill.swift */; };
		5B6E193E20AC58F900454E7E /* Fill.swift in Sources */ = {isa = PBXBuildFile; fileRef = 5B6E191D20AC58F900454E7E /* Fill.swift */; };
		5B6E193F20AC58F900454E7E /* Stroke.swift in Sources */ = {isa = PBXBuildFile; fileRef = 5B6E191E20AC58F900454E7E /* Stroke.swift */; };
		5B6E194020AC58F900454E7E /* Stroke.swift in Sources */ = {isa = PBXBuildFile; fileRef = 5B6E191E20AC58F900454E7E /* Stroke.swift */; };
		5B6E194120AC58F900454E7E /* Color.swift in Sources */ = {isa = PBXBuildFile; fileRef = 5B6E191F20AC58F900454E7E /* Color.swift */; };
		5B6E194220AC58F900454E7E /* Color.swift in Sources */ = {isa = PBXBuildFile; fileRef = 5B6E191F20AC58F900454E7E /* Color.swift */; };
		5B6E194320AC58F900454E7E /* Gradient.swift in Sources */ = {isa = PBXBuildFile; fileRef = 5B6E192020AC58F900454E7E /* Gradient.swift */; };
		5B6E194420AC58F900454E7E /* Gradient.swift in Sources */ = {isa = PBXBuildFile; fileRef = 5B6E192020AC58F900454E7E /* Gradient.swift */; };
		5B7D7ED321300D4A00B5ED00 /* TimingFunction.swift in Sources */ = {isa = PBXBuildFile; fileRef = 5B7D7ED221300D4A00B5ED00 /* TimingFunction.swift */; };
		5B7D7ED421300D4A00B5ED00 /* TimingFunction.swift in Sources */ = {isa = PBXBuildFile; fileRef = 5B7D7ED221300D4A00B5ED00 /* TimingFunction.swift */; };
		5B7E79C020CA7E9300C50BCF /* Pattern.swift in Sources */ = {isa = PBXBuildFile; fileRef = 5B7E79BF20CA7E9300C50BCF /* Pattern.swift */; };
		5B7E79C120CA7E9300C50BCF /* Pattern.swift in Sources */ = {isa = PBXBuildFile; fileRef = 5B7E79BF20CA7E9300C50BCF /* Pattern.swift */; };
		5B7E79C420CA7F1B00C50BCF /* pservers-grad-03-b-manual.svg in Resources */ = {isa = PBXBuildFile; fileRef = 5B7E79C220CA7F1A00C50BCF /* pservers-grad-03-b-manual.svg */; };
		5B7E79C520CA7F1B00C50BCF /* pservers-grad-03-b-manual.reference in Resources */ = {isa = PBXBuildFile; fileRef = 5B7E79C320CA7F1B00C50BCF /* pservers-grad-03-b-manual.reference */; };
		5B7E79CE20CBE69700C50BCF /* masking-path-02-b-manual.reference in Resources */ = {isa = PBXBuildFile; fileRef = 5B7E79CC20CBE69600C50BCF /* masking-path-02-b-manual.reference */; };
		5B7E79CF20CBE69700C50BCF /* masking-path-02-b-manual.svg in Resources */ = {isa = PBXBuildFile; fileRef = 5B7E79CD20CBE69700C50BCF /* masking-path-02-b-manual.svg */; };
		5B7E79DE20D2781A00C50BCF /* masking-intro-01-f-manual.reference in Resources */ = {isa = PBXBuildFile; fileRef = 5B7E79DC20D2781A00C50BCF /* masking-intro-01-f-manual.reference */; };
		5B7E79DF20D2781A00C50BCF /* masking-intro-01-f-manual.svg in Resources */ = {isa = PBXBuildFile; fileRef = 5B7E79DD20D2781A00C50BCF /* masking-intro-01-f-manual.svg */; };
		5BAE201F208E1211006BF277 /* SVGCanvas.swift in Sources */ = {isa = PBXBuildFile; fileRef = 5BAE201E208E1211006BF277 /* SVGCanvas.swift */; };
		5BAE2038208E163D006BF277 /* polyline.reference in Resources */ = {isa = PBXBuildFile; fileRef = 5BAE2022208E1637006BF277 /* polyline.reference */; };
		5BAE2039208E163D006BF277 /* polygon.reference in Resources */ = {isa = PBXBuildFile; fileRef = 5BAE2023208E1637006BF277 /* polygon.reference */; };
		5BAE203A208E163D006BF277 /* rect.reference in Resources */ = {isa = PBXBuildFile; fileRef = 5BAE2024208E1637006BF277 /* rect.reference */; };
		5BAE203C208E163D006BF277 /* triangle.reference in Resources */ = {isa = PBXBuildFile; fileRef = 5BAE2026208E1637006BF277 /* triangle.reference */; };
		5BAE203D208E163D006BF277 /* clipManual.reference in Resources */ = {isa = PBXBuildFile; fileRef = 5BAE2027208E1637006BF277 /* clipManual.reference */; };
		5BAE203E208E163D006BF277 /* circle.reference in Resources */ = {isa = PBXBuildFile; fileRef = 5BAE2028208E1637006BF277 /* circle.reference */; };
		5BAE203F208E163D006BF277 /* transform.reference in Resources */ = {isa = PBXBuildFile; fileRef = 5BAE2029208E1638006BF277 /* transform.reference */; };
		5BAE2040208E163D006BF277 /* ellipse.reference in Resources */ = {isa = PBXBuildFile; fileRef = 5BAE202A208E1638006BF277 /* ellipse.reference */; };
		5BAE2042208E163D006BF277 /* group.reference in Resources */ = {isa = PBXBuildFile; fileRef = 5BAE202C208E1638006BF277 /* group.reference */; };
		5BAE2043208E163D006BF277 /* textBasicTransform.reference in Resources */ = {isa = PBXBuildFile; fileRef = 5BAE202D208E1638006BF277 /* textBasicTransform.reference */; };
		5BAE2044208E163D006BF277 /* style.reference in Resources */ = {isa = PBXBuildFile; fileRef = 5BAE202E208E1639006BF277 /* style.reference */; };
		5BAE2047208E163D006BF277 /* viewBox.reference in Resources */ = {isa = PBXBuildFile; fileRef = 5BAE2031208E163B006BF277 /* viewBox.reference */; };
		5BAE2048208E163D006BF277 /* line.reference in Resources */ = {isa = PBXBuildFile; fileRef = 5BAE2032208E163B006BF277 /* line.reference */; };
		5BAE204A208E163D006BF277 /* roundRect.reference in Resources */ = {isa = PBXBuildFile; fileRef = 5BAE2034208E163B006BF277 /* roundRect.reference */; };
		5BAE204B208E163D006BF277 /* clip.reference in Resources */ = {isa = PBXBuildFile; fileRef = 5BAE2035208E163C006BF277 /* clip.reference */; };
		5BAE204C208E1EF4006BF277 /* SVGCanvas.swift in Sources */ = {isa = PBXBuildFile; fileRef = 5BAE201E208E1211006BF277 /* SVGCanvas.swift */; };
		5BAE2058208F24DE006BF277 /* SceneSerialization.swift in Sources */ = {isa = PBXBuildFile; fileRef = 5BAE2057208F24DE006BF277 /* SceneSerialization.swift */; };
		5BAEA9C9206CEAA20049AAAE /* viewBox.svg in Resources */ = {isa = PBXBuildFile; fileRef = 5BAEA9C8206CEAA20049AAAE /* viewBox.svg */; };
		5BC2CA0D21C7B8F500AC46D9 /* CombinationAnimationGenerator.swift in Sources */ = {isa = PBXBuildFile; fileRef = 5BC2CA0C21C7B8F400AC46D9 /* CombinationAnimationGenerator.swift */; };
		5BC2CA0E21C7B8F900AC46D9 /* CombinationAnimationGenerator.swift in Sources */ = {isa = PBXBuildFile; fileRef = 5BC2CA0C21C7B8F400AC46D9 /* CombinationAnimationGenerator.swift */; };
		5BFEF5CE20B80A83008DAC11 /* BlendEffect.swift in Sources */ = {isa = PBXBuildFile; fileRef = 5BFEF5CC20B80A82008DAC11 /* BlendEffect.swift */; };
		5BFEF5CF20B80A83008DAC11 /* BlendEffect.swift in Sources */ = {isa = PBXBuildFile; fileRef = 5BFEF5CC20B80A82008DAC11 /* BlendEffect.swift */; };
		5BFEF5D020B80A83008DAC11 /* ColorMatrixEffect.swift in Sources */ = {isa = PBXBuildFile; fileRef = 5BFEF5CD20B80A83008DAC11 /* ColorMatrixEffect.swift */; };
		5BFEF5D120B80A83008DAC11 /* ColorMatrixEffect.swift in Sources */ = {isa = PBXBuildFile; fileRef = 5BFEF5CD20B80A83008DAC11 /* ColorMatrixEffect.swift */; };
		5BFEF5D620BC1C1F008DAC11 /* paths-data-18-f-manual.svg in Resources */ = {isa = PBXBuildFile; fileRef = 5BFEF5D420BC1C1E008DAC11 /* paths-data-18-f-manual.svg */; };
		5BFEF5D720BC1C1F008DAC11 /* paths-data-18-f-manual.reference in Resources */ = {isa = PBXBuildFile; fileRef = 5BFEF5D520BC1C1F008DAC11 /* paths-data-18-f-manual.reference */; };
		6A616BFA2129560A006A07FA /* MacawTests.bundle in Resources */ = {isa = PBXBuildFile; fileRef = 6A616BF92129560A006A07FA /* MacawTests.bundle */; };
		6A616BFC212964E8006A07FA /* SVGParserTest.swift in Sources */ = {isa = PBXBuildFile; fileRef = 6A616BFB212964E8006A07FA /* SVGParserTest.swift */; };
		A718CD441F45C28200966E06 /* Common_iOS.swift in Sources */ = {isa = PBXBuildFile; fileRef = A718CD431F45C28200966E06 /* Common_iOS.swift */; };
		A718CD471F45C28700966E06 /* Graphics_iOS.swift in Sources */ = {isa = PBXBuildFile; fileRef = A718CD451F45C28700966E06 /* Graphics_iOS.swift */; };
		A718CD481F45C28700966E06 /* MView_iOS.swift in Sources */ = {isa = PBXBuildFile; fileRef = A718CD461F45C28700966E06 /* MView_iOS.swift */; };
		A718CD4D1F45C28F00966E06 /* Common_macOS.swift in Sources */ = {isa = PBXBuildFile; fileRef = A718CD491F45C28F00966E06 /* Common_macOS.swift */; };
		A718CD4E1F45C28F00966E06 /* Graphics_macOS.swift in Sources */ = {isa = PBXBuildFile; fileRef = A718CD4A1F45C28F00966E06 /* Graphics_macOS.swift */; };
		A718CD4F1F45C28F00966E06 /* MDisplayLink_macOS.swift in Sources */ = {isa = PBXBuildFile; fileRef = A718CD4B1F45C28F00966E06 /* MDisplayLink_macOS.swift */; };
		A718CD501F45C28F00966E06 /* MView_macOS.swift in Sources */ = {isa = PBXBuildFile; fileRef = A718CD4C1F45C28F00966E06 /* MView_macOS.swift */; };
		A718CD521F45C2A400966E06 /* MBezierPath+Extension_macOS.swift in Sources */ = {isa = PBXBuildFile; fileRef = A718CD511F45C2A400966E06 /* MBezierPath+Extension_macOS.swift */; };
		A74C81EC229284790085A832 /* struct-use-01-t-manual.reference in Resources */ = {isa = PBXBuildFile; fileRef = A74C81EA229284780085A832 /* struct-use-01-t-manual.reference */; };
		A74C81ED229284790085A832 /* struct-use-01-t-manual.svg in Resources */ = {isa = PBXBuildFile; fileRef = A74C81EB229284780085A832 /* struct-use-01-t-manual.svg */; };
		A74C81F12292B3940085A832 /* color-prop-05-t-manual.svg in Resources */ = {isa = PBXBuildFile; fileRef = A74C81F02292B3940085A832 /* color-prop-05-t-manual.svg */; };
		A74C81F32292B45E0085A832 /* color-prop-05-t-manual.reference in Resources */ = {isa = PBXBuildFile; fileRef = A74C81F22292B45D0085A832 /* color-prop-05-t-manual.reference */; };
		A74C82032296BE5F0085A832 /* paths-data-20-f-manual.svg in Resources */ = {isa = PBXBuildFile; fileRef = A74C82022296BE5F0085A832 /* paths-data-20-f-manual.svg */; };
		A74C82052296BFC60085A832 /* paths-data-20-f-manual.reference in Resources */ = {isa = PBXBuildFile; fileRef = A74C82042296BFC60085A832 /* paths-data-20-f-manual.reference */; };
		A74C821F2297D4810085A832 /* coords-trans-13-f-manual.svg in Resources */ = {isa = PBXBuildFile; fileRef = A74C821A2297D4800085A832 /* coords-trans-13-f-manual.svg */; };
		A74C82202297D4810085A832 /* coords-trans-14-f-manual.svg in Resources */ = {isa = PBXBuildFile; fileRef = A74C821B2297D4800085A832 /* coords-trans-14-f-manual.svg */; };
		A74C82212297D4810085A832 /* coords-trans-11-f-manual.svg in Resources */ = {isa = PBXBuildFile; fileRef = A74C821C2297D4800085A832 /* coords-trans-11-f-manual.svg */; };
		A74C82222297D4810085A832 /* coords-trans-10-f-manual.svg in Resources */ = {isa = PBXBuildFile; fileRef = A74C821D2297D4800085A832 /* coords-trans-10-f-manual.svg */; };
		A74C82232297D4810085A832 /* coords-trans-12-f-manual.svg in Resources */ = {isa = PBXBuildFile; fileRef = A74C821E2297D4810085A832 /* coords-trans-12-f-manual.svg */; };
		A74C82292297D5350085A832 /* coords-trans-12-f-manual.reference in Resources */ = {isa = PBXBuildFile; fileRef = A74C82242297D5340085A832 /* coords-trans-12-f-manual.reference */; };
		A74C822A2297D5350085A832 /* coords-trans-11-f-manual.reference in Resources */ = {isa = PBXBuildFile; fileRef = A74C82252297D5340085A832 /* coords-trans-11-f-manual.reference */; };
		A74C822B2297D5350085A832 /* coords-trans-14-f-manual.reference in Resources */ = {isa = PBXBuildFile; fileRef = A74C82262297D5340085A832 /* coords-trans-14-f-manual.reference */; };
		A74C822C2297D5350085A832 /* coords-trans-10-f-manual.reference in Resources */ = {isa = PBXBuildFile; fileRef = A74C82272297D5340085A832 /* coords-trans-10-f-manual.reference */; };
		A74C822D2297D5350085A832 /* coords-trans-13-f-manual.reference in Resources */ = {isa = PBXBuildFile; fileRef = A74C82282297D5350085A832 /* coords-trans-13-f-manual.reference */; };
		A74C82322297D8B40085A832 /* shapes-rect-06-f-manual.svg in Resources */ = {isa = PBXBuildFile; fileRef = A74C822E2297D8B30085A832 /* shapes-rect-06-f-manual.svg */; };
		A74C82332297D8B40085A832 /* shapes-rect-02-t-manual.svg in Resources */ = {isa = PBXBuildFile; fileRef = A74C822F2297D8B30085A832 /* shapes-rect-02-t-manual.svg */; };
		A74C82342297D8B40085A832 /* shapes-rect-03-t-manual.svg in Resources */ = {isa = PBXBuildFile; fileRef = A74C82302297D8B30085A832 /* shapes-rect-03-t-manual.svg */; };
		A74C82352297D8B40085A832 /* shapes-rect-07-f-manual.svg in Resources */ = {isa = PBXBuildFile; fileRef = A74C82312297D8B40085A832 /* shapes-rect-07-f-manual.svg */; };
		A74C823C2297DB2C0085A832 /* shapes-rect-07-f-manual.reference in Resources */ = {isa = PBXBuildFile; fileRef = A74C82382297DB2B0085A832 /* shapes-rect-07-f-manual.reference */; };
		A74C823E2297DB2C0085A832 /* shapes-rect-03-t-manual.reference in Resources */ = {isa = PBXBuildFile; fileRef = A74C823A2297DB2B0085A832 /* shapes-rect-03-t-manual.reference */; };
		A74C823F2297DB2C0085A832 /* shapes-rect-06-f-manual.reference in Resources */ = {isa = PBXBuildFile; fileRef = A74C823B2297DB2B0085A832 /* shapes-rect-06-f-manual.reference */; };
		A74C82412297DC220085A832 /* shapes-rect-02-t-manual.reference in Resources */ = {isa = PBXBuildFile; fileRef = A74C82402297DC220085A832 /* shapes-rect-02-t-manual.reference */; };
		A74C82E1229E35D30085A832 /* pservers-grad-09-b-manual.svg in Resources */ = {isa = PBXBuildFile; fileRef = A74C82DA229E35D20085A832 /* pservers-grad-09-b-manual.svg */; };
		A74C82E2229E35D30085A832 /* pservers-grad-24-f-manual.svg in Resources */ = {isa = PBXBuildFile; fileRef = A74C82DB229E35D20085A832 /* pservers-grad-24-f-manual.svg */; };
		A74C82E3229E35D30085A832 /* pservers-grad-15-b-manual.svg in Resources */ = {isa = PBXBuildFile; fileRef = A74C82DC229E35D20085A832 /* pservers-grad-15-b-manual.svg */; };
		A74C82E4229E35D30085A832 /* pservers-grad-22-b-manual.svg in Resources */ = {isa = PBXBuildFile; fileRef = A74C82DD229E35D30085A832 /* pservers-grad-22-b-manual.svg */; };
		A74C82E5229E35D30085A832 /* pservers-grad-13-b-manual.svg in Resources */ = {isa = PBXBuildFile; fileRef = A74C82DE229E35D30085A832 /* pservers-grad-13-b-manual.svg */; };
		A74C82E6229E35D30085A832 /* pservers-grad-23-f-manual.svg in Resources */ = {isa = PBXBuildFile; fileRef = A74C82DF229E35D30085A832 /* pservers-grad-23-f-manual.svg */; };
		A74C82E7229E35D30085A832 /* pservers-grad-12-b-manual.svg in Resources */ = {isa = PBXBuildFile; fileRef = A74C82E0229E35D30085A832 /* pservers-grad-12-b-manual.svg */; };
		A74C82EF229E369A0085A832 /* pservers-grad-12-b-manual.reference in Resources */ = {isa = PBXBuildFile; fileRef = A74C82E8229E36990085A832 /* pservers-grad-12-b-manual.reference */; };
		A74C82F0229E369A0085A832 /* pservers-grad-23-f-manual.reference in Resources */ = {isa = PBXBuildFile; fileRef = A74C82E9229E36990085A832 /* pservers-grad-23-f-manual.reference */; };
		A74C82F1229E369A0085A832 /* pservers-grad-24-f-manual.reference in Resources */ = {isa = PBXBuildFile; fileRef = A74C82EA229E36990085A832 /* pservers-grad-24-f-manual.reference */; };
		A74C82F2229E369A0085A832 /* pservers-grad-15-b-manual.reference in Resources */ = {isa = PBXBuildFile; fileRef = A74C82EB229E36990085A832 /* pservers-grad-15-b-manual.reference */; };
		A74C82F3229E369A0085A832 /* pservers-grad-09-b-manual.reference in Resources */ = {isa = PBXBuildFile; fileRef = A74C82EC229E36990085A832 /* pservers-grad-09-b-manual.reference */; };
		A74C82F4229E369A0085A832 /* pservers-grad-13-b-manual.reference in Resources */ = {isa = PBXBuildFile; fileRef = A74C82ED229E36990085A832 /* pservers-grad-13-b-manual.reference */; };
		A74C82F5229E369A0085A832 /* pservers-grad-22-b-manual.reference in Resources */ = {isa = PBXBuildFile; fileRef = A74C82EE229E369A0085A832 /* pservers-grad-22-b-manual.reference */; };
		A74C832C229FB7690085A832 /* color-prop-04-t-manual-osx.svg in Resources */ = {isa = PBXBuildFile; fileRef = A74C832B229FB7690085A832 /* color-prop-04-t-manual-osx.svg */; };
		A74C832E229FBA4C0085A832 /* color-prop-04-t-manual-osx.reference in Resources */ = {isa = PBXBuildFile; fileRef = A74C832D229FBA4C0085A832 /* color-prop-04-t-manual-osx.reference */; };
		A74C8307229E9CCE0085A832 /* masking-filter-01-f-manual.svg in Resources */ = {isa = PBXBuildFile; fileRef = A74C8305229E9CCD0085A832 /* masking-filter-01-f-manual.svg */; };
		A74C8308229E9CCE0085A832 /* masking-mask-02-f-manual.svg in Resources */ = {isa = PBXBuildFile; fileRef = A74C8306229E9CCE0085A832 /* masking-mask-02-f-manual.svg */; };
		A74C830B229E9D700085A832 /* masking-filter-01-f-manual.reference in Resources */ = {isa = PBXBuildFile; fileRef = A74C8309229E9D6F0085A832 /* masking-filter-01-f-manual.reference */; };
		A74C830C229E9D700085A832 /* masking-mask-02-f-manual.reference in Resources */ = {isa = PBXBuildFile; fileRef = A74C830A229E9D700085A832 /* masking-mask-02-f-manual.reference */; };
		A74C8324229EB7150085A832 /* masking-path-13-f-manual.svg in Resources */ = {isa = PBXBuildFile; fileRef = A74C8323229EB7150085A832 /* masking-path-13-f-manual.svg */; };
		A74C8326229EB77B0085A832 /* masking-path-13-f-manual.reference in Resources */ = {isa = PBXBuildFile; fileRef = A74C8325229EB77B0085A832 /* masking-path-13-f-manual.reference */; };
		A7E675561EC4213500BD9ECB /* NodeBoundsTests.swift in Sources */ = {isa = PBXBuildFile; fileRef = A7E675551EC4213500BD9ECB /* NodeBoundsTests.swift */; };
		C410148E1F834D290022EE44 /* style.svg in Resources */ = {isa = PBXBuildFile; fileRef = C410148D1F834D280022EE44 /* style.svg */; };
		C4153A8F1F8793DE001BA5EE /* small-logo.png in Resources */ = {isa = PBXBuildFile; fileRef = C4153A8E1F8793DD001BA5EE /* small-logo.png */; };
		C46E83551F94B20E00208037 /* transform.svg in Resources */ = {isa = PBXBuildFile; fileRef = C46E83541F94B20E00208037 /* transform.svg */; };
		C4820B181F458D0E008CE0FF /* SVGSerializer.swift in Sources */ = {isa = PBXBuildFile; fileRef = C4820B171F458D0E008CE0FF /* SVGSerializer.swift */; };
		C4820B1A1F458D64008CE0FF /* MacawSVGTests.swift in Sources */ = {isa = PBXBuildFile; fileRef = C4820B191F458D64008CE0FF /* MacawSVGTests.swift */; };
/* End PBXBuildFile section */

/* Begin PBXContainerItemProxy section */
		57FCD2781D76EA4600CC0FB6 /* PBXContainerItemProxy */ = {
			isa = PBXContainerItemProxy;
			containerPortal = 57FCD2631D76EA4600CC0FB6 /* Project object */;
			proxyType = 1;
			remoteGlobalIDString = 57FCD26B1D76EA4600CC0FB6;
			remoteInfo = Macaw;
		};
/* End PBXContainerItemProxy section */

/* Begin PBXCopyFilesBuildPhase section */
		57614B751F83D15600875933 /* CopyFiles */ = {
			isa = PBXCopyFilesBuildPhase;
			buildActionMask = 2147483647;
			dstPath = "";
			dstSubfolderSpec = 10;
			files = (
			);
			runOnlyForDeploymentPostprocessing = 0;
		};
		57D202181D78047000A90D4F /* CopyFiles */ = {
			isa = PBXCopyFilesBuildPhase;
			buildActionMask = 2147483647;
			dstPath = "";
			dstSubfolderSpec = 10;
			files = (
			);
			runOnlyForDeploymentPostprocessing = 0;
		};
/* End PBXCopyFilesBuildPhase section */

/* Begin PBXFileReference section */
		3002331B20CC0BDD00EFD92D /* BoundsUtils.swift */ = {isa = PBXFileReference; lastKnownFileType = sourcecode.swift; path = BoundsUtils.swift; sourceTree = "<group>"; };
		3081E77C20DB58B100640F96 /* DescriptionExtensions.swift */ = {isa = PBXFileReference; lastKnownFileType = sourcecode.swift; path = DescriptionExtensions.swift; sourceTree = "<group>"; };
		30FF495F215CDD5700FF653C /* QuartzCore.framework */ = {isa = PBXFileReference; lastKnownFileType = wrapper.framework; name = QuartzCore.framework; path = System/Library/Frameworks/QuartzCore.framework; sourceTree = SDKROOT; };
		30FF4961215CE97300FF653C /* MCAMediaTimingFillMode_iOS.swift */ = {isa = PBXFileReference; lastKnownFileType = sourcecode.swift; path = MCAMediaTimingFillMode_iOS.swift; sourceTree = "<group>"; };
		30FF4963215CEA9900FF653C /* MCAMediaTimingFillMode_macOS.swift */ = {isa = PBXFileReference; lastKnownFileType = sourcecode.swift; path = MCAMediaTimingFillMode_macOS.swift; sourceTree = "<group>"; };
		30FF4965215CEC0C00FF653C /* MCAShapeLayerLineJoin_macOS.swift */ = {isa = PBXFileReference; lastKnownFileType = sourcecode.swift; path = MCAShapeLayerLineJoin_macOS.swift; sourceTree = "<group>"; };
		30FF4967215CECA400FF653C /* MCAShapeLayerLineJoin_iOS.swift */ = {isa = PBXFileReference; lastKnownFileType = sourcecode.swift; path = MCAShapeLayerLineJoin_iOS.swift; sourceTree = "<group>"; };
		30FF496A215CF0ED00FF653C /* MCAShapeLayerLineCap_iOS.swift */ = {isa = PBXFileReference; lastKnownFileType = sourcecode.swift; path = MCAShapeLayerLineCap_iOS.swift; sourceTree = "<group>"; };
		30FF496C215CF27E00FF653C /* MCAShapeLayerLineCap_macOS.swift */ = {isa = PBXFileReference; lastKnownFileType = sourcecode.swift; path = MCAShapeLayerLineCap_macOS.swift; sourceTree = "<group>"; };
		30FF496E215CF3B000FF653C /* MCAMediaTimingFunctionName_iOS.swift */ = {isa = PBXFileReference; lastKnownFileType = sourcecode.swift; path = MCAMediaTimingFunctionName_iOS.swift; sourceTree = "<group>"; };
		30FF4970215CF4CE00FF653C /* MCAMediaTimingFunctionName_macOS.swift */ = {isa = PBXFileReference; lastKnownFileType = sourcecode.swift; path = MCAMediaTimingFunctionName_macOS.swift; sourceTree = "<group>"; };
		421C664F2225196900DD73F5 /* color-prop-04-t-manual.svg */ = {isa = PBXFileReference; fileEncoding = 4; lastKnownFileType = text; path = "color-prop-04-t-manual.svg"; sourceTree = "<group>"; };
		4269F43D2257265700D91393 /* color-prop-04-t-manual.reference */ = {isa = PBXFileReference; fileEncoding = 4; lastKnownFileType = text; path = "color-prop-04-t-manual.reference"; sourceTree = "<group>"; };
		429594DB22A0F7CE00869079 /* text-fonts-02-t-manual.png */ = {isa = PBXFileReference; lastKnownFileType = image.png; path = "text-fonts-02-t-manual.png"; sourceTree = "<group>"; };
		429594DC22A0F7CE00869079 /* render-elems-03-t-manual.png */ = {isa = PBXFileReference; lastKnownFileType = image.png; path = "render-elems-03-t-manual.png"; sourceTree = "<group>"; };
		429594DD22A0F7CE00869079 /* paths-data-03-f-manual.png */ = {isa = PBXFileReference; lastKnownFileType = image.png; path = "paths-data-03-f-manual.png"; sourceTree = "<group>"; };
		429594DE22A0F7CE00869079 /* shapes-grammar-01-f-manual.png */ = {isa = PBXFileReference; lastKnownFileType = image.png; path = "shapes-grammar-01-f-manual.png"; sourceTree = "<group>"; };
		429594DF22A0F7CE00869079 /* coords-transformattr-03-f-manual.png */ = {isa = PBXFileReference; lastKnownFileType = image.png; path = "coords-transformattr-03-f-manual.png"; sourceTree = "<group>"; };
		429594E022A0F7CE00869079 /* coords-transformattr-04-f-manual.png */ = {isa = PBXFileReference; lastKnownFileType = image.png; path = "coords-transformattr-04-f-manual.png"; sourceTree = "<group>"; };
		429594E122A0F7CE00869079 /* coords-trans-10-f-manual.png */ = {isa = PBXFileReference; lastKnownFileType = image.png; path = "coords-trans-10-f-manual.png"; sourceTree = "<group>"; };
		429594E222A0F7CE00869079 /* paths-data-20-f-manual.png */ = {isa = PBXFileReference; lastKnownFileType = image.png; path = "paths-data-20-f-manual.png"; sourceTree = "<group>"; };
		429594E322A0F7CE00869079 /* shapes-polygon-03-t-manual.png */ = {isa = PBXFileReference; lastKnownFileType = image.png; path = "shapes-polygon-03-t-manual.png"; sourceTree = "<group>"; };
		429594E422A0F7CE00869079 /* shapes-rect-04-f-manual.png */ = {isa = PBXFileReference; lastKnownFileType = image.png; path = "shapes-rect-04-f-manual.png"; sourceTree = "<group>"; };
		429594E522A0F7CE00869079 /* painting-fill-02-t-manual.png */ = {isa = PBXFileReference; lastKnownFileType = image.png; path = "painting-fill-02-t-manual.png"; sourceTree = "<group>"; };
		429594E622A0F7CE00869079 /* color-prop-04-t-manual-osx.png */ = {isa = PBXFileReference; lastKnownFileType = image.png; path = "color-prop-04-t-manual-osx.png"; sourceTree = "<group>"; };
		429594E722A0F7CE00869079 /* shapes-circle-01-t-manual.png */ = {isa = PBXFileReference; lastKnownFileType = image.png; path = "shapes-circle-01-t-manual.png"; sourceTree = "<group>"; };
		429594E822A0F7CE00869079 /* paths-data-17-f-manual.png */ = {isa = PBXFileReference; lastKnownFileType = image.png; path = "paths-data-17-f-manual.png"; sourceTree = "<group>"; };
		429594E922A0F7CE00869079 /* render-elems-02-t-manual.png */ = {isa = PBXFileReference; lastKnownFileType = image.png; path = "render-elems-02-t-manual.png"; sourceTree = "<group>"; };
		429594EA22A0F7CE00869079 /* struct-frag-01-t-manual.png */ = {isa = PBXFileReference; lastKnownFileType = image.png; path = "struct-frag-01-t-manual.png"; sourceTree = "<group>"; };
		429594EB22A0F7CE00869079 /* struct-frag-06-t-manual.png */ = {isa = PBXFileReference; lastKnownFileType = image.png; path = "struct-frag-06-t-manual.png"; sourceTree = "<group>"; };
		429594EC22A0F7CE00869079 /* shapes-line-01-t-manual.png */ = {isa = PBXFileReference; lastKnownFileType = image.png; path = "shapes-line-01-t-manual.png"; sourceTree = "<group>"; };
		429594ED22A0F7CE00869079 /* shapes-ellipse-03-f-manual.png */ = {isa = PBXFileReference; lastKnownFileType = image.png; path = "shapes-ellipse-03-f-manual.png"; sourceTree = "<group>"; };
		429594EE22A0F7CE00869079 /* painting-fill-05-b-manual.png */ = {isa = PBXFileReference; lastKnownFileType = image.png; path = "painting-fill-05-b-manual.png"; sourceTree = "<group>"; };
		429594EF22A0F7CE00869079 /* shapes-polygon-02-t-manual.png */ = {isa = PBXFileReference; lastKnownFileType = image.png; path = "shapes-polygon-02-t-manual.png"; sourceTree = "<group>"; };
		429594F022A0F7CE00869079 /* shapes-rect-05-f-manual.png */ = {isa = PBXFileReference; lastKnownFileType = image.png; path = "shapes-rect-05-f-manual.png"; sourceTree = "<group>"; };
		429594F122A0F7CE00869079 /* painting-fill-03-t-manual.png */ = {isa = PBXFileReference; lastKnownFileType = image.png; path = "painting-fill-03-t-manual.png"; sourceTree = "<group>"; };
		429594F222A0F7CE00869079 /* shapes-polyline-01-t-manual.png */ = {isa = PBXFileReference; lastKnownFileType = image.png; path = "shapes-polyline-01-t-manual.png"; sourceTree = "<group>"; };
		429594F322A0F7CE00869079 /* painting-fill-04-t-manual.png */ = {isa = PBXFileReference; lastKnownFileType = image.png; path = "painting-fill-04-t-manual.png"; sourceTree = "<group>"; };
		429594F422A0F7CE00869079 /* coords-transformattr-05-f-manual.png */ = {isa = PBXFileReference; lastKnownFileType = image.png; path = "coords-transformattr-05-f-manual.png"; sourceTree = "<group>"; };
		429594F522A0F7CE00869079 /* coords-transformattr-02-f-manual.png */ = {isa = PBXFileReference; lastKnownFileType = image.png; path = "coords-transformattr-02-f-manual.png"; sourceTree = "<group>"; };
		429594F622A0F7CE00869079 /* shapes-intro-01-t-manual.png */ = {isa = PBXFileReference; lastKnownFileType = image.png; path = "shapes-intro-01-t-manual.png"; sourceTree = "<group>"; };
		429594F722A0F7CE00869079 /* coords-trans-11-f-manual.png */ = {isa = PBXFileReference; lastKnownFileType = image.png; path = "coords-trans-11-f-manual.png"; sourceTree = "<group>"; };
		429594F822A0F7CE00869079 /* painting-stroke-06-t-manual.png */ = {isa = PBXFileReference; lastKnownFileType = image.png; path = "painting-stroke-06-t-manual.png"; sourceTree = "<group>"; };
		429594F922A0F7CE00869079 /* coords-trans-01-b-manual.png */ = {isa = PBXFileReference; lastKnownFileType = image.png; path = "coords-trans-01-b-manual.png"; sourceTree = "<group>"; };
		429594FA22A0F7CE00869079 /* painting-stroke-01-t-manual.png */ = {isa = PBXFileReference; lastKnownFileType = image.png; path = "painting-stroke-01-t-manual.png"; sourceTree = "<group>"; };
		429594FB22A0F7CE00869079 /* coords-trans-07-t-manual.png */ = {isa = PBXFileReference; lastKnownFileType = image.png; path = "coords-trans-07-t-manual.png"; sourceTree = "<group>"; };
		429594FC22A0F7CE00869079 /* paths-data-01-t-manual.png */ = {isa = PBXFileReference; lastKnownFileType = image.png; path = "paths-data-01-t-manual.png"; sourceTree = "<group>"; };
		429594FD22A0F7CE00869079 /* paths-data-06-t-manual.png */ = {isa = PBXFileReference; lastKnownFileType = image.png; path = "paths-data-06-t-manual.png"; sourceTree = "<group>"; };
		429594FE22A0F7CE00869079 /* paths-data-13-t-manual.png */ = {isa = PBXFileReference; lastKnownFileType = image.png; path = "paths-data-13-t-manual.png"; sourceTree = "<group>"; };
		429594FF22A0F7CE00869079 /* paths-data-14-t-manual.png */ = {isa = PBXFileReference; lastKnownFileType = image.png; path = "paths-data-14-t-manual.png"; sourceTree = "<group>"; };
		4295950022A0F7CE00869079 /* struct-use-01-t-manual.png */ = {isa = PBXFileReference; lastKnownFileType = image.png; path = "struct-use-01-t-manual.png"; sourceTree = "<group>"; };
		4295950122A0F7CE00869079 /* pservers-grad-02-b-manual.png */ = {isa = PBXFileReference; lastKnownFileType = image.png; path = "pservers-grad-02-b-manual.png"; sourceTree = "<group>"; };
		4295950222A0F7CE00869079 /* shapes-line-02-f-manual.png */ = {isa = PBXFileReference; lastKnownFileType = image.png; path = "shapes-line-02-f-manual.png"; sourceTree = "<group>"; };
		4295950322A0F7CE00869079 /* painting-control-01-f-manual.png */ = {isa = PBXFileReference; lastKnownFileType = image.png; path = "painting-control-01-f-manual.png"; sourceTree = "<group>"; };
		4295950422A0F7CE00869079 /* coords-coord-01-t-manual.png */ = {isa = PBXFileReference; lastKnownFileType = image.png; path = "coords-coord-01-t-manual.png"; sourceTree = "<group>"; };
		4295950522A0F7CE00869079 /* painting-control-06-f-manual.png */ = {isa = PBXFileReference; lastKnownFileType = image.png; path = "painting-control-06-f-manual.png"; sourceTree = "<group>"; };
		4295950622A0F7CE00869079 /* painting-stroke-07-t-manual.png */ = {isa = PBXFileReference; lastKnownFileType = image.png; path = "painting-stroke-07-t-manual.png"; sourceTree = "<group>"; };
		4295950722A0F7CE00869079 /* coords-trans-06-t-manual.png */ = {isa = PBXFileReference; lastKnownFileType = image.png; path = "coords-trans-06-t-manual.png"; sourceTree = "<group>"; };
		4295950822A0F7CE00869079 /* paths-data-15-t-manual.png */ = {isa = PBXFileReference; lastKnownFileType = image.png; path = "paths-data-15-t-manual.png"; sourceTree = "<group>"; };
		4295950922A0F7CE00869079 /* paths-data-12-t-manual.png */ = {isa = PBXFileReference; lastKnownFileType = image.png; path = "paths-data-12-t-manual.png"; sourceTree = "<group>"; };
		4295950A22A0F7CE00869079 /* color-prop-01-b-manual.png */ = {isa = PBXFileReference; lastKnownFileType = image.png; path = "color-prop-01-b-manual.png"; sourceTree = "<group>"; };
		4295950B22A0F7CE00869079 /* shapes-ellipse-01-t-manual.png */ = {isa = PBXFileReference; lastKnownFileType = image.png; path = "shapes-ellipse-01-t-manual.png"; sourceTree = "<group>"; };
		4295950C22A0F7CE00869079 /* pservers-grad-03-b-manual.png */ = {isa = PBXFileReference; lastKnownFileType = image.png; path = "pservers-grad-03-b-manual.png"; sourceTree = "<group>"; };
		4295950D22A0F7CE00869079 /* masking-intro-01-f-manual.png */ = {isa = PBXFileReference; lastKnownFileType = image.png; path = "masking-intro-01-f-manual.png"; sourceTree = "<group>"; };
		4295950E22A0F7CE00869079 /* paths-data-07-t-manual.png */ = {isa = PBXFileReference; lastKnownFileType = image.png; path = "paths-data-07-t-manual.png"; sourceTree = "<group>"; };
		4295950F22A0F7CE00869079 /* text-align-01-b-manual.png */ = {isa = PBXFileReference; lastKnownFileType = image.png; path = "text-align-01-b-manual.png"; sourceTree = "<group>"; };
		4295951022A0F7CE00869079 /* struct-defs-01-t-manual.png */ = {isa = PBXFileReference; lastKnownFileType = image.png; path = "struct-defs-01-t-manual.png"; sourceTree = "<group>"; };
		4295951122A0F7CE00869079 /* painting-control-03-f-manual.png */ = {isa = PBXFileReference; lastKnownFileType = image.png; path = "painting-control-03-f-manual.png"; sourceTree = "<group>"; };
		4295951222A0F7CE00869079 /* shapes-rect-02-t-manual.png */ = {isa = PBXFileReference; lastKnownFileType = image.png; path = "shapes-rect-02-t-manual.png"; sourceTree = "<group>"; };
		4295951322A0F7CE00869079 /* coords-trans-03-t-manual.png */ = {isa = PBXFileReference; lastKnownFileType = image.png; path = "coords-trans-03-t-manual.png"; sourceTree = "<group>"; };
		4295951422A0F7CE00869079 /* metadata-example-01-t-manual.png */ = {isa = PBXFileReference; lastKnownFileType = image.png; path = "metadata-example-01-t-manual.png"; sourceTree = "<group>"; };
		4295951522A0F7CE00869079 /* coords-trans-04-t-manual.png */ = {isa = PBXFileReference; lastKnownFileType = image.png; path = "coords-trans-04-t-manual.png"; sourceTree = "<group>"; };
		4295951622A0F7CE00869079 /* painting-stroke-05-t-manual.png */ = {isa = PBXFileReference; lastKnownFileType = image.png; path = "painting-stroke-05-t-manual.png"; sourceTree = "<group>"; };
		4295951722A0F7CE00869079 /* painting-stroke-02-t-manual.png */ = {isa = PBXFileReference; lastKnownFileType = image.png; path = "painting-stroke-02-t-manual.png"; sourceTree = "<group>"; };
		4295951822A0F7CE00869079 /* pservers-grad-01-b-manual.png */ = {isa = PBXFileReference; lastKnownFileType = image.png; path = "pservers-grad-01-b-manual.png"; sourceTree = "<group>"; };
		4295951922A0F7CE00869079 /* struct-group-01-t-manual.png */ = {isa = PBXFileReference; lastKnownFileType = image.png; path = "struct-group-01-t-manual.png"; sourceTree = "<group>"; };
		4295951A22A0F7CE00869079 /* paths-data-10-t-manual.png */ = {isa = PBXFileReference; lastKnownFileType = image.png; path = "paths-data-10-t-manual.png"; sourceTree = "<group>"; };
		4295951B22A0F7CE00869079 /* color-prop-05-t-manual.png */ = {isa = PBXFileReference; lastKnownFileType = image.png; path = "color-prop-05-t-manual.png"; sourceTree = "<group>"; };
		4295951C22A0F7CE00869079 /* paths-data-19-f-manual.png */ = {isa = PBXFileReference; lastKnownFileType = image.png; path = "paths-data-19-f-manual.png"; sourceTree = "<group>"; };
		4295951D22A0F7CE00869079 /* paths-data-02-t-manual.png */ = {isa = PBXFileReference; lastKnownFileType = image.png; path = "paths-data-02-t-manual.png"; sourceTree = "<group>"; };
		4295951E22A0F7CE00869079 /* masking-path-02-b-manual.png */ = {isa = PBXFileReference; lastKnownFileType = image.png; path = "masking-path-02-b-manual.png"; sourceTree = "<group>"; };
		4295951F22A0F7CE00869079 /* paths-data-05-t-manual.png */ = {isa = PBXFileReference; lastKnownFileType = image.png; path = "paths-data-05-t-manual.png"; sourceTree = "<group>"; };
		4295952022A0F7CE00869079 /* coords-trans-05-t-manual.png */ = {isa = PBXFileReference; lastKnownFileType = image.png; path = "coords-trans-05-t-manual.png"; sourceTree = "<group>"; };
		4295952122A0F7CE00869079 /* shapes-rect-03-t-manual.png */ = {isa = PBXFileReference; lastKnownFileType = image.png; path = "shapes-rect-03-t-manual.png"; sourceTree = "<group>"; };
		4295952222A0F7CE00869079 /* coords-trans-02-t-manual.png */ = {isa = PBXFileReference; lastKnownFileType = image.png; path = "coords-trans-02-t-manual.png"; sourceTree = "<group>"; };
		4295952322A0F7CE00869079 /* painting-stroke-03-t-manual.png */ = {isa = PBXFileReference; lastKnownFileType = image.png; path = "painting-stroke-03-t-manual.png"; sourceTree = "<group>"; };
		4295952422A0F7CE00869079 /* painting-stroke-04-t-manual.png */ = {isa = PBXFileReference; lastKnownFileType = image.png; path = "painting-stroke-04-t-manual.png"; sourceTree = "<group>"; };
		4295952522A0F7CE00869079 /* painting-control-02-f-manual.png */ = {isa = PBXFileReference; lastKnownFileType = image.png; path = "painting-control-02-f-manual.png"; sourceTree = "<group>"; };
		4295952622A0F7CE00869079 /* coords-coord-02-t-manual.png */ = {isa = PBXFileReference; lastKnownFileType = image.png; path = "coords-coord-02-t-manual.png"; sourceTree = "<group>"; };
		4295952722A0F7CE00869079 /* paths-data-04-t-manual.png */ = {isa = PBXFileReference; lastKnownFileType = image.png; path = "paths-data-04-t-manual.png"; sourceTree = "<group>"; };
		4295952822A0F7CE00869079 /* paths-data-18-f-manual.png */ = {isa = PBXFileReference; lastKnownFileType = image.png; path = "paths-data-18-f-manual.png"; sourceTree = "<group>"; };
		4295952922A0F7CE00869079 /* pservers-grad-07-b-manual.png */ = {isa = PBXFileReference; lastKnownFileType = image.png; path = "pservers-grad-07-b-manual.png"; sourceTree = "<group>"; };
		4295952A22A0F7CE00869079 /* shapes-ellipse-02-t-manual.png */ = {isa = PBXFileReference; lastKnownFileType = image.png; path = "shapes-ellipse-02-t-manual.png"; sourceTree = "<group>"; };
		4295952B22A0F7CE00869079 /* paths-data-16-t-manual.png */ = {isa = PBXFileReference; lastKnownFileType = image.png; path = "paths-data-16-t-manual.png"; sourceTree = "<group>"; };
		4295952C22A0F7CE00869079 /* color-prop-03-t-manual.png */ = {isa = PBXFileReference; lastKnownFileType = image.png; path = "color-prop-03-t-manual.png"; sourceTree = "<group>"; };
		4295952D22A0F7CE00869079 /* struct-use-03-t-manual.png */ = {isa = PBXFileReference; lastKnownFileType = image.png; path = "struct-use-03-t-manual.png"; sourceTree = "<group>"; };
		4295952E22A0F7CE00869079 /* types-basic-01-f-manual.png */ = {isa = PBXFileReference; lastKnownFileType = image.png; path = "types-basic-01-f-manual.png"; sourceTree = "<group>"; };
		4295952F22A0F7CE00869079 /* struct-use-12-f-manual.png */ = {isa = PBXFileReference; lastKnownFileType = image.png; path = "struct-use-12-f-manual.png"; sourceTree = "<group>"; };
		4295953022A0F7CE00869079 /* struct-frag-04-t-manual.png */ = {isa = PBXFileReference; lastKnownFileType = image.png; path = "struct-frag-04-t-manual.png"; sourceTree = "<group>"; };
		4295953122A0F7CE00869079 /* struct-frag-03-t-manual.png */ = {isa = PBXFileReference; lastKnownFileType = image.png; path = "struct-frag-03-t-manual.png"; sourceTree = "<group>"; };
		4295953222A0F7CE00869079 /* paths-data-09-t-manual.png */ = {isa = PBXFileReference; lastKnownFileType = image.png; path = "paths-data-09-t-manual.png"; sourceTree = "<group>"; };
		4295953322A0F7CE00869079 /* text-fonts-01-t-manual.png */ = {isa = PBXFileReference; lastKnownFileType = image.png; path = "text-fonts-01-t-manual.png"; sourceTree = "<group>"; };
		4295953422A0F7CE00869079 /* shapes-rect-07-f-manual.png */ = {isa = PBXFileReference; lastKnownFileType = image.png; path = "shapes-rect-07-f-manual.png"; sourceTree = "<group>"; };
		4295953522A0F7CE00869079 /* painting-fill-01-t-manual.png */ = {isa = PBXFileReference; lastKnownFileType = image.png; path = "painting-fill-01-t-manual.png"; sourceTree = "<group>"; };
		4295953622A0F7CE00869079 /* coords-trans-13-f-manual.png */ = {isa = PBXFileReference; lastKnownFileType = image.png; path = "coords-trans-13-f-manual.png"; sourceTree = "<group>"; };
		4295953722A0F7CE00869079 /* coords-trans-08-t-manual.png */ = {isa = PBXFileReference; lastKnownFileType = image.png; path = "coords-trans-08-t-manual.png"; sourceTree = "<group>"; };
		4295953822A0F7CE00869079 /* coords-trans-14-f-manual.png */ = {isa = PBXFileReference; lastKnownFileType = image.png; path = "coords-trans-14-f-manual.png"; sourceTree = "<group>"; };
		4295953922A0F7CE00869079 /* painting-stroke-09-t-manual.png */ = {isa = PBXFileReference; lastKnownFileType = image.png; path = "painting-stroke-09-t-manual.png"; sourceTree = "<group>"; };
		4295953A22A0F7CE00869079 /* struct-frag-02-t-manual.png */ = {isa = PBXFileReference; lastKnownFileType = image.png; path = "struct-frag-02-t-manual.png"; sourceTree = "<group>"; };
		4295953B22A0F7CE00869079 /* pservers-grad-stops-01-f-manual.png */ = {isa = PBXFileReference; lastKnownFileType = image.png; path = "pservers-grad-stops-01-f-manual.png"; sourceTree = "<group>"; };
		4295953C22A0F7CE00869079 /* paths-data-08-t-manual.png */ = {isa = PBXFileReference; lastKnownFileType = image.png; path = "paths-data-08-t-manual.png"; sourceTree = "<group>"; };
		4295953D22A0F7CE00869079 /* render-elems-01-t-manual.png */ = {isa = PBXFileReference; lastKnownFileType = image.png; path = "render-elems-01-t-manual.png"; sourceTree = "<group>"; };
		4295953E22A0F7CE00869079 /* shapes-circle-02-t-manual.png */ = {isa = PBXFileReference; lastKnownFileType = image.png; path = "shapes-circle-02-t-manual.png"; sourceTree = "<group>"; };
		4295953F22A0F7CE00869079 /* coords-trans-09-t-manual.png */ = {isa = PBXFileReference; lastKnownFileType = image.png; path = "coords-trans-09-t-manual.png"; sourceTree = "<group>"; };
		4295954022A0F7CE00869079 /* coords-trans-12-f-manual.png */ = {isa = PBXFileReference; lastKnownFileType = image.png; path = "coords-trans-12-f-manual.png"; sourceTree = "<group>"; };
		4295954122A0F7CE00869079 /* painting-stroke-08-t-manual.png */ = {isa = PBXFileReference; lastKnownFileType = image.png; path = "painting-stroke-08-t-manual.png"; sourceTree = "<group>"; };
		4295954222A0F7CE00869079 /* coords-transformattr-01-f-manual.png */ = {isa = PBXFileReference; lastKnownFileType = image.png; path = "coords-transformattr-01-f-manual.png"; sourceTree = "<group>"; };
		4295954322A0F7CE00869079 /* shapes-rect-06-f-manual.png */ = {isa = PBXFileReference; lastKnownFileType = image.png; path = "shapes-rect-06-f-manual.png"; sourceTree = "<group>"; };
		4295954422A0F7CE00869079 /* shapes-polyline-02-t-manual.png */ = {isa = PBXFileReference; lastKnownFileType = image.png; path = "shapes-polyline-02-t-manual.png"; sourceTree = "<group>"; };
		4295954522A0F7CE00869079 /* shapes-polygon-01-t-manual.png */ = {isa = PBXFileReference; lastKnownFileType = image.png; path = "shapes-polygon-01-t-manual.png"; sourceTree = "<group>"; };
		5713C4E11E51EC8F00BBA4D9 /* TouchEvent.swift */ = {isa = PBXFileReference; fileEncoding = 4; lastKnownFileType = sourcecode.swift; path = TouchEvent.swift; sourceTree = "<group>"; };
		5713C4F21E5AD46800BBA4D9 /* ControlStatesTests.swift */ = {isa = PBXFileReference; fileEncoding = 4; lastKnownFileType = sourcecode.swift; path = ControlStatesTests.swift; sourceTree = "<group>"; };
		5713C4F41E5AE2C300BBA4D9 /* CombineAnimationTests.swift */ = {isa = PBXFileReference; fileEncoding = 4; lastKnownFileType = sourcecode.swift; path = CombineAnimationTests.swift; sourceTree = "<group>"; };
		5713C4F61E5C34C700BBA4D9 /* SequenceAnimationTests.swift */ = {isa = PBXFileReference; fileEncoding = 4; lastKnownFileType = sourcecode.swift; path = SequenceAnimationTests.swift; sourceTree = "<group>"; };
		5713C4F81E5C3FEE00BBA4D9 /* DelayedAnimationTests.swift */ = {isa = PBXFileReference; fileEncoding = 4; lastKnownFileType = sourcecode.swift; path = DelayedAnimationTests.swift; sourceTree = "<group>"; };
		572CEFC51E2CED4B008C7C83 /* SWXMLHash+TypeConversion.swift */ = {isa = PBXFileReference; fileEncoding = 4; lastKnownFileType = sourcecode.swift; path = "SWXMLHash+TypeConversion.swift"; sourceTree = "<group>"; };
		572CEFC61E2CED4B008C7C83 /* SWXMLHash.swift */ = {isa = PBXFileReference; fileEncoding = 4; lastKnownFileType = sourcecode.swift; path = SWXMLHash.swift; sourceTree = "<group>"; };
		57614B791F83D15600875933 /* MacawOSX.framework */ = {isa = PBXFileReference; explicitFileType = wrapper.framework; includeInIndex = 0; path = MacawOSX.framework; sourceTree = BUILT_PRODUCTS_DIR; };
		57614BD91F8739EE00875933 /* MacawView+PDF.swift */ = {isa = PBXFileReference; lastKnownFileType = sourcecode.swift; path = "MacawView+PDF.swift"; sourceTree = "<group>"; };
		57900FF81EA0DEBF00809FFB /* UIImage2Image.swift */ = {isa = PBXFileReference; fileEncoding = 4; lastKnownFileType = sourcecode.swift; path = UIImage2Image.swift; sourceTree = "<group>"; };
		57A27BCE1E44C4EC0057BD3A /* ContentsInterpolation.swift */ = {isa = PBXFileReference; fileEncoding = 4; lastKnownFileType = sourcecode.swift; path = ContentsInterpolation.swift; sourceTree = "<group>"; };
		57A27BD01E44C5460057BD3A /* ShapeAnimation.swift */ = {isa = PBXFileReference; fileEncoding = 4; lastKnownFileType = sourcecode.swift; path = ShapeAnimation.swift; sourceTree = "<group>"; };
		57A27BD21E44C5570057BD3A /* ShapeAnimationGenerator.swift */ = {isa = PBXFileReference; fileEncoding = 4; lastKnownFileType = sourcecode.swift; path = ShapeAnimationGenerator.swift; sourceTree = "<group>"; };
		57A27BD41E44C5840057BD3A /* ShapeInterpolation.swift */ = {isa = PBXFileReference; fileEncoding = 4; lastKnownFileType = sourcecode.swift; path = ShapeInterpolation.swift; sourceTree = "<group>"; };
		57AF39881E66E06200F0BFE2 /* SceneUtils.swift */ = {isa = PBXFileReference; fileEncoding = 4; lastKnownFileType = sourcecode.swift; path = SceneUtils.swift; sourceTree = "<group>"; };
		57B7A4DE1EE70D17009D78D7 /* logo.png */ = {isa = PBXFileReference; lastKnownFileType = image.png; path = logo.png; sourceTree = SOURCE_ROOT; };
		57B7A4E01EE70DA5009D78D7 /* logo_base64.txt */ = {isa = PBXFileReference; fileEncoding = 4; lastKnownFileType = text; name = logo_base64.txt; path = Bounds/logo_base64.txt; sourceTree = "<group>"; };
		57B7A4E21EE70DC3009D78D7 /* ImageBoundsTests.swift */ = {isa = PBXFileReference; fileEncoding = 4; lastKnownFileType = sourcecode.swift; name = ImageBoundsTests.swift; path = Bounds/ImageBoundsTests.swift; sourceTree = "<group>"; };
		57CAB1221D782DFC00FD8E47 /* TestUtils.swift */ = {isa = PBXFileReference; fileEncoding = 4; lastKnownFileType = sourcecode.swift; path = TestUtils.swift; sourceTree = "<group>"; };
		57CAB1251D7832E000FD8E47 /* circle.svg */ = {isa = PBXFileReference; fileEncoding = 4; lastKnownFileType = text.xml; path = circle.svg; sourceTree = "<group>"; };
		57CAB1261D7832E000FD8E47 /* ellipse.svg */ = {isa = PBXFileReference; fileEncoding = 4; lastKnownFileType = text.xml; path = ellipse.svg; sourceTree = "<group>"; };
		57CAB1271D7832E000FD8E47 /* group.svg */ = {isa = PBXFileReference; fileEncoding = 4; lastKnownFileType = text.xml; path = group.svg; sourceTree = "<group>"; };
		57CAB1281D7832E000FD8E47 /* line.svg */ = {isa = PBXFileReference; fileEncoding = 4; lastKnownFileType = text.xml; path = line.svg; sourceTree = "<group>"; };
		57CAB1291D7832E000FD8E47 /* polygon.svg */ = {isa = PBXFileReference; fileEncoding = 4; lastKnownFileType = text.xml; path = polygon.svg; sourceTree = "<group>"; };
		57CAB12A1D7832E000FD8E47 /* polyline.svg */ = {isa = PBXFileReference; fileEncoding = 4; lastKnownFileType = text.xml; path = polyline.svg; sourceTree = "<group>"; };
		57CAB12B1D7832E000FD8E47 /* rect.svg */ = {isa = PBXFileReference; fileEncoding = 4; lastKnownFileType = text.xml; path = rect.svg; sourceTree = "<group>"; };
		57CAB12C1D7832E000FD8E47 /* roundRect.svg */ = {isa = PBXFileReference; fileEncoding = 4; lastKnownFileType = text.xml; path = roundRect.svg; sourceTree = "<group>"; };
		57CAB12D1D7832E000FD8E47 /* triangle.svg */ = {isa = PBXFileReference; fileEncoding = 4; lastKnownFileType = text.xml; path = triangle.svg; sourceTree = "<group>"; };
		57E0EB2D1EB34CDD00638039 /* AnimationUtilsTests.swift */ = {isa = PBXFileReference; fileEncoding = 4; lastKnownFileType = sourcecode.swift; path = AnimationUtilsTests.swift; sourceTree = "<group>"; };
		57E5E0E21E3B393900D1CB28 /* AnimatableVariable.swift */ = {isa = PBXFileReference; fileEncoding = 4; lastKnownFileType = sourcecode.swift; path = AnimatableVariable.swift; sourceTree = "<group>"; };
		57E5E0E31E3B393900D1CB28 /* Animation.swift */ = {isa = PBXFileReference; fileEncoding = 4; lastKnownFileType = sourcecode.swift; path = Animation.swift; sourceTree = "<group>"; };
		57E5E0E41E3B393900D1CB28 /* AnimationImpl.swift */ = {isa = PBXFileReference; fileEncoding = 4; lastKnownFileType = sourcecode.swift; path = AnimationImpl.swift; sourceTree = "<group>"; };
		57E5E0E51E3B393900D1CB28 /* AnimationProducer.swift */ = {isa = PBXFileReference; fileEncoding = 4; lastKnownFileType = sourcecode.swift; path = AnimationProducer.swift; sourceTree = "<group>"; };
		57E5E0E61E3B393900D1CB28 /* AnimationUtils.swift */ = {isa = PBXFileReference; fileEncoding = 4; lastKnownFileType = sourcecode.swift; path = AnimationUtils.swift; sourceTree = "<group>"; };
		57E5E0E71E3B393900D1CB28 /* Easing.swift */ = {isa = PBXFileReference; fileEncoding = 4; lastKnownFileType = sourcecode.swift; path = Easing.swift; sourceTree = "<group>"; };
		57E5E0EB1E3B393900D1CB28 /* AnimOperators.swift */ = {isa = PBXFileReference; fileEncoding = 4; lastKnownFileType = sourcecode.swift; path = AnimOperators.swift; sourceTree = "<group>"; };
		57E5E0EC1E3B393900D1CB28 /* DoubleInterpolation.swift */ = {isa = PBXFileReference; fileEncoding = 4; lastKnownFileType = sourcecode.swift; path = DoubleInterpolation.swift; sourceTree = "<group>"; };
		57E5E0EE1E3B393900D1CB28 /* Interpolable.swift */ = {isa = PBXFileReference; fileEncoding = 4; lastKnownFileType = sourcecode.swift; path = Interpolable.swift; sourceTree = "<group>"; };
		57E5E0EF1E3B393900D1CB28 /* LocusInterpolation.swift */ = {isa = PBXFileReference; fileEncoding = 4; lastKnownFileType = sourcecode.swift; path = LocusInterpolation.swift; sourceTree = "<group>"; };
		57E5E0F01E3B393900D1CB28 /* TransformInterpolation.swift */ = {isa = PBXFileReference; fileEncoding = 4; lastKnownFileType = sourcecode.swift; path = TransformInterpolation.swift; sourceTree = "<group>"; };
		57E5E0F11E3B393900D1CB28 /* FuncBounds.swift */ = {isa = PBXFileReference; fileEncoding = 4; lastKnownFileType = sourcecode.swift; path = FuncBounds.swift; sourceTree = "<group>"; };
		57E5E0F21E3B393900D1CB28 /* PathBounds.swift */ = {isa = PBXFileReference; fileEncoding = 4; lastKnownFileType = sourcecode.swift; path = PathBounds.swift; sourceTree = "<group>"; };
		57E5E0F31E3B393900D1CB28 /* PathFunctions.swift */ = {isa = PBXFileReference; fileEncoding = 4; lastKnownFileType = sourcecode.swift; path = PathFunctions.swift; sourceTree = "<group>"; };
		57E5E0F71E3B393900D1CB28 /* AnimationCache.swift */ = {isa = PBXFileReference; fileEncoding = 4; lastKnownFileType = sourcecode.swift; path = AnimationCache.swift; sourceTree = "<group>"; };
		57E5E0F91E3B393900D1CB28 /* NodeHashable.swift */ = {isa = PBXFileReference; fileEncoding = 4; lastKnownFileType = sourcecode.swift; path = NodeHashable.swift; sourceTree = "<group>"; };
		57E5E0FA1E3B393900D1CB28 /* TransformHashable.swift */ = {isa = PBXFileReference; fileEncoding = 4; lastKnownFileType = sourcecode.swift; path = TransformHashable.swift; sourceTree = "<group>"; };
		57E5E0FB1E3B393900D1CB28 /* MorphingGenerator.swift */ = {isa = PBXFileReference; fileEncoding = 4; lastKnownFileType = sourcecode.swift; path = MorphingGenerator.swift; sourceTree = "<group>"; };
		57E5E0FC1E3B393900D1CB28 /* OpacityGenerator.swift */ = {isa = PBXFileReference; fileEncoding = 4; lastKnownFileType = sourcecode.swift; path = OpacityGenerator.swift; sourceTree = "<group>"; };
		57E5E0FE1E3B393900D1CB28 /* TransformGenerator.swift */ = {isa = PBXFileReference; fileEncoding = 4; lastKnownFileType = sourcecode.swift; path = TransformGenerator.swift; sourceTree = "<group>"; };
		57E5E0FF1E3B393900D1CB28 /* AnimationSequence.swift */ = {isa = PBXFileReference; fileEncoding = 4; lastKnownFileType = sourcecode.swift; path = AnimationSequence.swift; sourceTree = "<group>"; };
		57E5E1001E3B393900D1CB28 /* CombineAnimation.swift */ = {isa = PBXFileReference; fileEncoding = 4; lastKnownFileType = sourcecode.swift; path = CombineAnimation.swift; sourceTree = "<group>"; };
		57E5E1011E3B393900D1CB28 /* ContentsAnimation.swift */ = {isa = PBXFileReference; fileEncoding = 4; lastKnownFileType = sourcecode.swift; path = ContentsAnimation.swift; sourceTree = "<group>"; };
		57E5E1021E3B393900D1CB28 /* MorphingAnimation.swift */ = {isa = PBXFileReference; fileEncoding = 4; lastKnownFileType = sourcecode.swift; path = MorphingAnimation.swift; sourceTree = "<group>"; };
		57E5E1031E3B393900D1CB28 /* OpacityAnimation.swift */ = {isa = PBXFileReference; fileEncoding = 4; lastKnownFileType = sourcecode.swift; path = OpacityAnimation.swift; sourceTree = "<group>"; };
		57E5E1041E3B393900D1CB28 /* TransformAnimation.swift */ = {isa = PBXFileReference; fileEncoding = 4; lastKnownFileType = sourcecode.swift; path = TransformAnimation.swift; sourceTree = "<group>"; };
		57E5E1061E3B393900D1CB28 /* Disposable.swift */ = {isa = PBXFileReference; fileEncoding = 4; lastKnownFileType = sourcecode.swift; path = Disposable.swift; sourceTree = "<group>"; };
		57E5E1071E3B393900D1CB28 /* GroupDisposable.swift */ = {isa = PBXFileReference; fileEncoding = 4; lastKnownFileType = sourcecode.swift; path = GroupDisposable.swift; sourceTree = "<group>"; };
		57E5E1081E3B393900D1CB28 /* Variable.swift */ = {isa = PBXFileReference; fileEncoding = 4; lastKnownFileType = sourcecode.swift; path = Variable.swift; sourceTree = "<group>"; };
		57E5E10A1E3B393900D1CB28 /* Event.swift */ = {isa = PBXFileReference; fileEncoding = 4; lastKnownFileType = sourcecode.swift; path = Event.swift; sourceTree = "<group>"; };
		57E5E10B1E3B393900D1CB28 /* PanEvent.swift */ = {isa = PBXFileReference; fileEncoding = 4; lastKnownFileType = sourcecode.swift; path = PanEvent.swift; sourceTree = "<group>"; };
		57E5E10C1E3B393900D1CB28 /* PinchEvent.swift */ = {isa = PBXFileReference; fileEncoding = 4; lastKnownFileType = sourcecode.swift; path = PinchEvent.swift; sourceTree = "<group>"; };
		57E5E10D1E3B393900D1CB28 /* RotateEvent.swift */ = {isa = PBXFileReference; fileEncoding = 4; lastKnownFileType = sourcecode.swift; path = RotateEvent.swift; sourceTree = "<group>"; };
		57E5E10E1E3B393900D1CB28 /* TapEvent.swift */ = {isa = PBXFileReference; fileEncoding = 4; lastKnownFileType = sourcecode.swift; path = TapEvent.swift; sourceTree = "<group>"; };
		57E5E10F1E3B393900D1CB28 /* Info.plist */ = {isa = PBXFileReference; fileEncoding = 4; lastKnownFileType = text.plist.xml; path = Info.plist; sourceTree = "<group>"; };
		57E5E1241E3B393900D1CB28 /* Arc.swift */ = {isa = PBXFileReference; fileEncoding = 4; lastKnownFileType = sourcecode.swift; path = Arc.swift; sourceTree = "<group>"; };
		57E5E1251E3B393900D1CB28 /* Circle.swift */ = {isa = PBXFileReference; fileEncoding = 4; lastKnownFileType = sourcecode.swift; path = Circle.swift; sourceTree = "<group>"; };
		57E5E1261E3B393900D1CB28 /* Ellipse.swift */ = {isa = PBXFileReference; fileEncoding = 4; lastKnownFileType = sourcecode.swift; path = Ellipse.swift; sourceTree = "<group>"; };
		57E5E1271E3B393900D1CB28 /* GeomUtils.swift */ = {isa = PBXFileReference; fileEncoding = 4; lastKnownFileType = sourcecode.swift; path = GeomUtils.swift; sourceTree = "<group>"; };
		57E5E1281E3B393900D1CB28 /* Insets.swift */ = {isa = PBXFileReference; fileEncoding = 4; lastKnownFileType = sourcecode.swift; path = Insets.swift; sourceTree = "<group>"; };
		57E5E1291E3B393900D1CB28 /* Line.swift */ = {isa = PBXFileReference; fileEncoding = 4; lastKnownFileType = sourcecode.swift; path = Line.swift; sourceTree = "<group>"; };
		57E5E12A1E3B393900D1CB28 /* Locus.swift */ = {isa = PBXFileReference; fileEncoding = 4; lastKnownFileType = sourcecode.swift; path = Locus.swift; sourceTree = "<group>"; };
		57E5E12B1E3B393900D1CB28 /* MoveTo.swift */ = {isa = PBXFileReference; fileEncoding = 4; lastKnownFileType = sourcecode.swift; path = MoveTo.swift; sourceTree = "<group>"; };
		57E5E12C1E3B393900D1CB28 /* Path.swift */ = {isa = PBXFileReference; fileEncoding = 4; lastKnownFileType = sourcecode.swift; path = Path.swift; sourceTree = "<group>"; };
		57E5E12D1E3B393900D1CB28 /* PathBuilder.swift */ = {isa = PBXFileReference; fileEncoding = 4; lastKnownFileType = sourcecode.swift; path = PathBuilder.swift; sourceTree = "<group>"; };
		57E5E12E1E3B393900D1CB28 /* PathSegment.swift */ = {isa = PBXFileReference; fileEncoding = 4; lastKnownFileType = sourcecode.swift; path = PathSegment.swift; sourceTree = "<group>"; };
		57E5E12F1E3B393900D1CB28 /* PathSegmentType.swift */ = {isa = PBXFileReference; fileEncoding = 4; lastKnownFileType = sourcecode.swift; path = PathSegmentType.swift; sourceTree = "<group>"; };
		57E5E1301E3B393900D1CB28 /* Point.swift */ = {isa = PBXFileReference; fileEncoding = 4; lastKnownFileType = sourcecode.swift; path = Point.swift; sourceTree = "<group>"; };
		57E5E1311E3B393900D1CB28 /* Polygon.swift */ = {isa = PBXFileReference; fileEncoding = 4; lastKnownFileType = sourcecode.swift; path = Polygon.swift; sourceTree = "<group>"; };
		57E5E1321E3B393900D1CB28 /* Polyline.swift */ = {isa = PBXFileReference; fileEncoding = 4; lastKnownFileType = sourcecode.swift; path = Polyline.swift; sourceTree = "<group>"; };
		57E5E1331E3B393900D1CB28 /* Rect.swift */ = {isa = PBXFileReference; fileEncoding = 4; lastKnownFileType = sourcecode.swift; path = Rect.swift; sourceTree = "<group>"; };
		57E5E1341E3B393900D1CB28 /* RoundRect.swift */ = {isa = PBXFileReference; fileEncoding = 4; lastKnownFileType = sourcecode.swift; path = RoundRect.swift; sourceTree = "<group>"; };
		57E5E1351E3B393900D1CB28 /* Size.swift */ = {isa = PBXFileReference; fileEncoding = 4; lastKnownFileType = sourcecode.swift; path = Size.swift; sourceTree = "<group>"; };
		57E5E1361E3B393900D1CB28 /* Transform.swift */ = {isa = PBXFileReference; fileEncoding = 4; lastKnownFileType = sourcecode.swift; path = Transform.swift; sourceTree = "<group>"; };
		57E5E1381E3B393900D1CB28 /* Group.swift */ = {isa = PBXFileReference; fileEncoding = 4; lastKnownFileType = sourcecode.swift; path = Group.swift; sourceTree = "<group>"; };
		57E5E1391E3B393900D1CB28 /* Image.swift */ = {isa = PBXFileReference; fileEncoding = 4; lastKnownFileType = sourcecode.swift; path = Image.swift; sourceTree = "<group>"; };
		57E5E13A1E3B393900D1CB28 /* Node.swift */ = {isa = PBXFileReference; fileEncoding = 4; lastKnownFileType = sourcecode.swift; path = Node.swift; sourceTree = "<group>"; };
		57E5E13B1E3B393900D1CB28 /* Shape.swift */ = {isa = PBXFileReference; fileEncoding = 4; lastKnownFileType = sourcecode.swift; path = Shape.swift; sourceTree = "<group>"; };
		57E5E13C1E3B393900D1CB28 /* Text.swift */ = {isa = PBXFileReference; fileEncoding = 4; lastKnownFileType = sourcecode.swift; path = Text.swift; sourceTree = "<group>"; };
		57E5E13E1E3B393900D1CB28 /* GroupRenderer.swift */ = {isa = PBXFileReference; fileEncoding = 4; lastKnownFileType = sourcecode.swift; path = GroupRenderer.swift; sourceTree = "<group>"; };
		57E5E13F1E3B393900D1CB28 /* ImageRenderer.swift */ = {isa = PBXFileReference; fileEncoding = 4; lastKnownFileType = sourcecode.swift; path = ImageRenderer.swift; sourceTree = "<group>"; };
		57E5E1401E3B393900D1CB28 /* NodeRenderer.swift */ = {isa = PBXFileReference; fileEncoding = 4; lastKnownFileType = sourcecode.swift; path = NodeRenderer.swift; sourceTree = "<group>"; };
		57E5E1411E3B393900D1CB28 /* RenderContext.swift */ = {isa = PBXFileReference; fileEncoding = 4; lastKnownFileType = sourcecode.swift; path = RenderContext.swift; sourceTree = "<group>"; };
		57E5E1421E3B393900D1CB28 /* RenderUtils.swift */ = {isa = PBXFileReference; fileEncoding = 4; lastKnownFileType = sourcecode.swift; path = RenderUtils.swift; sourceTree = "<group>"; };
		57E5E1431E3B393900D1CB28 /* ShapeRenderer.swift */ = {isa = PBXFileReference; fileEncoding = 4; lastKnownFileType = sourcecode.swift; path = ShapeRenderer.swift; sourceTree = "<group>"; };
		57E5E1441E3B393900D1CB28 /* TextRenderer.swift */ = {isa = PBXFileReference; fileEncoding = 4; lastKnownFileType = sourcecode.swift; path = TextRenderer.swift; sourceTree = "<group>"; };
		57E5E1461E3B393900D1CB28 /* SVGConstants.swift */ = {isa = PBXFileReference; fileEncoding = 4; lastKnownFileType = sourcecode.swift; path = SVGConstants.swift; sourceTree = "<group>"; };
		57E5E1471E3B393900D1CB28 /* SVGParser.swift */ = {isa = PBXFileReference; fileEncoding = 4; lastKnownFileType = sourcecode.swift; path = SVGParser.swift; sourceTree = "<group>"; };
		57E5E1481E3B393900D1CB28 /* SVGParserError.swift */ = {isa = PBXFileReference; fileEncoding = 4; lastKnownFileType = sourcecode.swift; path = SVGParserError.swift; sourceTree = "<group>"; };
		57E5E1491E3B393900D1CB28 /* SVGParserRegexHelper.swift */ = {isa = PBXFileReference; fileEncoding = 4; lastKnownFileType = sourcecode.swift; path = SVGParserRegexHelper.swift; sourceTree = "<group>"; };
		57E5E14A1E3B393900D1CB28 /* SVGView.swift */ = {isa = PBXFileReference; fileEncoding = 4; lastKnownFileType = sourcecode.swift; path = SVGView.swift; sourceTree = "<group>"; };
		57E5E14C1E3B393900D1CB28 /* CAAnimationClosure.swift */ = {isa = PBXFileReference; fileEncoding = 4; lastKnownFileType = sourcecode.swift; path = CAAnimationClosure.swift; sourceTree = "<group>"; };
		57E5E14D1E3B393900D1CB28 /* CGFloat+Double.swift */ = {isa = PBXFileReference; fileEncoding = 4; lastKnownFileType = sourcecode.swift; path = "CGFloat+Double.swift"; sourceTree = "<group>"; };
		57E5E14E1E3B393900D1CB28 /* NSTimer+Closure.swift */ = {isa = PBXFileReference; fileEncoding = 4; lastKnownFileType = sourcecode.swift; path = "NSTimer+Closure.swift"; sourceTree = "<group>"; };
		57E5E1501E3B393900D1CB28 /* MacawView.swift */ = {isa = PBXFileReference; fileEncoding = 4; lastKnownFileType = sourcecode.swift; path = MacawView.swift; sourceTree = "<group>"; };
		57E5E1521E3B393900D1CB28 /* ShapeLayer.swift */ = {isa = PBXFileReference; fileEncoding = 4; lastKnownFileType = sourcecode.swift; path = ShapeLayer.swift; sourceTree = "<group>"; };
		57F108731F502A3600DC365B /* Touchable.swift */ = {isa = PBXFileReference; fileEncoding = 4; lastKnownFileType = sourcecode.swift; path = Touchable.swift; sourceTree = "<group>"; };
		57F108791F53C92000DC365B /* MDisplayLink.swift */ = {isa = PBXFileReference; fileEncoding = 4; lastKnownFileType = sourcecode.swift; name = MDisplayLink.swift; path = Source/platform/MDisplayLink.swift; sourceTree = SOURCE_ROOT; };
		57F1087B1F53CA7E00DC365B /* MDisplayLink_iOS.swift */ = {isa = PBXFileReference; fileEncoding = 4; lastKnownFileType = sourcecode.swift; name = MDisplayLink_iOS.swift; path = Source/platform/iOS/MDisplayLink_iOS.swift; sourceTree = SOURCE_ROOT; };
		57FCD26C1D76EA4600CC0FB6 /* Macaw.framework */ = {isa = PBXFileReference; explicitFileType = wrapper.framework; includeInIndex = 0; path = Macaw.framework; sourceTree = BUILT_PRODUCTS_DIR; };
		57FCD2761D76EA4600CC0FB6 /* MacawTests.xctest */ = {isa = PBXFileReference; explicitFileType = wrapper.cfbundle; includeInIndex = 0; path = MacawTests.xctest; sourceTree = BUILT_PRODUCTS_DIR; };
		57FCD27B1D76EA4600CC0FB6 /* MacawTests.swift */ = {isa = PBXFileReference; lastKnownFileType = sourcecode.swift; path = MacawTests.swift; sourceTree = "<group>"; };
		57FCD27D1D76EA4600CC0FB6 /* Info.plist */ = {isa = PBXFileReference; lastKnownFileType = text.plist.xml; path = Info.plist; sourceTree = "<group>"; };
		5815D59C2186E89A00BD08F9 /* CSSParser.swift */ = {isa = PBXFileReference; fileEncoding = 4; lastKnownFileType = sourcecode.swift; path = CSSParser.swift; sourceTree = "<group>"; };
		5835969A20A9CA140090400C /* CGMappings.swift */ = {isa = PBXFileReference; fileEncoding = 4; lastKnownFileType = sourcecode.swift; path = CGMappings.swift; sourceTree = "<group>"; };
		585288F320AD96A2003E51D1 /* ContentLayout.swift */ = {isa = PBXFileReference; fileEncoding = 4; lastKnownFileType = sourcecode.swift; path = ContentLayout.swift; sourceTree = "<group>"; };
		5852891520B29D67003E51D1 /* TransformedLocus.swift */ = {isa = PBXFileReference; fileEncoding = 4; lastKnownFileType = sourcecode.swift; path = TransformedLocus.swift; sourceTree = "<group>"; };
		5874CCB620DA8A860090DBD5 /* ColorMatrix.swift */ = {isa = PBXFileReference; lastKnownFileType = sourcecode.swift; path = ColorMatrix.swift; sourceTree = "<group>"; };
		5876C63122572859000B31B6 /* MacawZoom.swift */ = {isa = PBXFileReference; lastKnownFileType = sourcecode.swift; path = MacawZoom.swift; sourceTree = "<group>"; };
		5B1A8C7520A15F7300E5FFAE /* SVGNodeLayout.swift */ = {isa = PBXFileReference; fileEncoding = 4; lastKnownFileType = sourcecode.swift; path = SVGNodeLayout.swift; sourceTree = "<group>"; };
		5B1AE18420B6A669007EECCB /* text-align-01-b-manual.svg */ = {isa = PBXFileReference; fileEncoding = 4; lastKnownFileType = text; path = "text-align-01-b-manual.svg"; sourceTree = "<group>"; };
		5B1AE18520B6A669007EECCB /* paths-data-06-t-manual.reference */ = {isa = PBXFileReference; fileEncoding = 4; lastKnownFileType = text; path = "paths-data-06-t-manual.reference"; sourceTree = "<group>"; };
		5B1AE18620B6A669007EECCB /* painting-control-03-f-manual.reference */ = {isa = PBXFileReference; fileEncoding = 4; lastKnownFileType = text; path = "painting-control-03-f-manual.reference"; sourceTree = "<group>"; };
		5B1AE18720B6A669007EECCB /* shapes-line-02-f-manual.reference */ = {isa = PBXFileReference; fileEncoding = 4; lastKnownFileType = text; path = "shapes-line-02-f-manual.reference"; sourceTree = "<group>"; };
		5B1AE18820B6A669007EECCB /* paths-data-07-t-manual.svg */ = {isa = PBXFileReference; fileEncoding = 4; lastKnownFileType = text; path = "paths-data-07-t-manual.svg"; sourceTree = "<group>"; };
		5B1AE18920B6A669007EECCB /* paths-data-16-t-manual.reference */ = {isa = PBXFileReference; fileEncoding = 4; lastKnownFileType = text; path = "paths-data-16-t-manual.reference"; sourceTree = "<group>"; };
		5B1AE18A20B6A669007EECCB /* color-prop-01-b-manual.svg */ = {isa = PBXFileReference; fileEncoding = 4; lastKnownFileType = text; path = "color-prop-01-b-manual.svg"; sourceTree = "<group>"; };
		5B1AE18B20B6A669007EECCB /* shapes-ellipse-01-t-manual.svg */ = {isa = PBXFileReference; fileEncoding = 4; lastKnownFileType = text; path = "shapes-ellipse-01-t-manual.svg"; sourceTree = "<group>"; };
		5B1AE18C20B6A669007EECCB /* painting-fill-03-t-manual.reference */ = {isa = PBXFileReference; fileEncoding = 4; lastKnownFileType = text; path = "painting-fill-03-t-manual.reference"; sourceTree = "<group>"; };
		5B1AE18D20B6A669007EECCB /* struct-use-12-f-manual.reference */ = {isa = PBXFileReference; fileEncoding = 4; lastKnownFileType = text; path = "struct-use-12-f-manual.reference"; sourceTree = "<group>"; };
		5B1AE18E20B6A669007EECCB /* paths-data-15-t-manual.svg */ = {isa = PBXFileReference; fileEncoding = 4; lastKnownFileType = text; path = "paths-data-15-t-manual.svg"; sourceTree = "<group>"; };
		5B1AE18F20B6A669007EECCB /* paths-data-12-t-manual.svg */ = {isa = PBXFileReference; fileEncoding = 4; lastKnownFileType = text; path = "paths-data-12-t-manual.svg"; sourceTree = "<group>"; };
		5B1AE19020B6A669007EECCB /* render-elems-02-t-manual.reference */ = {isa = PBXFileReference; fileEncoding = 4; lastKnownFileType = text; path = "render-elems-02-t-manual.reference"; sourceTree = "<group>"; };
		5B1AE19120B6A669007EECCB /* coords-trans-06-t-manual.svg */ = {isa = PBXFileReference; fileEncoding = 4; lastKnownFileType = text; path = "coords-trans-06-t-manual.svg"; sourceTree = "<group>"; };
		5B1AE19220B6A669007EECCB /* coords-trans-01-b-manual.reference */ = {isa = PBXFileReference; fileEncoding = 4; lastKnownFileType = text; path = "coords-trans-01-b-manual.reference"; sourceTree = "<group>"; };
		5B1AE19320B6A669007EECCB /* coords-transformattr-04-f-manual.reference */ = {isa = PBXFileReference; fileEncoding = 4; lastKnownFileType = text; path = "coords-transformattr-04-f-manual.reference"; sourceTree = "<group>"; };
		5B1AE19420B6A669007EECCB /* coords-trans-06-t-manual.reference */ = {isa = PBXFileReference; fileEncoding = 4; lastKnownFileType = text; path = "coords-trans-06-t-manual.reference"; sourceTree = "<group>"; };
		5B1AE19520B6A669007EECCB /* painting-stroke-07-t-manual.svg */ = {isa = PBXFileReference; fileEncoding = 4; lastKnownFileType = text; path = "painting-stroke-07-t-manual.svg"; sourceTree = "<group>"; };
		5B1AE19620B6A669007EECCB /* shapes-rect-05-f-manual.reference */ = {isa = PBXFileReference; fileEncoding = 4; lastKnownFileType = text; path = "shapes-rect-05-f-manual.reference"; sourceTree = "<group>"; };
		5B1AE19720B6A669007EECCB /* struct-frag-01-t-manual.reference */ = {isa = PBXFileReference; fileEncoding = 4; lastKnownFileType = text; path = "struct-frag-01-t-manual.reference"; sourceTree = "<group>"; };
		5B1AE19820B6A669007EECCB /* painting-control-01-f-manual.svg */ = {isa = PBXFileReference; fileEncoding = 4; lastKnownFileType = text; path = "painting-control-01-f-manual.svg"; sourceTree = "<group>"; };
		5B1AE19920B6A669007EECCB /* painting-stroke-01-t-manual.reference */ = {isa = PBXFileReference; fileEncoding = 4; lastKnownFileType = text; path = "painting-stroke-01-t-manual.reference"; sourceTree = "<group>"; };
		5B1AE19A20B6A669007EECCB /* coords-coord-01-t-manual.svg */ = {isa = PBXFileReference; fileEncoding = 4; lastKnownFileType = text; path = "coords-coord-01-t-manual.svg"; sourceTree = "<group>"; };
		5B1AE19B20B6A669007EECCB /* painting-control-06-f-manual.svg */ = {isa = PBXFileReference; fileEncoding = 4; lastKnownFileType = text; path = "painting-control-06-f-manual.svg"; sourceTree = "<group>"; };
		5B1AE19C20B6A669007EECCB /* struct-frag-02-t-manual.reference */ = {isa = PBXFileReference; fileEncoding = 4; lastKnownFileType = text; path = "struct-frag-02-t-manual.reference"; sourceTree = "<group>"; };
		5B1AE19D20B6A669007EECCB /* shapes-line-02-f-manual.svg */ = {isa = PBXFileReference; fileEncoding = 4; lastKnownFileType = text; path = "shapes-line-02-f-manual.svg"; sourceTree = "<group>"; };
		5B1AE19E20B6A669007EECCB /* metadata-example-01-t-manual.reference */ = {isa = PBXFileReference; fileEncoding = 4; lastKnownFileType = text; path = "metadata-example-01-t-manual.reference"; sourceTree = "<group>"; };
		5B1AE19F20B6A669007EECCB /* paths-data-13-t-manual.svg */ = {isa = PBXFileReference; fileEncoding = 4; lastKnownFileType = text; path = "paths-data-13-t-manual.svg"; sourceTree = "<group>"; };
		5B1AE1A020B6A669007EECCB /* paths-data-14-t-manual.svg */ = {isa = PBXFileReference; fileEncoding = 4; lastKnownFileType = text; path = "paths-data-14-t-manual.svg"; sourceTree = "<group>"; };
		5B1AE1A120B6A669007EECCB /* painting-stroke-02-t-manual.reference */ = {isa = PBXFileReference; fileEncoding = 4; lastKnownFileType = text; path = "painting-stroke-02-t-manual.reference"; sourceTree = "<group>"; };
		5B1AE1A220B6A669007EECCB /* render-elems-01-t-manual.reference */ = {isa = PBXFileReference; fileEncoding = 4; lastKnownFileType = text; path = "render-elems-01-t-manual.reference"; sourceTree = "<group>"; };
		5B1AE1A320B6A669007EECCB /* coords-trans-05-t-manual.reference */ = {isa = PBXFileReference; fileEncoding = 4; lastKnownFileType = text; path = "coords-trans-05-t-manual.reference"; sourceTree = "<group>"; };
		5B1AE1A420B6A669007EECCB /* paths-data-01-t-manual.svg */ = {isa = PBXFileReference; fileEncoding = 4; lastKnownFileType = text; path = "paths-data-01-t-manual.svg"; sourceTree = "<group>"; };
		5B1AE1A520B6A669007EECCB /* coords-trans-08-t-manual.reference */ = {isa = PBXFileReference; fileEncoding = 4; lastKnownFileType = text; path = "coords-trans-08-t-manual.reference"; sourceTree = "<group>"; };
		5B1AE1A620B6A669007EECCB /* paths-data-06-t-manual.svg */ = {isa = PBXFileReference; fileEncoding = 4; lastKnownFileType = text; path = "paths-data-06-t-manual.svg"; sourceTree = "<group>"; };
		5B1AE1A720B6A669007EECCB /* paths-data-15-t-manual.reference */ = {isa = PBXFileReference; fileEncoding = 4; lastKnownFileType = text; path = "paths-data-15-t-manual.reference"; sourceTree = "<group>"; };
		5B1AE1A820B6A669007EECCB /* paths-data-05-t-manual.reference */ = {isa = PBXFileReference; fileEncoding = 4; lastKnownFileType = text; path = "paths-data-05-t-manual.reference"; sourceTree = "<group>"; };
		5B1AE1A920B6A669007EECCB /* coords-trans-07-t-manual.svg */ = {isa = PBXFileReference; fileEncoding = 4; lastKnownFileType = text; path = "coords-trans-07-t-manual.svg"; sourceTree = "<group>"; };
		5B1AE1AA20B6A669007EECCB /* paths-data-08-t-manual.reference */ = {isa = PBXFileReference; fileEncoding = 4; lastKnownFileType = text; path = "paths-data-08-t-manual.reference"; sourceTree = "<group>"; };
		5B1AE1AB20B6A669007EECCB /* coords-trans-01-b-manual.svg */ = {isa = PBXFileReference; fileEncoding = 4; lastKnownFileType = text; path = "coords-trans-01-b-manual.svg"; sourceTree = "<group>"; };
		5B1AE1AC20B6A669007EECCB /* painting-stroke-06-t-manual.svg */ = {isa = PBXFileReference; fileEncoding = 4; lastKnownFileType = text; path = "painting-stroke-06-t-manual.svg"; sourceTree = "<group>"; };
		5B1AE1AD20B6A669007EECCB /* painting-stroke-01-t-manual.svg */ = {isa = PBXFileReference; fileEncoding = 4; lastKnownFileType = text; path = "painting-stroke-01-t-manual.svg"; sourceTree = "<group>"; };
		5B1AE1AE20B6A669007EECCB /* shapes-intro-01-t-manual.svg */ = {isa = PBXFileReference; fileEncoding = 4; lastKnownFileType = text; path = "shapes-intro-01-t-manual.svg"; sourceTree = "<group>"; };
		5B1AE1AF20B6A669007EECCB /* shapes-polyline-02-t-manual.reference */ = {isa = PBXFileReference; fileEncoding = 4; lastKnownFileType = text; path = "shapes-polyline-02-t-manual.reference"; sourceTree = "<group>"; };
		5B1AE1B020B6A669007EECCB /* paths-data-17-f-manual.reference */ = {isa = PBXFileReference; fileEncoding = 4; lastKnownFileType = text; path = "paths-data-17-f-manual.reference"; sourceTree = "<group>"; };
		5B1AE1B120B6A669007EECCB /* coords-transformattr-05-f-manual.svg */ = {isa = PBXFileReference; fileEncoding = 4; lastKnownFileType = text; path = "coords-transformattr-05-f-manual.svg"; sourceTree = "<group>"; };
		5B1AE1B220B6A669007EECCB /* shapes-polygon-02-t-manual.reference */ = {isa = PBXFileReference; fileEncoding = 4; lastKnownFileType = text; path = "shapes-polygon-02-t-manual.reference"; sourceTree = "<group>"; };
		5B1AE1B320B6A669007EECCB /* paths-data-13-t-manual.reference */ = {isa = PBXFileReference; fileEncoding = 4; lastKnownFileType = text; path = "paths-data-13-t-manual.reference"; sourceTree = "<group>"; };
		5B1AE1B420B6A669007EECCB /* coords-transformattr-02-f-manual.svg */ = {isa = PBXFileReference; fileEncoding = 4; lastKnownFileType = text; path = "coords-transformattr-02-f-manual.svg"; sourceTree = "<group>"; };
		5B1AE1B520B6A669007EECCB /* text-align-01-b-manual.reference */ = {isa = PBXFileReference; fileEncoding = 4; lastKnownFileType = text; path = "text-align-01-b-manual.reference"; sourceTree = "<group>"; };
		5B1AE1B620B6A669007EECCB /* painting-fill-03-t-manual.svg */ = {isa = PBXFileReference; fileEncoding = 4; lastKnownFileType = text; path = "painting-fill-03-t-manual.svg"; sourceTree = "<group>"; };
		5B1AE1B720B6A669007EECCB /* shapes-rect-05-f-manual.svg */ = {isa = PBXFileReference; fileEncoding = 4; lastKnownFileType = text; path = "shapes-rect-05-f-manual.svg"; sourceTree = "<group>"; };
		5B1AE1B820B6A669007EECCB /* painting-fill-04-t-manual.svg */ = {isa = PBXFileReference; fileEncoding = 4; lastKnownFileType = text; path = "painting-fill-04-t-manual.svg"; sourceTree = "<group>"; };
		5B1AE1B920B6A669007EECCB /* coords-coord-02-t-manual.reference */ = {isa = PBXFileReference; fileEncoding = 4; lastKnownFileType = text; path = "coords-coord-02-t-manual.reference"; sourceTree = "<group>"; };
		5B1AE1BA20B6A669007EECCB /* shapes-polyline-01-t-manual.svg */ = {isa = PBXFileReference; fileEncoding = 4; lastKnownFileType = text; path = "shapes-polyline-01-t-manual.svg"; sourceTree = "<group>"; };
		5B1AE1BB20B6A669007EECCB /* struct-use-03-t-manual.reference */ = {isa = PBXFileReference; fileEncoding = 4; lastKnownFileType = text; path = "struct-use-03-t-manual.reference"; sourceTree = "<group>"; };
		5B1AE1BC20B6A669007EECCB /* painting-control-06-f-manual.reference */ = {isa = PBXFileReference; fileEncoding = 4; lastKnownFileType = text; path = "painting-control-06-f-manual.reference"; sourceTree = "<group>"; };
		5B1AE1BD20B6A669007EECCB /* shapes-polygon-02-t-manual.svg */ = {isa = PBXFileReference; fileEncoding = 4; lastKnownFileType = text; path = "shapes-polygon-02-t-manual.svg"; sourceTree = "<group>"; };
		5B1AE1BE20B6A669007EECCB /* painting-fill-05-b-manual.svg */ = {isa = PBXFileReference; fileEncoding = 4; lastKnownFileType = text; path = "painting-fill-05-b-manual.svg"; sourceTree = "<group>"; };
		5B1AE1BF20B6A669007EECCB /* painting-stroke-09-t-manual.reference */ = {isa = PBXFileReference; fileEncoding = 4; lastKnownFileType = text; path = "painting-stroke-09-t-manual.reference"; sourceTree = "<group>"; };
		5B1AE1C020B6A669007EECCB /* struct-frag-01-t-manual.svg */ = {isa = PBXFileReference; fileEncoding = 4; lastKnownFileType = text; path = "struct-frag-01-t-manual.svg"; sourceTree = "<group>"; };
		5B1AE1C120B6A669007EECCB /* shapes-ellipse-03-f-manual.svg */ = {isa = PBXFileReference; fileEncoding = 4; lastKnownFileType = text; path = "shapes-ellipse-03-f-manual.svg"; sourceTree = "<group>"; };
		5B1AE1C220B6A669007EECCB /* shapes-line-01-t-manual.svg */ = {isa = PBXFileReference; fileEncoding = 4; lastKnownFileType = text; path = "shapes-line-01-t-manual.svg"; sourceTree = "<group>"; };
		5B1AE1C320B6A669007EECCB /* painting-stroke-04-t-manual.reference */ = {isa = PBXFileReference; fileEncoding = 4; lastKnownFileType = text; path = "painting-stroke-04-t-manual.reference"; sourceTree = "<group>"; };
		5B1AE1C420B6A669007EECCB /* struct-frag-06-t-manual.svg */ = {isa = PBXFileReference; fileEncoding = 4; lastKnownFileType = text; path = "struct-frag-06-t-manual.svg"; sourceTree = "<group>"; };
		5B1AE1C520B6A669007EECCB /* paths-data-17-f-manual.svg */ = {isa = PBXFileReference; fileEncoding = 4; lastKnownFileType = text; path = "paths-data-17-f-manual.svg"; sourceTree = "<group>"; };
		5B1AE1C620B6A669007EECCB /* color-prop-02-f-manual.svg */ = {isa = PBXFileReference; fileEncoding = 4; lastKnownFileType = text; path = "color-prop-02-f-manual.svg"; sourceTree = "<group>"; };
		5B1AE1C720B6A669007EECCB /* struct-frag-04-t-manual.reference */ = {isa = PBXFileReference; fileEncoding = 4; lastKnownFileType = text; path = "struct-frag-04-t-manual.reference"; sourceTree = "<group>"; };
		5B1AE1C820B6A669007EECCB /* render-elems-02-t-manual.svg */ = {isa = PBXFileReference; fileEncoding = 4; lastKnownFileType = text; path = "render-elems-02-t-manual.svg"; sourceTree = "<group>"; };
		5B1AE1C920B6A669007EECCB /* coords-trans-03-t-manual.reference */ = {isa = PBXFileReference; fileEncoding = 4; lastKnownFileType = text; path = "coords-trans-03-t-manual.reference"; sourceTree = "<group>"; };
		5B1AE1CA20B6A669007EECCB /* struct-group-01-t-manual.reference */ = {isa = PBXFileReference; fileEncoding = 4; lastKnownFileType = text; path = "struct-group-01-t-manual.reference"; sourceTree = "<group>"; };
		5B1AE1CB20B6A669007EECCB /* shapes-circle-01-t-manual.svg */ = {isa = PBXFileReference; fileEncoding = 4; lastKnownFileType = text; path = "shapes-circle-01-t-manual.svg"; sourceTree = "<group>"; };
		5B1AE1CC20B6A669007EECCB /* coords-transformattr-01-f-manual.reference */ = {isa = PBXFileReference; fileEncoding = 4; lastKnownFileType = text; path = "coords-transformattr-01-f-manual.reference"; sourceTree = "<group>"; };
		5B1AE1CD20B6A669007EECCB /* painting-fill-02-t-manual.svg */ = {isa = PBXFileReference; fileEncoding = 4; lastKnownFileType = text; path = "painting-fill-02-t-manual.svg"; sourceTree = "<group>"; };
		5B1AE1CE20B6A669007EECCB /* shapes-rect-04-f-manual.svg */ = {isa = PBXFileReference; fileEncoding = 4; lastKnownFileType = text; path = "shapes-rect-04-f-manual.svg"; sourceTree = "<group>"; };
		5B1AE1CF20B6A669007EECCB /* shapes-polygon-03-t-manual.svg */ = {isa = PBXFileReference; fileEncoding = 4; lastKnownFileType = text; path = "shapes-polygon-03-t-manual.svg"; sourceTree = "<group>"; };
		5B1AE1D020B6A669007EECCB /* coords-transformattr-02-f-manual.reference */ = {isa = PBXFileReference; fileEncoding = 4; lastKnownFileType = text; path = "coords-transformattr-02-f-manual.reference"; sourceTree = "<group>"; };
		5B1AE1D120B6A669007EECCB /* painting-stroke-07-t-manual.reference */ = {isa = PBXFileReference; fileEncoding = 4; lastKnownFileType = text; path = "painting-stroke-07-t-manual.reference"; sourceTree = "<group>"; };
		5B1AE1D220B6A669007EECCB /* coords-transformattr-03-f-manual.svg */ = {isa = PBXFileReference; fileEncoding = 4; lastKnownFileType = text; path = "coords-transformattr-03-f-manual.svg"; sourceTree = "<group>"; };
		5B1AE1D320B6A669007EECCB /* coords-transformattr-04-f-manual.svg */ = {isa = PBXFileReference; fileEncoding = 4; lastKnownFileType = text; path = "coords-transformattr-04-f-manual.svg"; sourceTree = "<group>"; };
		5B1AE1D420B6A669007EECCB /* coords-coord-01-t-manual.reference */ = {isa = PBXFileReference; fileEncoding = 4; lastKnownFileType = text; path = "coords-coord-01-t-manual.reference"; sourceTree = "<group>"; };
		5B1AE1D520B6A669007EECCB /* paths-data-03-f-manual.svg */ = {isa = PBXFileReference; fileEncoding = 4; lastKnownFileType = text; path = "paths-data-03-f-manual.svg"; sourceTree = "<group>"; };
		5B1AE1D620B6A669007EECCB /* shapes-polyline-01-t-manual.reference */ = {isa = PBXFileReference; fileEncoding = 4; lastKnownFileType = text; path = "shapes-polyline-01-t-manual.reference"; sourceTree = "<group>"; };
		5B1AE1D720B6A669007EECCB /* paths-data-19-f-manual.reference */ = {isa = PBXFileReference; fileEncoding = 4; lastKnownFileType = text; path = "paths-data-19-f-manual.reference"; sourceTree = "<group>"; };
		5B1AE1D820B6A669007EECCB /* paths-data-10-t-manual.reference */ = {isa = PBXFileReference; fileEncoding = 4; lastKnownFileType = text; path = "paths-data-10-t-manual.reference"; sourceTree = "<group>"; };
		5B1AE1D920B6A669007EECCB /* render-elems-03-t-manual.svg */ = {isa = PBXFileReference; fileEncoding = 4; lastKnownFileType = text; path = "render-elems-03-t-manual.svg"; sourceTree = "<group>"; };
		5B1AE1DA20B6A669007EECCB /* text-fonts-02-t-manual.svg */ = {isa = PBXFileReference; fileEncoding = 4; lastKnownFileType = text; path = "text-fonts-02-t-manual.svg"; sourceTree = "<group>"; };
		5B1AE1DB20B6A669007EECCB /* shapes-intro-01-t-manual.reference */ = {isa = PBXFileReference; fileEncoding = 4; lastKnownFileType = text; path = "shapes-intro-01-t-manual.reference"; sourceTree = "<group>"; };
		5B1AE1DC20B6A669007EECCB /* shapes-polygon-01-t-manual.reference */ = {isa = PBXFileReference; fileEncoding = 4; lastKnownFileType = text; path = "shapes-polygon-01-t-manual.reference"; sourceTree = "<group>"; };
		5B1AE1DD20B6A669007EECCB /* painting-stroke-06-t-manual.reference */ = {isa = PBXFileReference; fileEncoding = 4; lastKnownFileType = text; path = "painting-stroke-06-t-manual.reference"; sourceTree = "<group>"; };
		5B1AE1DE20B6A669007EECCB /* shapes-polygon-01-t-manual.svg */ = {isa = PBXFileReference; fileEncoding = 4; lastKnownFileType = text; path = "shapes-polygon-01-t-manual.svg"; sourceTree = "<group>"; };
		5B1AE1DF20B6A669007EECCB /* shapes-circle-01-t-manual.reference */ = {isa = PBXFileReference; fileEncoding = 4; lastKnownFileType = text; path = "shapes-circle-01-t-manual.reference"; sourceTree = "<group>"; };
		5B1AE1E020B6A669007EECCB /* struct-frag-06-t-manual.reference */ = {isa = PBXFileReference; fileEncoding = 4; lastKnownFileType = text; path = "struct-frag-06-t-manual.reference"; sourceTree = "<group>"; };
		5B1AE1E120B6A669007EECCB /* shapes-polyline-02-t-manual.svg */ = {isa = PBXFileReference; fileEncoding = 4; lastKnownFileType = text; path = "shapes-polyline-02-t-manual.svg"; sourceTree = "<group>"; };
		5B1AE1E220B6A669007EECCB /* painting-stroke-08-t-manual.svg */ = {isa = PBXFileReference; fileEncoding = 4; lastKnownFileType = text; path = "painting-stroke-08-t-manual.svg"; sourceTree = "<group>"; };
		5B1AE1E320B6A669007EECCB /* coords-transformattr-01-f-manual.svg */ = {isa = PBXFileReference; fileEncoding = 4; lastKnownFileType = text; path = "coords-transformattr-01-f-manual.svg"; sourceTree = "<group>"; };
		5B1AE1E420B6A669007EECCB /* coords-transformattr-03-f-manual.reference */ = {isa = PBXFileReference; fileEncoding = 4; lastKnownFileType = text; path = "coords-transformattr-03-f-manual.reference"; sourceTree = "<group>"; };
		5B1AE1E520B6A669007EECCB /* coords-trans-09-t-manual.svg */ = {isa = PBXFileReference; fileEncoding = 4; lastKnownFileType = text; path = "coords-trans-09-t-manual.svg"; sourceTree = "<group>"; };
		5B1AE1E620B6A669007EECCB /* painting-fill-04-t-manual.reference */ = {isa = PBXFileReference; fileEncoding = 4; lastKnownFileType = text; path = "painting-fill-04-t-manual.reference"; sourceTree = "<group>"; };
		5B1AE1E720B6A669007EECCB /* shapes-ellipse-03-f-manual.reference */ = {isa = PBXFileReference; fileEncoding = 4; lastKnownFileType = text; path = "shapes-ellipse-03-f-manual.reference"; sourceTree = "<group>"; };
		5B1AE1E820B6A669007EECCB /* shapes-circle-02-t-manual.svg */ = {isa = PBXFileReference; fileEncoding = 4; lastKnownFileType = text; path = "shapes-circle-02-t-manual.svg"; sourceTree = "<group>"; };
		5B1AE1E920B6A669007EECCB /* render-elems-01-t-manual.svg */ = {isa = PBXFileReference; fileEncoding = 4; lastKnownFileType = text; path = "render-elems-01-t-manual.svg"; sourceTree = "<group>"; };
		5B1AE1EA20B6A669007EECCB /* paths-data-08-t-manual.svg */ = {isa = PBXFileReference; fileEncoding = 4; lastKnownFileType = text; path = "paths-data-08-t-manual.svg"; sourceTree = "<group>"; };
		5B1AE1EB20B6A669007EECCB /* pservers-grad-stops-01-f-manual.svg */ = {isa = PBXFileReference; fileEncoding = 4; lastKnownFileType = text; path = "pservers-grad-stops-01-f-manual.svg"; sourceTree = "<group>"; };
		5B1AE1EC20B6A669007EECCB /* struct-frag-02-t-manual.svg */ = {isa = PBXFileReference; fileEncoding = 4; lastKnownFileType = text; path = "struct-frag-02-t-manual.svg"; sourceTree = "<group>"; };
		5B1AE1ED20B6A669007EECCB /* shapes-line-01-t-manual.reference */ = {isa = PBXFileReference; fileEncoding = 4; lastKnownFileType = text; path = "shapes-line-01-t-manual.reference"; sourceTree = "<group>"; };
		5B1AE1EE20B6A669007EECCB /* paths-data-01-t-manual.reference */ = {isa = PBXFileReference; fileEncoding = 4; lastKnownFileType = text; path = "paths-data-01-t-manual.reference"; sourceTree = "<group>"; };
		5B1AE1EF20B6A669007EECCB /* types-basic-01-f-manual.reference */ = {isa = PBXFileReference; fileEncoding = 4; lastKnownFileType = text; path = "types-basic-01-f-manual.reference"; sourceTree = "<group>"; };
		5B1AE1F020B6A669007EECCB /* pservers-grad-stops-01-f-manual.reference */ = {isa = PBXFileReference; fileEncoding = 4; lastKnownFileType = text; path = "pservers-grad-stops-01-f-manual.reference"; sourceTree = "<group>"; };
		5B1AE1F120B6A669007EECCB /* painting-stroke-09-t-manual.svg */ = {isa = PBXFileReference; fileEncoding = 4; lastKnownFileType = text; path = "painting-stroke-09-t-manual.svg"; sourceTree = "<group>"; };
		5B1AE1F220B6A669007EECCB /* coords-trans-08-t-manual.svg */ = {isa = PBXFileReference; fileEncoding = 4; lastKnownFileType = text; path = "coords-trans-08-t-manual.svg"; sourceTree = "<group>"; };
		5B1AE1F320B6A669007EECCB /* paths-data-02-t-manual.reference */ = {isa = PBXFileReference; fileEncoding = 4; lastKnownFileType = text; path = "paths-data-02-t-manual.reference"; sourceTree = "<group>"; };
		5B1AE1F420B6A669007EECCB /* shapes-polygon-03-t-manual.reference */ = {isa = PBXFileReference; fileEncoding = 4; lastKnownFileType = text; path = "shapes-polygon-03-t-manual.reference"; sourceTree = "<group>"; };
		5B1AE1F520B6A669007EECCB /* painting-fill-01-t-manual.svg */ = {isa = PBXFileReference; fileEncoding = 4; lastKnownFileType = text; path = "painting-fill-01-t-manual.svg"; sourceTree = "<group>"; };
		5B1AE1F620B6A669007EECCB /* paths-data-12-t-manual.reference */ = {isa = PBXFileReference; fileEncoding = 4; lastKnownFileType = text; path = "paths-data-12-t-manual.reference"; sourceTree = "<group>"; };
		5B1AE1F720B6A669007EECCB /* coords-trans-02-t-manual.reference */ = {isa = PBXFileReference; fileEncoding = 4; lastKnownFileType = text; path = "coords-trans-02-t-manual.reference"; sourceTree = "<group>"; };
		5B1AE1F820B6A669007EECCB /* text-fonts-01-t-manual.svg */ = {isa = PBXFileReference; fileEncoding = 4; lastKnownFileType = text; path = "text-fonts-01-t-manual.svg"; sourceTree = "<group>"; };
		5B1AE1F920B6A669007EECCB /* paths-data-09-t-manual.svg */ = {isa = PBXFileReference; fileEncoding = 4; lastKnownFileType = text; path = "paths-data-09-t-manual.svg"; sourceTree = "<group>"; };
		5B1AE1FA20B6A669007EECCB /* color-prop-03-t-manual.reference */ = {isa = PBXFileReference; fileEncoding = 4; lastKnownFileType = text; path = "color-prop-03-t-manual.reference"; sourceTree = "<group>"; };
		5B1AE1FB20B6A669007EECCB /* struct-frag-04-t-manual.svg */ = {isa = PBXFileReference; fileEncoding = 4; lastKnownFileType = text; path = "struct-frag-04-t-manual.svg"; sourceTree = "<group>"; };
		5B1AE1FC20B6A669007EECCB /* struct-frag-03-t-manual.svg */ = {isa = PBXFileReference; fileEncoding = 4; lastKnownFileType = text; path = "struct-frag-03-t-manual.svg"; sourceTree = "<group>"; };
		5B1AE1FD20B6A669007EECCB /* painting-stroke-08-t-manual.reference */ = {isa = PBXFileReference; fileEncoding = 4; lastKnownFileType = text; path = "painting-stroke-08-t-manual.reference"; sourceTree = "<group>"; };
		5B1AE1FE20B6A669007EECCB /* struct-use-12-f-manual.svg */ = {isa = PBXFileReference; fileEncoding = 4; lastKnownFileType = text; path = "struct-use-12-f-manual.svg"; sourceTree = "<group>"; };
		5B1AE1FF20B6A669007EECCB /* painting-stroke-05-t-manual.reference */ = {isa = PBXFileReference; fileEncoding = 4; lastKnownFileType = text; path = "painting-stroke-05-t-manual.reference"; sourceTree = "<group>"; };
		5B1AE20020B6A669007EECCB /* shapes-circle-02-t-manual.reference */ = {isa = PBXFileReference; fileEncoding = 4; lastKnownFileType = text; path = "shapes-circle-02-t-manual.reference"; sourceTree = "<group>"; };
		5B1AE20120B6A669007EECCB /* struct-use-03-t-manual.svg */ = {isa = PBXFileReference; fileEncoding = 4; lastKnownFileType = text; path = "struct-use-03-t-manual.svg"; sourceTree = "<group>"; };
		5B1AE20220B6A669007EECCB /* paths-data-16-t-manual.svg */ = {isa = PBXFileReference; fileEncoding = 4; lastKnownFileType = text; path = "paths-data-16-t-manual.svg"; sourceTree = "<group>"; };
		5B1AE20320B6A669007EECCB /* color-prop-03-t-manual.svg */ = {isa = PBXFileReference; fileEncoding = 4; lastKnownFileType = text; path = "color-prop-03-t-manual.svg"; sourceTree = "<group>"; };
		5B1AE20420B6A669007EECCB /* types-basic-01-f-manual.svg */ = {isa = PBXFileReference; fileEncoding = 4; lastKnownFileType = text; path = "types-basic-01-f-manual.svg"; sourceTree = "<group>"; };
		5B1AE20520B6A669007EECCB /* coords-trans-04-t-manual.reference */ = {isa = PBXFileReference; fileEncoding = 4; lastKnownFileType = text; path = "coords-trans-04-t-manual.reference"; sourceTree = "<group>"; };
		5B1AE20620B6A669007EECCB /* shapes-ellipse-02-t-manual.svg */ = {isa = PBXFileReference; fileEncoding = 4; lastKnownFileType = text; path = "shapes-ellipse-02-t-manual.svg"; sourceTree = "<group>"; };
		5B1AE20720B6A669007EECCB /* coords-trans-09-t-manual.reference */ = {isa = PBXFileReference; fileEncoding = 4; lastKnownFileType = text; path = "coords-trans-09-t-manual.reference"; sourceTree = "<group>"; };
		5B1AE20820B6A669007EECCB /* paths-data-04-t-manual.svg */ = {isa = PBXFileReference; fileEncoding = 4; lastKnownFileType = text; path = "paths-data-04-t-manual.svg"; sourceTree = "<group>"; };
		5B1AE20920B6A669007EECCB /* struct-frag-03-t-manual.reference */ = {isa = PBXFileReference; fileEncoding = 4; lastKnownFileType = text; path = "struct-frag-03-t-manual.reference"; sourceTree = "<group>"; };
		5B1AE20A20B6A669007EECCB /* painting-stroke-03-t-manual.reference */ = {isa = PBXFileReference; fileEncoding = 4; lastKnownFileType = text; path = "painting-stroke-03-t-manual.reference"; sourceTree = "<group>"; };
		5B1AE20B20B6A669007EECCB /* painting-control-02-f-manual.svg */ = {isa = PBXFileReference; fileEncoding = 4; lastKnownFileType = text; path = "painting-control-02-f-manual.svg"; sourceTree = "<group>"; };
		5B1AE20C20B6A669007EECCB /* painting-control-01-f-manual.reference */ = {isa = PBXFileReference; fileEncoding = 4; lastKnownFileType = text; path = "painting-control-01-f-manual.reference"; sourceTree = "<group>"; };
		5B1AE20D20B6A669007EECCB /* paths-data-04-t-manual.reference */ = {isa = PBXFileReference; fileEncoding = 4; lastKnownFileType = text; path = "paths-data-04-t-manual.reference"; sourceTree = "<group>"; };
		5B1AE20E20B6A669007EECCB /* coords-coord-02-t-manual.svg */ = {isa = PBXFileReference; fileEncoding = 4; lastKnownFileType = text; path = "coords-coord-02-t-manual.svg"; sourceTree = "<group>"; };
		5B1AE20F20B6A669007EECCB /* paths-data-09-t-manual.reference */ = {isa = PBXFileReference; fileEncoding = 4; lastKnownFileType = text; path = "paths-data-09-t-manual.reference"; sourceTree = "<group>"; };
		5B1AE21020B6A669007EECCB /* painting-stroke-03-t-manual.svg */ = {isa = PBXFileReference; fileEncoding = 4; lastKnownFileType = text; path = "painting-stroke-03-t-manual.svg"; sourceTree = "<group>"; };
		5B1AE21120B6A669007EECCB /* shapes-ellipse-02-t-manual.reference */ = {isa = PBXFileReference; fileEncoding = 4; lastKnownFileType = text; path = "shapes-ellipse-02-t-manual.reference"; sourceTree = "<group>"; };
		5B1AE21220B6A669007EECCB /* paths-data-14-t-manual.reference */ = {isa = PBXFileReference; fileEncoding = 4; lastKnownFileType = text; path = "paths-data-14-t-manual.reference"; sourceTree = "<group>"; };
		5B1AE21320B6A669007EECCB /* painting-stroke-04-t-manual.svg */ = {isa = PBXFileReference; fileEncoding = 4; lastKnownFileType = text; path = "painting-stroke-04-t-manual.svg"; sourceTree = "<group>"; };
		5B1AE21420B6A669007EECCB /* coords-trans-05-t-manual.svg */ = {isa = PBXFileReference; fileEncoding = 4; lastKnownFileType = text; path = "coords-trans-05-t-manual.svg"; sourceTree = "<group>"; };
		5B1AE21520B6A669007EECCB /* text-fonts-02-t-manual.reference */ = {isa = PBXFileReference; fileEncoding = 4; lastKnownFileType = text; path = "text-fonts-02-t-manual.reference"; sourceTree = "<group>"; };
		5B1AE21620B6A669007EECCB /* painting-fill-01-t-manual.reference */ = {isa = PBXFileReference; fileEncoding = 4; lastKnownFileType = text; path = "painting-fill-01-t-manual.reference"; sourceTree = "<group>"; };
		5B1AE21720B6A669007EECCB /* coords-trans-02-t-manual.svg */ = {isa = PBXFileReference; fileEncoding = 4; lastKnownFileType = text; path = "coords-trans-02-t-manual.svg"; sourceTree = "<group>"; };
		5B1AE21820B6A669007EECCB /* painting-fill-05-b-manual.reference */ = {isa = PBXFileReference; fileEncoding = 4; lastKnownFileType = text; path = "painting-fill-05-b-manual.reference"; sourceTree = "<group>"; };
		5B1AE21920B6A669007EECCB /* paths-data-02-t-manual.svg */ = {isa = PBXFileReference; fileEncoding = 4; lastKnownFileType = text; path = "paths-data-02-t-manual.svg"; sourceTree = "<group>"; };
		5B1AE21A20B6A669007EECCB /* paths-data-19-f-manual.svg */ = {isa = PBXFileReference; fileEncoding = 4; lastKnownFileType = text; path = "paths-data-19-f-manual.svg"; sourceTree = "<group>"; };
		5B1AE21B20B6A669007EECCB /* paths-data-05-t-manual.svg */ = {isa = PBXFileReference; fileEncoding = 4; lastKnownFileType = text; path = "paths-data-05-t-manual.svg"; sourceTree = "<group>"; };
		5B1AE21C20B6A669007EECCB /* shapes-ellipse-01-t-manual.reference */ = {isa = PBXFileReference; fileEncoding = 4; lastKnownFileType = text; path = "shapes-ellipse-01-t-manual.reference"; sourceTree = "<group>"; };
		5B1AE21D20B6A669007EECCB /* painting-fill-02-t-manual.reference */ = {isa = PBXFileReference; fileEncoding = 4; lastKnownFileType = text; path = "painting-fill-02-t-manual.reference"; sourceTree = "<group>"; };
		5B1AE21E20B6A669007EECCB /* text-fonts-01-t-manual.reference */ = {isa = PBXFileReference; fileEncoding = 4; lastKnownFileType = text; path = "text-fonts-01-t-manual.reference"; sourceTree = "<group>"; };
		5B1AE21F20B6A669007EECCB /* paths-data-10-t-manual.svg */ = {isa = PBXFileReference; fileEncoding = 4; lastKnownFileType = text; path = "paths-data-10-t-manual.svg"; sourceTree = "<group>"; };
		5B1AE22020B6A669007EECCB /* painting-control-02-f-manual.reference */ = {isa = PBXFileReference; fileEncoding = 4; lastKnownFileType = text; path = "painting-control-02-f-manual.reference"; sourceTree = "<group>"; };
		5B1AE22120B6A669007EECCB /* paths-data-07-t-manual.reference */ = {isa = PBXFileReference; fileEncoding = 4; lastKnownFileType = text; path = "paths-data-07-t-manual.reference"; sourceTree = "<group>"; };
		5B1AE22220B6A669007EECCB /* struct-defs-01-t-manual.reference */ = {isa = PBXFileReference; fileEncoding = 4; lastKnownFileType = text; path = "struct-defs-01-t-manual.reference"; sourceTree = "<group>"; };
		5B1AE22320B6A669007EECCB /* paths-data-03-f-manual.reference */ = {isa = PBXFileReference; fileEncoding = 4; lastKnownFileType = text; path = "paths-data-03-f-manual.reference"; sourceTree = "<group>"; };
		5B1AE22420B6A669007EECCB /* struct-group-01-t-manual.svg */ = {isa = PBXFileReference; fileEncoding = 4; lastKnownFileType = text; path = "struct-group-01-t-manual.svg"; sourceTree = "<group>"; };
		5B1AE22520B6A669007EECCB /* shapes-rect-04-f-manual.reference */ = {isa = PBXFileReference; fileEncoding = 4; lastKnownFileType = text; path = "shapes-rect-04-f-manual.reference"; sourceTree = "<group>"; };
		5B1AE22620B6A669007EECCB /* painting-stroke-05-t-manual.svg */ = {isa = PBXFileReference; fileEncoding = 4; lastKnownFileType = text; path = "painting-stroke-05-t-manual.svg"; sourceTree = "<group>"; };
		5B1AE22720B6A669007EECCB /* painting-stroke-02-t-manual.svg */ = {isa = PBXFileReference; fileEncoding = 4; lastKnownFileType = text; path = "painting-stroke-02-t-manual.svg"; sourceTree = "<group>"; };
		5B1AE22820B6A669007EECCB /* coords-trans-03-t-manual.svg */ = {isa = PBXFileReference; fileEncoding = 4; lastKnownFileType = text; path = "coords-trans-03-t-manual.svg"; sourceTree = "<group>"; };
		5B1AE22920B6A669007EECCB /* coords-trans-04-t-manual.svg */ = {isa = PBXFileReference; fileEncoding = 4; lastKnownFileType = text; path = "coords-trans-04-t-manual.svg"; sourceTree = "<group>"; };
		5B1AE22A20B6A669007EECCB /* metadata-example-01-t-manual.svg */ = {isa = PBXFileReference; fileEncoding = 4; lastKnownFileType = text; path = "metadata-example-01-t-manual.svg"; sourceTree = "<group>"; };
		5B1AE22B20B6A669007EECCB /* render-elems-03-t-manual.reference */ = {isa = PBXFileReference; fileEncoding = 4; lastKnownFileType = text; path = "render-elems-03-t-manual.reference"; sourceTree = "<group>"; };
		5B1AE22C20B6A669007EECCB /* color-prop-02-f-manual.reference */ = {isa = PBXFileReference; fileEncoding = 4; lastKnownFileType = text; path = "color-prop-02-f-manual.reference"; sourceTree = "<group>"; };
		5B1AE22D20B6A669007EECCB /* color-prop-01-b-manual.reference */ = {isa = PBXFileReference; fileEncoding = 4; lastKnownFileType = text; path = "color-prop-01-b-manual.reference"; sourceTree = "<group>"; };
		5B1AE22E20B6A669007EECCB /* struct-defs-01-t-manual.svg */ = {isa = PBXFileReference; fileEncoding = 4; lastKnownFileType = text; path = "struct-defs-01-t-manual.svg"; sourceTree = "<group>"; };
		5B1AE22F20B6A669007EECCB /* coords-transformattr-05-f-manual.reference */ = {isa = PBXFileReference; fileEncoding = 4; lastKnownFileType = text; path = "coords-transformattr-05-f-manual.reference"; sourceTree = "<group>"; };
		5B1AE23020B6A669007EECCB /* painting-control-03-f-manual.svg */ = {isa = PBXFileReference; fileEncoding = 4; lastKnownFileType = text; path = "painting-control-03-f-manual.svg"; sourceTree = "<group>"; };
		5B1AE23120B6A669007EECCB /* coords-trans-07-t-manual.reference */ = {isa = PBXFileReference; fileEncoding = 4; lastKnownFileType = text; path = "coords-trans-07-t-manual.reference"; sourceTree = "<group>"; };
		5B270B5A214BBC14001AD741 /* arcsGroup.reference */ = {isa = PBXFileReference; fileEncoding = 4; lastKnownFileType = text; path = arcsGroup.reference; sourceTree = "<group>"; };
		5B270B5C214BBC27001AD741 /* clearColor.reference */ = {isa = PBXFileReference; fileEncoding = 4; lastKnownFileType = text; path = clearColor.reference; sourceTree = "<group>"; };
		5B37139120BE95D6004BB6EE /* pservers-grad-07-b-manual.reference */ = {isa = PBXFileReference; fileEncoding = 4; lastKnownFileType = text; path = "pservers-grad-07-b-manual.reference"; sourceTree = "<group>"; };
		5B37139220BE95D6004BB6EE /* pservers-grad-01-b-manual.svg */ = {isa = PBXFileReference; fileEncoding = 4; lastKnownFileType = text; path = "pservers-grad-01-b-manual.svg"; sourceTree = "<group>"; };
		5B37139320BE95D6004BB6EE /* pservers-grad-02-b-manual.reference */ = {isa = PBXFileReference; fileEncoding = 4; lastKnownFileType = text; path = "pservers-grad-02-b-manual.reference"; sourceTree = "<group>"; };
		5B37139420BE95D6004BB6EE /* pservers-grad-02-b-manual.svg */ = {isa = PBXFileReference; fileEncoding = 4; lastKnownFileType = text; path = "pservers-grad-02-b-manual.svg"; sourceTree = "<group>"; };
		5B37139520BE95D7004BB6EE /* pservers-grad-07-b-manual.svg */ = {isa = PBXFileReference; fileEncoding = 4; lastKnownFileType = text; path = "pservers-grad-07-b-manual.svg"; sourceTree = "<group>"; };
		5B37139620BE95D7004BB6EE /* pservers-grad-01-b-manual.reference */ = {isa = PBXFileReference; fileEncoding = 4; lastKnownFileType = text; path = "pservers-grad-01-b-manual.reference"; sourceTree = "<group>"; };
		5B3713A120BE9D89004BB6EE /* shapes-grammar-01-f-manual.reference */ = {isa = PBXFileReference; fileEncoding = 4; lastKnownFileType = text; path = "shapes-grammar-01-f-manual.reference"; sourceTree = "<group>"; };
		5B3713A220BE9D8A004BB6EE /* shapes-grammar-01-f-manual.svg */ = {isa = PBXFileReference; fileEncoding = 4; lastKnownFileType = text; path = "shapes-grammar-01-f-manual.svg"; sourceTree = "<group>"; };
		5B6E190F20AC58F700454E7E /* AlphaEffect.swift */ = {isa = PBXFileReference; fileEncoding = 4; lastKnownFileType = sourcecode.swift; path = AlphaEffect.swift; sourceTree = "<group>"; };
		5B6E191020AC58F700454E7E /* OffsetEffect.swift */ = {isa = PBXFileReference; fileEncoding = 4; lastKnownFileType = sourcecode.swift; path = OffsetEffect.swift; sourceTree = "<group>"; };
		5B6E191120AC58F700454E7E /* GaussianBlur.swift */ = {isa = PBXFileReference; fileEncoding = 4; lastKnownFileType = sourcecode.swift; path = GaussianBlur.swift; sourceTree = "<group>"; };
		5B6E191220AC58F700454E7E /* RadialGradient.swift */ = {isa = PBXFileReference; fileEncoding = 4; lastKnownFileType = sourcecode.swift; path = RadialGradient.swift; sourceTree = "<group>"; };
		5B6E191320AC58F700454E7E /* Align.swift */ = {isa = PBXFileReference; fileEncoding = 4; lastKnownFileType = sourcecode.swift; path = Align.swift; sourceTree = "<group>"; };
		5B6E191420AC58F700454E7E /* AspectRatio.swift */ = {isa = PBXFileReference; fileEncoding = 4; lastKnownFileType = sourcecode.swift; path = AspectRatio.swift; sourceTree = "<group>"; };
		5B6E191520AC58F700454E7E /* Font.swift */ = {isa = PBXFileReference; fileEncoding = 4; lastKnownFileType = sourcecode.swift; path = Font.swift; sourceTree = "<group>"; };
		5B6E191620AC58F800454E7E /* LinearGradient.swift */ = {isa = PBXFileReference; fileEncoding = 4; lastKnownFileType = sourcecode.swift; path = LinearGradient.swift; sourceTree = "<group>"; };
		5B6E191720AC58F800454E7E /* LineJoin.swift */ = {isa = PBXFileReference; fileEncoding = 4; lastKnownFileType = sourcecode.swift; path = LineJoin.swift; sourceTree = "<group>"; };
		5B6E191820AC58F800454E7E /* Baseline.swift */ = {isa = PBXFileReference; fileEncoding = 4; lastKnownFileType = sourcecode.swift; path = Baseline.swift; sourceTree = "<group>"; };
		5B6E191920AC58F800454E7E /* Stop.swift */ = {isa = PBXFileReference; fileEncoding = 4; lastKnownFileType = sourcecode.swift; path = Stop.swift; sourceTree = "<group>"; };
		5B6E191A20AC58F800454E7E /* LineCap.swift */ = {isa = PBXFileReference; fileEncoding = 4; lastKnownFileType = sourcecode.swift; path = LineCap.swift; sourceTree = "<group>"; };
		5B6E191B20AC58F800454E7E /* Drawable.swift */ = {isa = PBXFileReference; fileEncoding = 4; lastKnownFileType = sourcecode.swift; path = Drawable.swift; sourceTree = "<group>"; };
		5B6E191C20AC58F800454E7E /* Effect.swift */ = {isa = PBXFileReference; fileEncoding = 4; lastKnownFileType = sourcecode.swift; path = Effect.swift; sourceTree = "<group>"; };
		5B6E191D20AC58F900454E7E /* Fill.swift */ = {isa = PBXFileReference; fileEncoding = 4; lastKnownFileType = sourcecode.swift; path = Fill.swift; sourceTree = "<group>"; };
		5B6E191E20AC58F900454E7E /* Stroke.swift */ = {isa = PBXFileReference; fileEncoding = 4; lastKnownFileType = sourcecode.swift; path = Stroke.swift; sourceTree = "<group>"; };
		5B6E191F20AC58F900454E7E /* Color.swift */ = {isa = PBXFileReference; fileEncoding = 4; lastKnownFileType = sourcecode.swift; path = Color.swift; sourceTree = "<group>"; };
		5B6E192020AC58F900454E7E /* Gradient.swift */ = {isa = PBXFileReference; fileEncoding = 4; lastKnownFileType = sourcecode.swift; path = Gradient.swift; sourceTree = "<group>"; };
		5B7D7ED221300D4A00B5ED00 /* TimingFunction.swift */ = {isa = PBXFileReference; fileEncoding = 4; lastKnownFileType = sourcecode.swift; path = TimingFunction.swift; sourceTree = "<group>"; };
		5B7E79BF20CA7E9300C50BCF /* Pattern.swift */ = {isa = PBXFileReference; fileEncoding = 4; lastKnownFileType = sourcecode.swift; path = Pattern.swift; sourceTree = "<group>"; };
		5B7E79C220CA7F1A00C50BCF /* pservers-grad-03-b-manual.svg */ = {isa = PBXFileReference; fileEncoding = 4; lastKnownFileType = text; path = "pservers-grad-03-b-manual.svg"; sourceTree = "<group>"; };
		5B7E79C320CA7F1B00C50BCF /* pservers-grad-03-b-manual.reference */ = {isa = PBXFileReference; fileEncoding = 4; lastKnownFileType = text; path = "pservers-grad-03-b-manual.reference"; sourceTree = "<group>"; };
		5B7E79CC20CBE69600C50BCF /* masking-path-02-b-manual.reference */ = {isa = PBXFileReference; fileEncoding = 4; lastKnownFileType = text; path = "masking-path-02-b-manual.reference"; sourceTree = "<group>"; };
		5B7E79CD20CBE69700C50BCF /* masking-path-02-b-manual.svg */ = {isa = PBXFileReference; fileEncoding = 4; lastKnownFileType = text; path = "masking-path-02-b-manual.svg"; sourceTree = "<group>"; };
		5B7E79DC20D2781A00C50BCF /* masking-intro-01-f-manual.reference */ = {isa = PBXFileReference; fileEncoding = 4; lastKnownFileType = text; path = "masking-intro-01-f-manual.reference"; sourceTree = "<group>"; };
		5B7E79DD20D2781A00C50BCF /* masking-intro-01-f-manual.svg */ = {isa = PBXFileReference; fileEncoding = 4; lastKnownFileType = text; path = "masking-intro-01-f-manual.svg"; sourceTree = "<group>"; };
		5BAE201E208E1211006BF277 /* SVGCanvas.swift */ = {isa = PBXFileReference; fileEncoding = 4; lastKnownFileType = sourcecode.swift; path = SVGCanvas.swift; sourceTree = "<group>"; };
		5BAE2022208E1637006BF277 /* polyline.reference */ = {isa = PBXFileReference; fileEncoding = 4; lastKnownFileType = text; path = polyline.reference; sourceTree = "<group>"; };
		5BAE2023208E1637006BF277 /* polygon.reference */ = {isa = PBXFileReference; fileEncoding = 4; lastKnownFileType = text; path = polygon.reference; sourceTree = "<group>"; };
		5BAE2024208E1637006BF277 /* rect.reference */ = {isa = PBXFileReference; fileEncoding = 4; lastKnownFileType = text; path = rect.reference; sourceTree = "<group>"; };
		5BAE2026208E1637006BF277 /* triangle.reference */ = {isa = PBXFileReference; fileEncoding = 4; lastKnownFileType = text; path = triangle.reference; sourceTree = "<group>"; };
		5BAE2027208E1637006BF277 /* clipManual.reference */ = {isa = PBXFileReference; fileEncoding = 4; lastKnownFileType = text; path = clipManual.reference; sourceTree = "<group>"; };
		5BAE2028208E1637006BF277 /* circle.reference */ = {isa = PBXFileReference; fileEncoding = 4; lastKnownFileType = text; path = circle.reference; sourceTree = "<group>"; };
		5BAE2029208E1638006BF277 /* transform.reference */ = {isa = PBXFileReference; fileEncoding = 4; lastKnownFileType = text; path = transform.reference; sourceTree = "<group>"; };
		5BAE202A208E1638006BF277 /* ellipse.reference */ = {isa = PBXFileReference; fileEncoding = 4; lastKnownFileType = text; path = ellipse.reference; sourceTree = "<group>"; };
		5BAE202C208E1638006BF277 /* group.reference */ = {isa = PBXFileReference; fileEncoding = 4; lastKnownFileType = text; path = group.reference; sourceTree = "<group>"; };
		5BAE202D208E1638006BF277 /* textBasicTransform.reference */ = {isa = PBXFileReference; fileEncoding = 4; lastKnownFileType = text; path = textBasicTransform.reference; sourceTree = "<group>"; };
		5BAE202E208E1639006BF277 /* style.reference */ = {isa = PBXFileReference; fileEncoding = 4; lastKnownFileType = text; path = style.reference; sourceTree = "<group>"; };
		5BAE2031208E163B006BF277 /* viewBox.reference */ = {isa = PBXFileReference; fileEncoding = 4; lastKnownFileType = text; path = viewBox.reference; sourceTree = "<group>"; };
		5BAE2032208E163B006BF277 /* line.reference */ = {isa = PBXFileReference; fileEncoding = 4; lastKnownFileType = text; path = line.reference; sourceTree = "<group>"; };
		5BAE2034208E163B006BF277 /* roundRect.reference */ = {isa = PBXFileReference; fileEncoding = 4; lastKnownFileType = text; path = roundRect.reference; sourceTree = "<group>"; };
		5BAE2035208E163C006BF277 /* clip.reference */ = {isa = PBXFileReference; fileEncoding = 4; lastKnownFileType = text; path = clip.reference; sourceTree = "<group>"; };
		5BAE2057208F24DE006BF277 /* SceneSerialization.swift */ = {isa = PBXFileReference; fileEncoding = 4; lastKnownFileType = sourcecode.swift; path = SceneSerialization.swift; sourceTree = "<group>"; };
		5BAEA9C8206CEAA20049AAAE /* viewBox.svg */ = {isa = PBXFileReference; fileEncoding = 4; lastKnownFileType = text; path = viewBox.svg; sourceTree = "<group>"; };
		5BC2CA0C21C7B8F400AC46D9 /* CombinationAnimationGenerator.swift */ = {isa = PBXFileReference; fileEncoding = 4; lastKnownFileType = sourcecode.swift; path = CombinationAnimationGenerator.swift; sourceTree = "<group>"; };
		5BFEF5CC20B80A82008DAC11 /* BlendEffect.swift */ = {isa = PBXFileReference; fileEncoding = 4; lastKnownFileType = sourcecode.swift; path = BlendEffect.swift; sourceTree = "<group>"; };
		5BFEF5CD20B80A83008DAC11 /* ColorMatrixEffect.swift */ = {isa = PBXFileReference; fileEncoding = 4; lastKnownFileType = sourcecode.swift; path = ColorMatrixEffect.swift; sourceTree = "<group>"; };
		5BFEF5D420BC1C1E008DAC11 /* paths-data-18-f-manual.svg */ = {isa = PBXFileReference; fileEncoding = 4; lastKnownFileType = text; path = "paths-data-18-f-manual.svg"; sourceTree = "<group>"; };
		5BFEF5D520BC1C1F008DAC11 /* paths-data-18-f-manual.reference */ = {isa = PBXFileReference; fileEncoding = 4; lastKnownFileType = text; path = "paths-data-18-f-manual.reference"; sourceTree = "<group>"; };
		6A616BF92129560A006A07FA /* MacawTests.bundle */ = {isa = PBXFileReference; lastKnownFileType = "wrapper.plug-in"; path = MacawTests.bundle; sourceTree = "<group>"; };
		6A616BFB212964E8006A07FA /* SVGParserTest.swift */ = {isa = PBXFileReference; lastKnownFileType = sourcecode.swift; path = SVGParserTest.swift; sourceTree = "<group>"; };
		A718CD431F45C28200966E06 /* Common_iOS.swift */ = {isa = PBXFileReference; fileEncoding = 4; lastKnownFileType = sourcecode.swift; name = Common_iOS.swift; path = Source/platform/iOS/Common_iOS.swift; sourceTree = SOURCE_ROOT; };
		A718CD451F45C28700966E06 /* Graphics_iOS.swift */ = {isa = PBXFileReference; fileEncoding = 4; lastKnownFileType = sourcecode.swift; name = Graphics_iOS.swift; path = Source/platform/iOS/Graphics_iOS.swift; sourceTree = SOURCE_ROOT; };
		A718CD461F45C28700966E06 /* MView_iOS.swift */ = {isa = PBXFileReference; fileEncoding = 4; lastKnownFileType = sourcecode.swift; name = MView_iOS.swift; path = Source/platform/iOS/MView_iOS.swift; sourceTree = SOURCE_ROOT; };
		A718CD491F45C28F00966E06 /* Common_macOS.swift */ = {isa = PBXFileReference; fileEncoding = 4; lastKnownFileType = sourcecode.swift; name = Common_macOS.swift; path = Source/platform/macOS/Common_macOS.swift; sourceTree = SOURCE_ROOT; };
		A718CD4A1F45C28F00966E06 /* Graphics_macOS.swift */ = {isa = PBXFileReference; fileEncoding = 4; lastKnownFileType = sourcecode.swift; name = Graphics_macOS.swift; path = Source/platform/macOS/Graphics_macOS.swift; sourceTree = SOURCE_ROOT; };
		A718CD4B1F45C28F00966E06 /* MDisplayLink_macOS.swift */ = {isa = PBXFileReference; fileEncoding = 4; lastKnownFileType = sourcecode.swift; name = MDisplayLink_macOS.swift; path = Source/platform/macOS/MDisplayLink_macOS.swift; sourceTree = SOURCE_ROOT; };
		A718CD4C1F45C28F00966E06 /* MView_macOS.swift */ = {isa = PBXFileReference; fileEncoding = 4; lastKnownFileType = sourcecode.swift; name = MView_macOS.swift; path = Source/platform/macOS/MView_macOS.swift; sourceTree = SOURCE_ROOT; };
		A718CD511F45C2A400966E06 /* MBezierPath+Extension_macOS.swift */ = {isa = PBXFileReference; fileEncoding = 4; lastKnownFileType = sourcecode.swift; name = "MBezierPath+Extension_macOS.swift"; path = "Source/platform/macOS/MBezierPath+Extension_macOS.swift"; sourceTree = SOURCE_ROOT; };
		A74C81EA229284780085A832 /* struct-use-01-t-manual.reference */ = {isa = PBXFileReference; fileEncoding = 4; lastKnownFileType = text; path = "struct-use-01-t-manual.reference"; sourceTree = "<group>"; };
		A74C81EB229284780085A832 /* struct-use-01-t-manual.svg */ = {isa = PBXFileReference; fileEncoding = 4; lastKnownFileType = text; path = "struct-use-01-t-manual.svg"; sourceTree = "<group>"; };
		A74C81F02292B3940085A832 /* color-prop-05-t-manual.svg */ = {isa = PBXFileReference; fileEncoding = 4; lastKnownFileType = text; path = "color-prop-05-t-manual.svg"; sourceTree = "<group>"; };
		A74C81F22292B45D0085A832 /* color-prop-05-t-manual.reference */ = {isa = PBXFileReference; fileEncoding = 4; lastKnownFileType = text; path = "color-prop-05-t-manual.reference"; sourceTree = "<group>"; };
		A74C82022296BE5F0085A832 /* paths-data-20-f-manual.svg */ = {isa = PBXFileReference; fileEncoding = 4; lastKnownFileType = text; path = "paths-data-20-f-manual.svg"; sourceTree = "<group>"; };
		A74C82042296BFC60085A832 /* paths-data-20-f-manual.reference */ = {isa = PBXFileReference; fileEncoding = 4; lastKnownFileType = text; path = "paths-data-20-f-manual.reference"; sourceTree = "<group>"; };
		A74C821A2297D4800085A832 /* coords-trans-13-f-manual.svg */ = {isa = PBXFileReference; fileEncoding = 4; lastKnownFileType = text; path = "coords-trans-13-f-manual.svg"; sourceTree = "<group>"; };
		A74C821B2297D4800085A832 /* coords-trans-14-f-manual.svg */ = {isa = PBXFileReference; fileEncoding = 4; lastKnownFileType = text; path = "coords-trans-14-f-manual.svg"; sourceTree = "<group>"; };
		A74C821C2297D4800085A832 /* coords-trans-11-f-manual.svg */ = {isa = PBXFileReference; fileEncoding = 4; lastKnownFileType = text; path = "coords-trans-11-f-manual.svg"; sourceTree = "<group>"; };
		A74C821D2297D4800085A832 /* coords-trans-10-f-manual.svg */ = {isa = PBXFileReference; fileEncoding = 4; lastKnownFileType = text; path = "coords-trans-10-f-manual.svg"; sourceTree = "<group>"; };
		A74C821E2297D4810085A832 /* coords-trans-12-f-manual.svg */ = {isa = PBXFileReference; fileEncoding = 4; lastKnownFileType = text; path = "coords-trans-12-f-manual.svg"; sourceTree = "<group>"; };
		A74C82242297D5340085A832 /* coords-trans-12-f-manual.reference */ = {isa = PBXFileReference; fileEncoding = 4; lastKnownFileType = text; path = "coords-trans-12-f-manual.reference"; sourceTree = "<group>"; };
		A74C82252297D5340085A832 /* coords-trans-11-f-manual.reference */ = {isa = PBXFileReference; fileEncoding = 4; lastKnownFileType = text; path = "coords-trans-11-f-manual.reference"; sourceTree = "<group>"; };
		A74C82262297D5340085A832 /* coords-trans-14-f-manual.reference */ = {isa = PBXFileReference; fileEncoding = 4; lastKnownFileType = text; path = "coords-trans-14-f-manual.reference"; sourceTree = "<group>"; };
		A74C82272297D5340085A832 /* coords-trans-10-f-manual.reference */ = {isa = PBXFileReference; fileEncoding = 4; lastKnownFileType = text; path = "coords-trans-10-f-manual.reference"; sourceTree = "<group>"; };
		A74C82282297D5350085A832 /* coords-trans-13-f-manual.reference */ = {isa = PBXFileReference; fileEncoding = 4; lastKnownFileType = text; path = "coords-trans-13-f-manual.reference"; sourceTree = "<group>"; };
		A74C822E2297D8B30085A832 /* shapes-rect-06-f-manual.svg */ = {isa = PBXFileReference; fileEncoding = 4; lastKnownFileType = text; path = "shapes-rect-06-f-manual.svg"; sourceTree = "<group>"; };
		A74C822F2297D8B30085A832 /* shapes-rect-02-t-manual.svg */ = {isa = PBXFileReference; fileEncoding = 4; lastKnownFileType = text; path = "shapes-rect-02-t-manual.svg"; sourceTree = "<group>"; };
		A74C82302297D8B30085A832 /* shapes-rect-03-t-manual.svg */ = {isa = PBXFileReference; fileEncoding = 4; lastKnownFileType = text; path = "shapes-rect-03-t-manual.svg"; sourceTree = "<group>"; };
		A74C82312297D8B40085A832 /* shapes-rect-07-f-manual.svg */ = {isa = PBXFileReference; fileEncoding = 4; lastKnownFileType = text; path = "shapes-rect-07-f-manual.svg"; sourceTree = "<group>"; };
		A74C82382297DB2B0085A832 /* shapes-rect-07-f-manual.reference */ = {isa = PBXFileReference; fileEncoding = 4; lastKnownFileType = text; path = "shapes-rect-07-f-manual.reference"; sourceTree = "<group>"; };
		A74C823A2297DB2B0085A832 /* shapes-rect-03-t-manual.reference */ = {isa = PBXFileReference; fileEncoding = 4; lastKnownFileType = text; path = "shapes-rect-03-t-manual.reference"; sourceTree = "<group>"; };
		A74C823B2297DB2B0085A832 /* shapes-rect-06-f-manual.reference */ = {isa = PBXFileReference; fileEncoding = 4; lastKnownFileType = text; path = "shapes-rect-06-f-manual.reference"; sourceTree = "<group>"; };
		A74C82402297DC220085A832 /* shapes-rect-02-t-manual.reference */ = {isa = PBXFileReference; fileEncoding = 4; lastKnownFileType = text; path = "shapes-rect-02-t-manual.reference"; sourceTree = "<group>"; };
		A74C82DA229E35D20085A832 /* pservers-grad-09-b-manual.svg */ = {isa = PBXFileReference; fileEncoding = 4; lastKnownFileType = text; path = "pservers-grad-09-b-manual.svg"; sourceTree = "<group>"; };
		A74C82DB229E35D20085A832 /* pservers-grad-24-f-manual.svg */ = {isa = PBXFileReference; fileEncoding = 4; lastKnownFileType = text; path = "pservers-grad-24-f-manual.svg"; sourceTree = "<group>"; };
		A74C82DC229E35D20085A832 /* pservers-grad-15-b-manual.svg */ = {isa = PBXFileReference; fileEncoding = 4; lastKnownFileType = text; path = "pservers-grad-15-b-manual.svg"; sourceTree = "<group>"; };
		A74C82DD229E35D30085A832 /* pservers-grad-22-b-manual.svg */ = {isa = PBXFileReference; fileEncoding = 4; lastKnownFileType = text; path = "pservers-grad-22-b-manual.svg"; sourceTree = "<group>"; };
		A74C82DE229E35D30085A832 /* pservers-grad-13-b-manual.svg */ = {isa = PBXFileReference; fileEncoding = 4; lastKnownFileType = text; path = "pservers-grad-13-b-manual.svg"; sourceTree = "<group>"; };
		A74C82DF229E35D30085A832 /* pservers-grad-23-f-manual.svg */ = {isa = PBXFileReference; fileEncoding = 4; lastKnownFileType = text; path = "pservers-grad-23-f-manual.svg"; sourceTree = "<group>"; };
		A74C82E0229E35D30085A832 /* pservers-grad-12-b-manual.svg */ = {isa = PBXFileReference; fileEncoding = 4; lastKnownFileType = text; path = "pservers-grad-12-b-manual.svg"; sourceTree = "<group>"; };
		A74C82E8229E36990085A832 /* pservers-grad-12-b-manual.reference */ = {isa = PBXFileReference; fileEncoding = 4; lastKnownFileType = text; path = "pservers-grad-12-b-manual.reference"; sourceTree = "<group>"; };
		A74C82E9229E36990085A832 /* pservers-grad-23-f-manual.reference */ = {isa = PBXFileReference; fileEncoding = 4; lastKnownFileType = text; path = "pservers-grad-23-f-manual.reference"; sourceTree = "<group>"; };
		A74C82EA229E36990085A832 /* pservers-grad-24-f-manual.reference */ = {isa = PBXFileReference; fileEncoding = 4; lastKnownFileType = text; path = "pservers-grad-24-f-manual.reference"; sourceTree = "<group>"; };
		A74C82EB229E36990085A832 /* pservers-grad-15-b-manual.reference */ = {isa = PBXFileReference; fileEncoding = 4; lastKnownFileType = text; path = "pservers-grad-15-b-manual.reference"; sourceTree = "<group>"; };
		A74C82EC229E36990085A832 /* pservers-grad-09-b-manual.reference */ = {isa = PBXFileReference; fileEncoding = 4; lastKnownFileType = text; path = "pservers-grad-09-b-manual.reference"; sourceTree = "<group>"; };
		A74C82ED229E36990085A832 /* pservers-grad-13-b-manual.reference */ = {isa = PBXFileReference; fileEncoding = 4; lastKnownFileType = text; path = "pservers-grad-13-b-manual.reference"; sourceTree = "<group>"; };
		A74C82EE229E369A0085A832 /* pservers-grad-22-b-manual.reference */ = {isa = PBXFileReference; fileEncoding = 4; lastKnownFileType = text; path = "pservers-grad-22-b-manual.reference"; sourceTree = "<group>"; };
		A74C832B229FB7690085A832 /* color-prop-04-t-manual-osx.svg */ = {isa = PBXFileReference; fileEncoding = 4; lastKnownFileType = text; path = "color-prop-04-t-manual-osx.svg"; sourceTree = "<group>"; };
		A74C832D229FBA4C0085A832 /* color-prop-04-t-manual-osx.reference */ = {isa = PBXFileReference; fileEncoding = 4; lastKnownFileType = text; path = "color-prop-04-t-manual-osx.reference"; sourceTree = "<group>"; };
		A74C8305229E9CCD0085A832 /* masking-filter-01-f-manual.svg */ = {isa = PBXFileReference; fileEncoding = 4; lastKnownFileType = text; path = "masking-filter-01-f-manual.svg"; sourceTree = "<group>"; };
		A74C8306229E9CCE0085A832 /* masking-mask-02-f-manual.svg */ = {isa = PBXFileReference; fileEncoding = 4; lastKnownFileType = text; path = "masking-mask-02-f-manual.svg"; sourceTree = "<group>"; };
		A74C8309229E9D6F0085A832 /* masking-filter-01-f-manual.reference */ = {isa = PBXFileReference; fileEncoding = 4; lastKnownFileType = text; path = "masking-filter-01-f-manual.reference"; sourceTree = "<group>"; };
		A74C830A229E9D700085A832 /* masking-mask-02-f-manual.reference */ = {isa = PBXFileReference; fileEncoding = 4; lastKnownFileType = text; path = "masking-mask-02-f-manual.reference"; sourceTree = "<group>"; };
		A74C8323229EB7150085A832 /* masking-path-13-f-manual.svg */ = {isa = PBXFileReference; fileEncoding = 4; lastKnownFileType = text; path = "masking-path-13-f-manual.svg"; sourceTree = "<group>"; };
		A74C8325229EB77B0085A832 /* masking-path-13-f-manual.reference */ = {isa = PBXFileReference; fileEncoding = 4; lastKnownFileType = text; path = "masking-path-13-f-manual.reference"; sourceTree = "<group>"; };
		A7E675551EC4213500BD9ECB /* NodeBoundsTests.swift */ = {isa = PBXFileReference; fileEncoding = 4; lastKnownFileType = sourcecode.swift; name = NodeBoundsTests.swift; path = Bounds/NodeBoundsTests.swift; sourceTree = "<group>"; };
		C410148D1F834D280022EE44 /* style.svg */ = {isa = PBXFileReference; fileEncoding = 4; lastKnownFileType = text.xml; path = style.svg; sourceTree = "<group>"; };
		C4153A8E1F8793DD001BA5EE /* small-logo.png */ = {isa = PBXFileReference; lastKnownFileType = image.png; path = "small-logo.png"; sourceTree = "<group>"; };
		C43B064C1F9738EF00787A35 /* clip.svg */ = {isa = PBXFileReference; fileEncoding = 4; lastKnownFileType = text.xml; path = clip.svg; sourceTree = "<group>"; };
		C46E83541F94B20E00208037 /* transform.svg */ = {isa = PBXFileReference; fileEncoding = 4; lastKnownFileType = text; path = transform.svg; sourceTree = "<group>"; };
		C4820B171F458D0E008CE0FF /* SVGSerializer.swift */ = {isa = PBXFileReference; fileEncoding = 4; lastKnownFileType = sourcecode.swift; path = SVGSerializer.swift; sourceTree = "<group>"; };
		C4820B191F458D64008CE0FF /* MacawSVGTests.swift */ = {isa = PBXFileReference; fileEncoding = 4; lastKnownFileType = sourcecode.swift; path = MacawSVGTests.swift; sourceTree = "<group>"; };
/* End PBXFileReference section */

/* Begin PBXFrameworksBuildPhase section */
		57614B721F83D15600875933 /* Frameworks */ = {
			isa = PBXFrameworksBuildPhase;
			buildActionMask = 2147483647;
			files = (
			);
			runOnlyForDeploymentPostprocessing = 0;
		};
		57FCD2681D76EA4600CC0FB6 /* Frameworks */ = {
			isa = PBXFrameworksBuildPhase;
			buildActionMask = 2147483647;
			files = (
			);
			runOnlyForDeploymentPostprocessing = 0;
		};
		57FCD2731D76EA4600CC0FB6 /* Frameworks */ = {
			isa = PBXFrameworksBuildPhase;
			buildActionMask = 2147483647;
			files = (
			);
			runOnlyForDeploymentPostprocessing = 0;
		};
/* End PBXFrameworksBuildPhase section */

/* Begin PBXGroup section */
		30FF495E215CDD5700FF653C /* Frameworks */ = {
			isa = PBXGroup;
			children = (
				30FF495F215CDD5700FF653C /* QuartzCore.framework */,
			);
			name = Frameworks;
			sourceTree = "<group>";
		};
		429594DA22A0F7CE00869079 /* png */ = {
			isa = PBXGroup;
			children = (
				429594DB22A0F7CE00869079 /* text-fonts-02-t-manual.png */,
				429594DC22A0F7CE00869079 /* render-elems-03-t-manual.png */,
				429594DD22A0F7CE00869079 /* paths-data-03-f-manual.png */,
				429594DE22A0F7CE00869079 /* shapes-grammar-01-f-manual.png */,
				429594DF22A0F7CE00869079 /* coords-transformattr-03-f-manual.png */,
				429594E022A0F7CE00869079 /* coords-transformattr-04-f-manual.png */,
				429594E122A0F7CE00869079 /* coords-trans-10-f-manual.png */,
				429594E222A0F7CE00869079 /* paths-data-20-f-manual.png */,
				429594E322A0F7CE00869079 /* shapes-polygon-03-t-manual.png */,
				429594E422A0F7CE00869079 /* shapes-rect-04-f-manual.png */,
				429594E522A0F7CE00869079 /* painting-fill-02-t-manual.png */,
				429594E622A0F7CE00869079 /* color-prop-04-t-manual-osx.png */,
				429594E722A0F7CE00869079 /* shapes-circle-01-t-manual.png */,
				429594E822A0F7CE00869079 /* paths-data-17-f-manual.png */,
				429594E922A0F7CE00869079 /* render-elems-02-t-manual.png */,
				429594EA22A0F7CE00869079 /* struct-frag-01-t-manual.png */,
				429594EB22A0F7CE00869079 /* struct-frag-06-t-manual.png */,
				429594EC22A0F7CE00869079 /* shapes-line-01-t-manual.png */,
				429594ED22A0F7CE00869079 /* shapes-ellipse-03-f-manual.png */,
				429594EE22A0F7CE00869079 /* painting-fill-05-b-manual.png */,
				429594EF22A0F7CE00869079 /* shapes-polygon-02-t-manual.png */,
				429594F022A0F7CE00869079 /* shapes-rect-05-f-manual.png */,
				429594F122A0F7CE00869079 /* painting-fill-03-t-manual.png */,
				429594F222A0F7CE00869079 /* shapes-polyline-01-t-manual.png */,
				429594F322A0F7CE00869079 /* painting-fill-04-t-manual.png */,
				429594F422A0F7CE00869079 /* coords-transformattr-05-f-manual.png */,
				429594F522A0F7CE00869079 /* coords-transformattr-02-f-manual.png */,
				429594F622A0F7CE00869079 /* shapes-intro-01-t-manual.png */,
				429594F722A0F7CE00869079 /* coords-trans-11-f-manual.png */,
				429594F822A0F7CE00869079 /* painting-stroke-06-t-manual.png */,
				429594F922A0F7CE00869079 /* coords-trans-01-b-manual.png */,
				429594FA22A0F7CE00869079 /* painting-stroke-01-t-manual.png */,
				429594FB22A0F7CE00869079 /* coords-trans-07-t-manual.png */,
				429594FC22A0F7CE00869079 /* paths-data-01-t-manual.png */,
				429594FD22A0F7CE00869079 /* paths-data-06-t-manual.png */,
				429594FE22A0F7CE00869079 /* paths-data-13-t-manual.png */,
				429594FF22A0F7CE00869079 /* paths-data-14-t-manual.png */,
				4295950022A0F7CE00869079 /* struct-use-01-t-manual.png */,
				4295950122A0F7CE00869079 /* pservers-grad-02-b-manual.png */,
				4295950222A0F7CE00869079 /* shapes-line-02-f-manual.png */,
				4295950322A0F7CE00869079 /* painting-control-01-f-manual.png */,
				4295950422A0F7CE00869079 /* coords-coord-01-t-manual.png */,
				4295950522A0F7CE00869079 /* painting-control-06-f-manual.png */,
				4295950622A0F7CE00869079 /* painting-stroke-07-t-manual.png */,
				4295950722A0F7CE00869079 /* coords-trans-06-t-manual.png */,
				4295950822A0F7CE00869079 /* paths-data-15-t-manual.png */,
				4295950922A0F7CE00869079 /* paths-data-12-t-manual.png */,
				4295950A22A0F7CE00869079 /* color-prop-01-b-manual.png */,
				4295950B22A0F7CE00869079 /* shapes-ellipse-01-t-manual.png */,
				4295950C22A0F7CE00869079 /* pservers-grad-03-b-manual.png */,
				4295950D22A0F7CE00869079 /* masking-intro-01-f-manual.png */,
				4295950E22A0F7CE00869079 /* paths-data-07-t-manual.png */,
				4295950F22A0F7CE00869079 /* text-align-01-b-manual.png */,
				4295951022A0F7CE00869079 /* struct-defs-01-t-manual.png */,
				4295951122A0F7CE00869079 /* painting-control-03-f-manual.png */,
				4295951222A0F7CE00869079 /* shapes-rect-02-t-manual.png */,
				4295951322A0F7CE00869079 /* coords-trans-03-t-manual.png */,
				4295951422A0F7CE00869079 /* metadata-example-01-t-manual.png */,
				4295951522A0F7CE00869079 /* coords-trans-04-t-manual.png */,
				4295951622A0F7CE00869079 /* painting-stroke-05-t-manual.png */,
				4295951722A0F7CE00869079 /* painting-stroke-02-t-manual.png */,
				4295951822A0F7CE00869079 /* pservers-grad-01-b-manual.png */,
				4295951922A0F7CE00869079 /* struct-group-01-t-manual.png */,
				4295951A22A0F7CE00869079 /* paths-data-10-t-manual.png */,
				4295951B22A0F7CE00869079 /* color-prop-05-t-manual.png */,
				4295951C22A0F7CE00869079 /* paths-data-19-f-manual.png */,
				4295951D22A0F7CE00869079 /* paths-data-02-t-manual.png */,
				4295951E22A0F7CE00869079 /* masking-path-02-b-manual.png */,
				4295951F22A0F7CE00869079 /* paths-data-05-t-manual.png */,
				4295952022A0F7CE00869079 /* coords-trans-05-t-manual.png */,
				4295952122A0F7CE00869079 /* shapes-rect-03-t-manual.png */,
				4295952222A0F7CE00869079 /* coords-trans-02-t-manual.png */,
				4295952322A0F7CE00869079 /* painting-stroke-03-t-manual.png */,
				4295952422A0F7CE00869079 /* painting-stroke-04-t-manual.png */,
				4295952522A0F7CE00869079 /* painting-control-02-f-manual.png */,
				4295952622A0F7CE00869079 /* coords-coord-02-t-manual.png */,
				4295952722A0F7CE00869079 /* paths-data-04-t-manual.png */,
				4295952822A0F7CE00869079 /* paths-data-18-f-manual.png */,
				4295952922A0F7CE00869079 /* pservers-grad-07-b-manual.png */,
				4295952A22A0F7CE00869079 /* shapes-ellipse-02-t-manual.png */,
				4295952B22A0F7CE00869079 /* paths-data-16-t-manual.png */,
				4295952C22A0F7CE00869079 /* color-prop-03-t-manual.png */,
				4295952D22A0F7CE00869079 /* struct-use-03-t-manual.png */,
				4295952E22A0F7CE00869079 /* types-basic-01-f-manual.png */,
				4295952F22A0F7CE00869079 /* struct-use-12-f-manual.png */,
				4295953022A0F7CE00869079 /* struct-frag-04-t-manual.png */,
				4295953122A0F7CE00869079 /* struct-frag-03-t-manual.png */,
				4295953222A0F7CE00869079 /* paths-data-09-t-manual.png */,
				4295953322A0F7CE00869079 /* text-fonts-01-t-manual.png */,
				4295953422A0F7CE00869079 /* shapes-rect-07-f-manual.png */,
				4295953522A0F7CE00869079 /* painting-fill-01-t-manual.png */,
				4295953622A0F7CE00869079 /* coords-trans-13-f-manual.png */,
				4295953722A0F7CE00869079 /* coords-trans-08-t-manual.png */,
				4295953822A0F7CE00869079 /* coords-trans-14-f-manual.png */,
				4295953922A0F7CE00869079 /* painting-stroke-09-t-manual.png */,
				4295953A22A0F7CE00869079 /* struct-frag-02-t-manual.png */,
				4295953B22A0F7CE00869079 /* pservers-grad-stops-01-f-manual.png */,
				4295953C22A0F7CE00869079 /* paths-data-08-t-manual.png */,
				4295953D22A0F7CE00869079 /* render-elems-01-t-manual.png */,
				4295953E22A0F7CE00869079 /* shapes-circle-02-t-manual.png */,
				4295953F22A0F7CE00869079 /* coords-trans-09-t-manual.png */,
				4295954022A0F7CE00869079 /* coords-trans-12-f-manual.png */,
				4295954122A0F7CE00869079 /* painting-stroke-08-t-manual.png */,
				4295954222A0F7CE00869079 /* coords-transformattr-01-f-manual.png */,
				4295954322A0F7CE00869079 /* shapes-rect-06-f-manual.png */,
				4295954422A0F7CE00869079 /* shapes-polyline-02-t-manual.png */,
				4295954522A0F7CE00869079 /* shapes-polygon-01-t-manual.png */,
			);
			path = png;
			sourceTree = "<group>";
		};
		5713C4F11E5AD35900BBA4D9 /* Animation */ = {
			isa = PBXGroup;
			children = (
				5713C4F21E5AD46800BBA4D9 /* ControlStatesTests.swift */,
				5713C4F41E5AE2C300BBA4D9 /* CombineAnimationTests.swift */,
				5713C4F61E5C34C700BBA4D9 /* SequenceAnimationTests.swift */,
				5713C4F81E5C3FEE00BBA4D9 /* DelayedAnimationTests.swift */,
				57E0EB2D1EB34CDD00638039 /* AnimationUtilsTests.swift */,
			);
			path = Animation;
			sourceTree = "<group>";
		};
		572CEFC31E2CED4B008C7C83 /* Dependencies */ = {
			isa = PBXGroup;
			children = (
				572CEFC41E2CED4B008C7C83 /* SWXMLHash */,
			);
			path = Dependencies;
			sourceTree = SOURCE_ROOT;
		};
		572CEFC41E2CED4B008C7C83 /* SWXMLHash */ = {
			isa = PBXGroup;
			children = (
				572CEFC51E2CED4B008C7C83 /* SWXMLHash+TypeConversion.swift */,
				572CEFC61E2CED4B008C7C83 /* SWXMLHash.swift */,
			);
			path = SWXMLHash;
			sourceTree = "<group>";
		};
		57614BD81F8739DA00875933 /* export */ = {
			isa = PBXGroup;
			children = (
				57614BD91F8739EE00875933 /* MacawView+PDF.swift */,
			);
			path = export;
			sourceTree = "<group>";
		};
		57900FF71EA0DEBF00809FFB /* utils */ = {
			isa = PBXGroup;
			children = (
				5835969A20A9CA140090400C /* CGMappings.swift */,
				57900FF81EA0DEBF00809FFB /* UIImage2Image.swift */,
				3081E77C20DB58B100640F96 /* DescriptionExtensions.swift */,
				3002331B20CC0BDD00EFD92D /* BoundsUtils.swift */,
			);
			path = utils;
			sourceTree = "<group>";
		};
		57CAB1241D7832E000FD8E47 /* svg */ = {
			isa = PBXGroup;
			children = (
				5B270B5A214BBC14001AD741 /* arcsGroup.reference */,
				5BAE2028208E1637006BF277 /* circle.reference */,
				57CAB1251D7832E000FD8E47 /* circle.svg */,
				5B270B5C214BBC27001AD741 /* clearColor.reference */,
				5BAE2035208E163C006BF277 /* clip.reference */,
				C43B064C1F9738EF00787A35 /* clip.svg */,
				5BAE2027208E1637006BF277 /* clipManual.reference */,
				5BAE202A208E1638006BF277 /* ellipse.reference */,
				57CAB1261D7832E000FD8E47 /* ellipse.svg */,
				5BAE202C208E1638006BF277 /* group.reference */,
				57CAB1271D7832E000FD8E47 /* group.svg */,
				5BAE2032208E163B006BF277 /* line.reference */,
				57CAB1281D7832E000FD8E47 /* line.svg */,
				5BAE2023208E1637006BF277 /* polygon.reference */,
				57CAB1291D7832E000FD8E47 /* polygon.svg */,
				5BAE2022208E1637006BF277 /* polyline.reference */,
				57CAB12A1D7832E000FD8E47 /* polyline.svg */,
				5BAE2024208E1637006BF277 /* rect.reference */,
				57CAB12B1D7832E000FD8E47 /* rect.svg */,
				5BAE2034208E163B006BF277 /* roundRect.reference */,
				57CAB12C1D7832E000FD8E47 /* roundRect.svg */,
				C4153A8E1F8793DD001BA5EE /* small-logo.png */,
				5BAE202E208E1639006BF277 /* style.reference */,
				C410148D1F834D280022EE44 /* style.svg */,
				5BAE202D208E1638006BF277 /* textBasicTransform.reference */,
				5BAE2029208E1638006BF277 /* transform.reference */,
				C46E83541F94B20E00208037 /* transform.svg */,
				5BAE2026208E1637006BF277 /* triangle.reference */,
				57CAB12D1D7832E000FD8E47 /* triangle.svg */,
				5BAE2031208E163B006BF277 /* viewBox.reference */,
				5BAEA9C8206CEAA20049AAAE /* viewBox.svg */,
			);
			path = svg;
			sourceTree = "<group>";
		};
		57E5E0E01E3B393900D1CB28 /* Source */ = {
			isa = PBXGroup;
			children = (
				57614BD81F8739DA00875933 /* export */,
				57900FF71EA0DEBF00809FFB /* utils */,
				57E5E0E11E3B393900D1CB28 /* animation */,
				57E5E1051E3B393900D1CB28 /* bindings */,
				57E5E1091E3B393900D1CB28 /* events */,
				57E5E10F1E3B393900D1CB28 /* Info.plist */,
				57E5E1101E3B393900D1CB28 /* model */,
				585288F220AD96A2003E51D1 /* layout */,
				57E5E13D1E3B393900D1CB28 /* render */,
				57E5E1451E3B393900D1CB28 /* svg */,
				57E5E14B1E3B393900D1CB28 /* thirdparty */,
				57E5E14F1E3B393900D1CB28 /* views */,
			);
			path = Source;
			sourceTree = SOURCE_ROOT;
		};
		57E5E0E11E3B393900D1CB28 /* animation */ = {
			isa = PBXGroup;
			children = (
				57E5E0E21E3B393900D1CB28 /* AnimatableVariable.swift */,
				57E5E0E31E3B393900D1CB28 /* Animation.swift */,
				57E5E0E41E3B393900D1CB28 /* AnimationImpl.swift */,
				57E5E0E51E3B393900D1CB28 /* AnimationProducer.swift */,
				57E5E0E61E3B393900D1CB28 /* AnimationUtils.swift */,
				57E5E0E71E3B393900D1CB28 /* Easing.swift */,
				57E5E0E81E3B393900D1CB28 /* layer_animation */,
				57E5E0F41E3B393900D1CB28 /* types */,
			);
			path = animation;
			sourceTree = "<group>";
		};
		57E5E0E81E3B393900D1CB28 /* layer_animation */ = {
			isa = PBXGroup;
			children = (
				57E5E0EA1E3B393900D1CB28 /* Extensions */,
				57E5E0F11E3B393900D1CB28 /* FuncBounds.swift */,
				57E5E0F21E3B393900D1CB28 /* PathBounds.swift */,
				57E5E0F31E3B393900D1CB28 /* PathFunctions.swift */,
			);
			path = layer_animation;
			sourceTree = "<group>";
		};
		57E5E0EA1E3B393900D1CB28 /* Extensions */ = {
			isa = PBXGroup;
			children = (
				57A27BD41E44C5840057BD3A /* ShapeInterpolation.swift */,
				57A27BCE1E44C4EC0057BD3A /* ContentsInterpolation.swift */,
				57E5E0EB1E3B393900D1CB28 /* AnimOperators.swift */,
				57E5E0EC1E3B393900D1CB28 /* DoubleInterpolation.swift */,
				57E5E0EE1E3B393900D1CB28 /* Interpolable.swift */,
				57E5E0EF1E3B393900D1CB28 /* LocusInterpolation.swift */,
				57E5E0F01E3B393900D1CB28 /* TransformInterpolation.swift */,
			);
			path = Extensions;
			sourceTree = "<group>";
		};
		57E5E0F41E3B393900D1CB28 /* types */ = {
			isa = PBXGroup;
			children = (
				57E5E0F51E3B393900D1CB28 /* animation_generators */,
				57E5E0FF1E3B393900D1CB28 /* AnimationSequence.swift */,
				57E5E1001E3B393900D1CB28 /* CombineAnimation.swift */,
				57E5E1011E3B393900D1CB28 /* ContentsAnimation.swift */,
				57E5E1021E3B393900D1CB28 /* MorphingAnimation.swift */,
				57E5E1031E3B393900D1CB28 /* OpacityAnimation.swift */,
				57A27BD01E44C5460057BD3A /* ShapeAnimation.swift */,
				57E5E1041E3B393900D1CB28 /* TransformAnimation.swift */,
			);
			path = types;
			sourceTree = "<group>";
		};
		57E5E0F51E3B393900D1CB28 /* animation_generators */ = {
			isa = PBXGroup;
			children = (
				57E5E0F61E3B393900D1CB28 /* Cache */,
				57E5E0FB1E3B393900D1CB28 /* MorphingGenerator.swift */,
				57A27BD21E44C5570057BD3A /* ShapeAnimationGenerator.swift */,
				57E5E0FC1E3B393900D1CB28 /* OpacityGenerator.swift */,
				5B7D7ED221300D4A00B5ED00 /* TimingFunction.swift */,
				57E5E0FE1E3B393900D1CB28 /* TransformGenerator.swift */,
				5BC2CA0C21C7B8F400AC46D9 /* CombinationAnimationGenerator.swift */,
			);
			path = animation_generators;
			sourceTree = "<group>";
		};
		57E5E0F61E3B393900D1CB28 /* Cache */ = {
			isa = PBXGroup;
			children = (
				57E5E0F71E3B393900D1CB28 /* AnimationCache.swift */,
				57E5E0F91E3B393900D1CB28 /* NodeHashable.swift */,
				57E5E0FA1E3B393900D1CB28 /* TransformHashable.swift */,
			);
			path = Cache;
			sourceTree = "<group>";
		};
		57E5E1051E3B393900D1CB28 /* bindings */ = {
			isa = PBXGroup;
			children = (
				57E5E1061E3B393900D1CB28 /* Disposable.swift */,
				57E5E1071E3B393900D1CB28 /* GroupDisposable.swift */,
				57E5E1081E3B393900D1CB28 /* Variable.swift */,
			);
			path = bindings;
			sourceTree = "<group>";
		};
		57E5E1091E3B393900D1CB28 /* events */ = {
			isa = PBXGroup;
			children = (
				57E5E10A1E3B393900D1CB28 /* Event.swift */,
				57E5E10B1E3B393900D1CB28 /* PanEvent.swift */,
				57E5E10C1E3B393900D1CB28 /* PinchEvent.swift */,
				57E5E10D1E3B393900D1CB28 /* RotateEvent.swift */,
				57E5E10E1E3B393900D1CB28 /* TapEvent.swift */,
				5713C4E11E51EC8F00BBA4D9 /* TouchEvent.swift */,
			);
			path = events;
			sourceTree = "<group>";
		};
		57E5E1101E3B393900D1CB28 /* model */ = {
			isa = PBXGroup;
			children = (
				57E5E1111E3B393900D1CB28 /* draw */,
				57E5E1231E3B393900D1CB28 /* geom2d */,
				57E5E1371E3B393900D1CB28 /* scene */,
			);
			path = model;
			sourceTree = "<group>";
		};
		57E5E1111E3B393900D1CB28 /* draw */ = {
			isa = PBXGroup;
			children = (
				5B6E191320AC58F700454E7E /* Align.swift */,
				5B6E190F20AC58F700454E7E /* AlphaEffect.swift */,
				5B6E191420AC58F700454E7E /* AspectRatio.swift */,
				5B6E191820AC58F800454E7E /* Baseline.swift */,
				5BFEF5CC20B80A82008DAC11 /* BlendEffect.swift */,
				5B6E191F20AC58F900454E7E /* Color.swift */,
				5874CCB620DA8A860090DBD5 /* ColorMatrix.swift */,
				5BFEF5CD20B80A83008DAC11 /* ColorMatrixEffect.swift */,
				5B6E191B20AC58F800454E7E /* Drawable.swift */,
				5B6E191C20AC58F800454E7E /* Effect.swift */,
				5B6E191D20AC58F900454E7E /* Fill.swift */,
				5B6E191520AC58F700454E7E /* Font.swift */,
				5B6E191120AC58F700454E7E /* GaussianBlur.swift */,
				5B6E192020AC58F900454E7E /* Gradient.swift */,
				5B6E191620AC58F800454E7E /* LinearGradient.swift */,
				5B6E191A20AC58F800454E7E /* LineCap.swift */,
				5B6E191720AC58F800454E7E /* LineJoin.swift */,
				5B6E191020AC58F700454E7E /* OffsetEffect.swift */,
				5B7E79BF20CA7E9300C50BCF /* Pattern.swift */,
				5B6E191220AC58F700454E7E /* RadialGradient.swift */,
				5B6E191920AC58F800454E7E /* Stop.swift */,
				5B6E191E20AC58F900454E7E /* Stroke.swift */,
			);
			path = draw;
			sourceTree = "<group>";
		};
		57E5E1231E3B393900D1CB28 /* geom2d */ = {
			isa = PBXGroup;
			children = (
				57E5E1241E3B393900D1CB28 /* Arc.swift */,
				57E5E1251E3B393900D1CB28 /* Circle.swift */,
				57E5E1261E3B393900D1CB28 /* Ellipse.swift */,
				57E5E1271E3B393900D1CB28 /* GeomUtils.swift */,
				57E5E1281E3B393900D1CB28 /* Insets.swift */,
				57E5E1291E3B393900D1CB28 /* Line.swift */,
				57E5E12A1E3B393900D1CB28 /* Locus.swift */,
				57E5E12B1E3B393900D1CB28 /* MoveTo.swift */,
				57E5E12C1E3B393900D1CB28 /* Path.swift */,
				57E5E12D1E3B393900D1CB28 /* PathBuilder.swift */,
				57E5E12E1E3B393900D1CB28 /* PathSegment.swift */,
				57E5E12F1E3B393900D1CB28 /* PathSegmentType.swift */,
				57E5E1301E3B393900D1CB28 /* Point.swift */,
				57E5E1311E3B393900D1CB28 /* Polygon.swift */,
				57E5E1321E3B393900D1CB28 /* Polyline.swift */,
				57E5E1331E3B393900D1CB28 /* Rect.swift */,
				57E5E1341E3B393900D1CB28 /* RoundRect.swift */,
				57E5E1351E3B393900D1CB28 /* Size.swift */,
				57E5E1361E3B393900D1CB28 /* Transform.swift */,
				5852891520B29D67003E51D1 /* TransformedLocus.swift */,
			);
			path = geom2d;
			sourceTree = "<group>";
		};
		57E5E1371E3B393900D1CB28 /* scene */ = {
			isa = PBXGroup;
			children = (
				57AF39881E66E06200F0BFE2 /* SceneUtils.swift */,
				57E5E1381E3B393900D1CB28 /* Group.swift */,
				57E5E1391E3B393900D1CB28 /* Image.swift */,
				57E5E13A1E3B393900D1CB28 /* Node.swift */,
				57E5E13B1E3B393900D1CB28 /* Shape.swift */,
				57E5E13C1E3B393900D1CB28 /* Text.swift */,
			);
			path = scene;
			sourceTree = "<group>";
		};
		57E5E13D1E3B393900D1CB28 /* render */ = {
			isa = PBXGroup;
			children = (
				57E5E13E1E3B393900D1CB28 /* GroupRenderer.swift */,
				57E5E13F1E3B393900D1CB28 /* ImageRenderer.swift */,
				57E5E1401E3B393900D1CB28 /* NodeRenderer.swift */,
				57E5E1411E3B393900D1CB28 /* RenderContext.swift */,
				57E5E1421E3B393900D1CB28 /* RenderUtils.swift */,
				57E5E1431E3B393900D1CB28 /* ShapeRenderer.swift */,
				57E5E1441E3B393900D1CB28 /* TextRenderer.swift */,
			);
			path = render;
			sourceTree = "<group>";
		};
		57E5E1451E3B393900D1CB28 /* svg */ = {
			isa = PBXGroup;
			children = (
				5815D59C2186E89A00BD08F9 /* CSSParser.swift */,
				5BAE201E208E1211006BF277 /* SVGCanvas.swift */,
				57E5E1461E3B393900D1CB28 /* SVGConstants.swift */,
				5B1A8C7520A15F7300E5FFAE /* SVGNodeLayout.swift */,
				57E5E1471E3B393900D1CB28 /* SVGParser.swift */,
				57E5E1481E3B393900D1CB28 /* SVGParserError.swift */,
				57E5E1491E3B393900D1CB28 /* SVGParserRegexHelper.swift */,
				C4820B171F458D0E008CE0FF /* SVGSerializer.swift */,
				57E5E14A1E3B393900D1CB28 /* SVGView.swift */,
			);
			path = svg;
			sourceTree = "<group>";
		};
		57E5E14B1E3B393900D1CB28 /* thirdparty */ = {
			isa = PBXGroup;
			children = (
				57E5E14C1E3B393900D1CB28 /* CAAnimationClosure.swift */,
				57E5E14D1E3B393900D1CB28 /* CGFloat+Double.swift */,
				57E5E14E1E3B393900D1CB28 /* NSTimer+Closure.swift */,
			);
			path = thirdparty;
			sourceTree = "<group>";
		};
		57E5E14F1E3B393900D1CB28 /* views */ = {
			isa = PBXGroup;
			children = (
				57F108731F502A3600DC365B /* Touchable.swift */,
				57E5E1501E3B393900D1CB28 /* MacawView.swift */,
				57E5E1521E3B393900D1CB28 /* ShapeLayer.swift */,
				5876C63122572859000B31B6 /* MacawZoom.swift */,
			);
			path = views;
			sourceTree = "<group>";
		};
		57FCD2621D76EA4600CC0FB6 = {
			isa = PBXGroup;
			children = (
				57FCD26E1D76EA4600CC0FB6 /* Macaw */,
				57FCD27A1D76EA4600CC0FB6 /* MacawTests */,
				57FCD26D1D76EA4600CC0FB6 /* Products */,
				30FF495E215CDD5700FF653C /* Frameworks */,
			);
			sourceTree = "<group>";
		};
		57FCD26D1D76EA4600CC0FB6 /* Products */ = {
			isa = PBXGroup;
			children = (
				57FCD26C1D76EA4600CC0FB6 /* Macaw.framework */,
				57FCD2761D76EA4600CC0FB6 /* MacawTests.xctest */,
				57614B791F83D15600875933 /* MacawOSX.framework */,
			);
			name = Products;
			sourceTree = "<group>";
		};
		57FCD26E1D76EA4600CC0FB6 /* Macaw */ = {
			isa = PBXGroup;
			children = (
				A718CD2C1F45BC5300966E06 /* Platform */,
				57F108791F53C92000DC365B /* MDisplayLink.swift */,
				572CEFC31E2CED4B008C7C83 /* Dependencies */,
				57E5E0E01E3B393900D1CB28 /* Source */,
			);
			name = Macaw;
			path = Source;
			sourceTree = "<group>";
		};
		57FCD27A1D76EA4600CC0FB6 /* MacawTests */ = {
			isa = PBXGroup;
			children = (
				6A616BF92129560A006A07FA /* MacawTests.bundle */,
				A7E675541EC4211E00BD9ECB /* Bounds */,
				5713C4F11E5AD35900BBA4D9 /* Animation */,
				57CAB1241D7832E000FD8E47 /* svg */,
				429594DA22A0F7CE00869079 /* png */,
				5B1AE18320B6A669007EECCB /* w3cSVGTests */,
				57FCD27B1D76EA4600CC0FB6 /* MacawTests.swift */,
				C4820B191F458D64008CE0FF /* MacawSVGTests.swift */,
				6A616BFB212964E8006A07FA /* SVGParserTest.swift */,
				5BAE2057208F24DE006BF277 /* SceneSerialization.swift */,
				57CAB1221D782DFC00FD8E47 /* TestUtils.swift */,
				57FCD27D1D76EA4600CC0FB6 /* Info.plist */,
			);
			path = MacawTests;
			sourceTree = "<group>";
		};
		585288F220AD96A2003E51D1 /* layout */ = {
			isa = PBXGroup;
			children = (
				585288F320AD96A2003E51D1 /* ContentLayout.swift */,
			);
			path = layout;
			sourceTree = "<group>";
		};
		5B1AE18320B6A669007EECCB /* w3cSVGTests */ = {
			isa = PBXGroup;
			children = (
				5B1AE22D20B6A669007EECCB /* color-prop-01-b-manual.reference */,
				5B1AE18A20B6A669007EECCB /* color-prop-01-b-manual.svg */,
				5B1AE22C20B6A669007EECCB /* color-prop-02-f-manual.reference */,
				5B1AE1C620B6A669007EECCB /* color-prop-02-f-manual.svg */,
				5B1AE1FA20B6A669007EECCB /* color-prop-03-t-manual.reference */,
				5B1AE20320B6A669007EECCB /* color-prop-03-t-manual.svg */,
				4269F43D2257265700D91393 /* color-prop-04-t-manual.reference */,
				421C664F2225196900DD73F5 /* color-prop-04-t-manual.svg */,
				A74C832D229FBA4C0085A832 /* color-prop-04-t-manual-osx.reference */,
				A74C832B229FB7690085A832 /* color-prop-04-t-manual-osx.svg */,
				A74C81F22292B45D0085A832 /* color-prop-05-t-manual.reference */,
				A74C81F02292B3940085A832 /* color-prop-05-t-manual.svg */,
				5B1AE1D420B6A669007EECCB /* coords-coord-01-t-manual.reference */,
				5B1AE19A20B6A669007EECCB /* coords-coord-01-t-manual.svg */,
				5B1AE1B920B6A669007EECCB /* coords-coord-02-t-manual.reference */,
				5B1AE20E20B6A669007EECCB /* coords-coord-02-t-manual.svg */,
				5B1AE19220B6A669007EECCB /* coords-trans-01-b-manual.reference */,
				5B1AE1AB20B6A669007EECCB /* coords-trans-01-b-manual.svg */,
				5B1AE1F720B6A669007EECCB /* coords-trans-02-t-manual.reference */,
				5B1AE21720B6A669007EECCB /* coords-trans-02-t-manual.svg */,
				5B1AE1C920B6A669007EECCB /* coords-trans-03-t-manual.reference */,
				5B1AE22820B6A669007EECCB /* coords-trans-03-t-manual.svg */,
				5B1AE20520B6A669007EECCB /* coords-trans-04-t-manual.reference */,
				5B1AE22920B6A669007EECCB /* coords-trans-04-t-manual.svg */,
				5B1AE1A320B6A669007EECCB /* coords-trans-05-t-manual.reference */,
				5B1AE21420B6A669007EECCB /* coords-trans-05-t-manual.svg */,
				5B1AE19420B6A669007EECCB /* coords-trans-06-t-manual.reference */,
				5B1AE19120B6A669007EECCB /* coords-trans-06-t-manual.svg */,
				5B1AE23120B6A669007EECCB /* coords-trans-07-t-manual.reference */,
				5B1AE1A920B6A669007EECCB /* coords-trans-07-t-manual.svg */,
				5B1AE1A520B6A669007EECCB /* coords-trans-08-t-manual.reference */,
				5B1AE1F220B6A669007EECCB /* coords-trans-08-t-manual.svg */,
				5B1AE20720B6A669007EECCB /* coords-trans-09-t-manual.reference */,
				5B1AE1E520B6A669007EECCB /* coords-trans-09-t-manual.svg */,
				A74C82272297D5340085A832 /* coords-trans-10-f-manual.reference */,
				A74C821D2297D4800085A832 /* coords-trans-10-f-manual.svg */,
				A74C82252297D5340085A832 /* coords-trans-11-f-manual.reference */,
				A74C821C2297D4800085A832 /* coords-trans-11-f-manual.svg */,
				A74C82242297D5340085A832 /* coords-trans-12-f-manual.reference */,
				A74C821E2297D4810085A832 /* coords-trans-12-f-manual.svg */,
				A74C82282297D5350085A832 /* coords-trans-13-f-manual.reference */,
				A74C821A2297D4800085A832 /* coords-trans-13-f-manual.svg */,
				A74C82262297D5340085A832 /* coords-trans-14-f-manual.reference */,
				A74C821B2297D4800085A832 /* coords-trans-14-f-manual.svg */,
				5B1AE1CC20B6A669007EECCB /* coords-transformattr-01-f-manual.reference */,
				5B1AE1E320B6A669007EECCB /* coords-transformattr-01-f-manual.svg */,
				5B1AE1D020B6A669007EECCB /* coords-transformattr-02-f-manual.reference */,
				5B1AE1B420B6A669007EECCB /* coords-transformattr-02-f-manual.svg */,
				5B1AE1E420B6A669007EECCB /* coords-transformattr-03-f-manual.reference */,
				5B1AE1D220B6A669007EECCB /* coords-transformattr-03-f-manual.svg */,
				5B1AE19320B6A669007EECCB /* coords-transformattr-04-f-manual.reference */,
				5B1AE1D320B6A669007EECCB /* coords-transformattr-04-f-manual.svg */,
				5B1AE22F20B6A669007EECCB /* coords-transformattr-05-f-manual.reference */,
				5B1AE1B120B6A669007EECCB /* coords-transformattr-05-f-manual.svg */,
				5B7E79DC20D2781A00C50BCF /* masking-intro-01-f-manual.reference */,
				5B7E79DD20D2781A00C50BCF /* masking-intro-01-f-manual.svg */,
				5B7E79CC20CBE69600C50BCF /* masking-path-02-b-manual.reference */,
				5B7E79CD20CBE69700C50BCF /* masking-path-02-b-manual.svg */,
				A74C8325229EB77B0085A832 /* masking-path-13-f-manual.reference */,
				A74C8323229EB7150085A832 /* masking-path-13-f-manual.svg */,
				A74C8309229E9D6F0085A832 /* masking-filter-01-f-manual.reference */,
				A74C8305229E9CCD0085A832 /* masking-filter-01-f-manual.svg */,
				A74C830A229E9D700085A832 /* masking-mask-02-f-manual.reference */,
				A74C8306229E9CCE0085A832 /* masking-mask-02-f-manual.svg */,
				5B1AE19E20B6A669007EECCB /* metadata-example-01-t-manual.reference */,
				5B1AE22A20B6A669007EECCB /* metadata-example-01-t-manual.svg */,
				5B1AE20C20B6A669007EECCB /* painting-control-01-f-manual.reference */,
				5B1AE19820B6A669007EECCB /* painting-control-01-f-manual.svg */,
				5B1AE22020B6A669007EECCB /* painting-control-02-f-manual.reference */,
				5B1AE20B20B6A669007EECCB /* painting-control-02-f-manual.svg */,
				5B1AE18620B6A669007EECCB /* painting-control-03-f-manual.reference */,
				5B1AE23020B6A669007EECCB /* painting-control-03-f-manual.svg */,
				5B1AE1BC20B6A669007EECCB /* painting-control-06-f-manual.reference */,
				5B1AE19B20B6A669007EECCB /* painting-control-06-f-manual.svg */,
				5B1AE21620B6A669007EECCB /* painting-fill-01-t-manual.reference */,
				5B1AE1F520B6A669007EECCB /* painting-fill-01-t-manual.svg */,
				5B1AE21D20B6A669007EECCB /* painting-fill-02-t-manual.reference */,
				5B1AE1CD20B6A669007EECCB /* painting-fill-02-t-manual.svg */,
				5B1AE18C20B6A669007EECCB /* painting-fill-03-t-manual.reference */,
				5B1AE1B620B6A669007EECCB /* painting-fill-03-t-manual.svg */,
				5B1AE1E620B6A669007EECCB /* painting-fill-04-t-manual.reference */,
				5B1AE1B820B6A669007EECCB /* painting-fill-04-t-manual.svg */,
				5B1AE21820B6A669007EECCB /* painting-fill-05-b-manual.reference */,
				5B1AE1BE20B6A669007EECCB /* painting-fill-05-b-manual.svg */,
				5B1AE19920B6A669007EECCB /* painting-stroke-01-t-manual.reference */,
				5B1AE1AD20B6A669007EECCB /* painting-stroke-01-t-manual.svg */,
				5B1AE1A120B6A669007EECCB /* painting-stroke-02-t-manual.reference */,
				5B1AE22720B6A669007EECCB /* painting-stroke-02-t-manual.svg */,
				5B1AE20A20B6A669007EECCB /* painting-stroke-03-t-manual.reference */,
				5B1AE21020B6A669007EECCB /* painting-stroke-03-t-manual.svg */,
				5B1AE1C320B6A669007EECCB /* painting-stroke-04-t-manual.reference */,
				5B1AE21320B6A669007EECCB /* painting-stroke-04-t-manual.svg */,
				5B1AE1FF20B6A669007EECCB /* painting-stroke-05-t-manual.reference */,
				5B1AE22620B6A669007EECCB /* painting-stroke-05-t-manual.svg */,
				5B1AE1DD20B6A669007EECCB /* painting-stroke-06-t-manual.reference */,
				5B1AE1AC20B6A669007EECCB /* painting-stroke-06-t-manual.svg */,
				5B1AE1D120B6A669007EECCB /* painting-stroke-07-t-manual.reference */,
				5B1AE19520B6A669007EECCB /* painting-stroke-07-t-manual.svg */,
				5B1AE1FD20B6A669007EECCB /* painting-stroke-08-t-manual.reference */,
				5B1AE1E220B6A669007EECCB /* painting-stroke-08-t-manual.svg */,
				5B1AE1BF20B6A669007EECCB /* painting-stroke-09-t-manual.reference */,
				5B1AE1F120B6A669007EECCB /* painting-stroke-09-t-manual.svg */,
				5B1AE1EE20B6A669007EECCB /* paths-data-01-t-manual.reference */,
				5B1AE1A420B6A669007EECCB /* paths-data-01-t-manual.svg */,
				5B1AE1F320B6A669007EECCB /* paths-data-02-t-manual.reference */,
				5B1AE21920B6A669007EECCB /* paths-data-02-t-manual.svg */,
				5B1AE22320B6A669007EECCB /* paths-data-03-f-manual.reference */,
				5B1AE1D520B6A669007EECCB /* paths-data-03-f-manual.svg */,
				5B1AE20D20B6A669007EECCB /* paths-data-04-t-manual.reference */,
				5B1AE20820B6A669007EECCB /* paths-data-04-t-manual.svg */,
				5B1AE1A820B6A669007EECCB /* paths-data-05-t-manual.reference */,
				5B1AE21B20B6A669007EECCB /* paths-data-05-t-manual.svg */,
				5B1AE18520B6A669007EECCB /* paths-data-06-t-manual.reference */,
				5B1AE1A620B6A669007EECCB /* paths-data-06-t-manual.svg */,
				5B1AE22120B6A669007EECCB /* paths-data-07-t-manual.reference */,
				5B1AE18820B6A669007EECCB /* paths-data-07-t-manual.svg */,
				5B1AE1AA20B6A669007EECCB /* paths-data-08-t-manual.reference */,
				5B1AE1EA20B6A669007EECCB /* paths-data-08-t-manual.svg */,
				5B1AE20F20B6A669007EECCB /* paths-data-09-t-manual.reference */,
				5B1AE1F920B6A669007EECCB /* paths-data-09-t-manual.svg */,
				5B1AE1D820B6A669007EECCB /* paths-data-10-t-manual.reference */,
				5B1AE21F20B6A669007EECCB /* paths-data-10-t-manual.svg */,
				5B1AE1F620B6A669007EECCB /* paths-data-12-t-manual.reference */,
				5B1AE18F20B6A669007EECCB /* paths-data-12-t-manual.svg */,
				5B1AE1B320B6A669007EECCB /* paths-data-13-t-manual.reference */,
				5B1AE19F20B6A669007EECCB /* paths-data-13-t-manual.svg */,
				5B1AE21220B6A669007EECCB /* paths-data-14-t-manual.reference */,
				5B1AE1A020B6A669007EECCB /* paths-data-14-t-manual.svg */,
				5B1AE1A720B6A669007EECCB /* paths-data-15-t-manual.reference */,
				5B1AE18E20B6A669007EECCB /* paths-data-15-t-manual.svg */,
				5B1AE18920B6A669007EECCB /* paths-data-16-t-manual.reference */,
				5B1AE20220B6A669007EECCB /* paths-data-16-t-manual.svg */,
				5B1AE1B020B6A669007EECCB /* paths-data-17-f-manual.reference */,
				5B1AE1C520B6A669007EECCB /* paths-data-17-f-manual.svg */,
				5BFEF5D520BC1C1F008DAC11 /* paths-data-18-f-manual.reference */,
				5BFEF5D420BC1C1E008DAC11 /* paths-data-18-f-manual.svg */,
				5B1AE1D720B6A669007EECCB /* paths-data-19-f-manual.reference */,
				5B1AE21A20B6A669007EECCB /* paths-data-19-f-manual.svg */,
				A74C82022296BE5F0085A832 /* paths-data-20-f-manual.svg */,
				A74C82042296BFC60085A832 /* paths-data-20-f-manual.reference */,
				5B37139620BE95D7004BB6EE /* pservers-grad-01-b-manual.reference */,
				5B37139220BE95D6004BB6EE /* pservers-grad-01-b-manual.svg */,
				5B37139320BE95D6004BB6EE /* pservers-grad-02-b-manual.reference */,
				5B37139420BE95D6004BB6EE /* pservers-grad-02-b-manual.svg */,
				5B7E79C320CA7F1B00C50BCF /* pservers-grad-03-b-manual.reference */,
				5B7E79C220CA7F1A00C50BCF /* pservers-grad-03-b-manual.svg */,
				5B37139120BE95D6004BB6EE /* pservers-grad-07-b-manual.reference */,
				5B37139520BE95D7004BB6EE /* pservers-grad-07-b-manual.svg */,
				A74C82EC229E36990085A832 /* pservers-grad-09-b-manual.reference */,
				A74C82DA229E35D20085A832 /* pservers-grad-09-b-manual.svg */,
				A74C82E8229E36990085A832 /* pservers-grad-12-b-manual.reference */,
				A74C82E0229E35D30085A832 /* pservers-grad-12-b-manual.svg */,
				A74C82ED229E36990085A832 /* pservers-grad-13-b-manual.reference */,
				A74C82DE229E35D30085A832 /* pservers-grad-13-b-manual.svg */,
				A74C82EB229E36990085A832 /* pservers-grad-15-b-manual.reference */,
				A74C82DC229E35D20085A832 /* pservers-grad-15-b-manual.svg */,
				A74C82EE229E369A0085A832 /* pservers-grad-22-b-manual.reference */,
				A74C82DD229E35D30085A832 /* pservers-grad-22-b-manual.svg */,
				A74C82E9229E36990085A832 /* pservers-grad-23-f-manual.reference */,
				A74C82DF229E35D30085A832 /* pservers-grad-23-f-manual.svg */,
				A74C82EA229E36990085A832 /* pservers-grad-24-f-manual.reference */,
				A74C82DB229E35D20085A832 /* pservers-grad-24-f-manual.svg */,
				5B1AE1F020B6A669007EECCB /* pservers-grad-stops-01-f-manual.reference */,
				5B1AE1EB20B6A669007EECCB /* pservers-grad-stops-01-f-manual.svg */,
				5B1AE1A220B6A669007EECCB /* render-elems-01-t-manual.reference */,
				5B1AE1E920B6A669007EECCB /* render-elems-01-t-manual.svg */,
				5B1AE19020B6A669007EECCB /* render-elems-02-t-manual.reference */,
				5B1AE1C820B6A669007EECCB /* render-elems-02-t-manual.svg */,
				5B1AE22B20B6A669007EECCB /* render-elems-03-t-manual.reference */,
				5B1AE1D920B6A669007EECCB /* render-elems-03-t-manual.svg */,
				5B1AE1DF20B6A669007EECCB /* shapes-circle-01-t-manual.reference */,
				5B1AE1CB20B6A669007EECCB /* shapes-circle-01-t-manual.svg */,
				5B1AE20020B6A669007EECCB /* shapes-circle-02-t-manual.reference */,
				5B1AE1E820B6A669007EECCB /* shapes-circle-02-t-manual.svg */,
				5B1AE21C20B6A669007EECCB /* shapes-ellipse-01-t-manual.reference */,
				5B1AE18B20B6A669007EECCB /* shapes-ellipse-01-t-manual.svg */,
				5B1AE21120B6A669007EECCB /* shapes-ellipse-02-t-manual.reference */,
				5B1AE20620B6A669007EECCB /* shapes-ellipse-02-t-manual.svg */,
				5B1AE1E720B6A669007EECCB /* shapes-ellipse-03-f-manual.reference */,
				5B1AE1C120B6A669007EECCB /* shapes-ellipse-03-f-manual.svg */,
				5B3713A120BE9D89004BB6EE /* shapes-grammar-01-f-manual.reference */,
				5B3713A220BE9D8A004BB6EE /* shapes-grammar-01-f-manual.svg */,
				5B1AE1DB20B6A669007EECCB /* shapes-intro-01-t-manual.reference */,
				5B1AE1AE20B6A669007EECCB /* shapes-intro-01-t-manual.svg */,
				5B1AE1ED20B6A669007EECCB /* shapes-line-01-t-manual.reference */,
				5B1AE1C220B6A669007EECCB /* shapes-line-01-t-manual.svg */,
				5B1AE18720B6A669007EECCB /* shapes-line-02-f-manual.reference */,
				5B1AE19D20B6A669007EECCB /* shapes-line-02-f-manual.svg */,
				5B1AE1DC20B6A669007EECCB /* shapes-polygon-01-t-manual.reference */,
				5B1AE1DE20B6A669007EECCB /* shapes-polygon-01-t-manual.svg */,
				5B1AE1B220B6A669007EECCB /* shapes-polygon-02-t-manual.reference */,
				5B1AE1BD20B6A669007EECCB /* shapes-polygon-02-t-manual.svg */,
				5B1AE1F420B6A669007EECCB /* shapes-polygon-03-t-manual.reference */,
				5B1AE1CF20B6A669007EECCB /* shapes-polygon-03-t-manual.svg */,
				5B1AE1D620B6A669007EECCB /* shapes-polyline-01-t-manual.reference */,
				5B1AE1BA20B6A669007EECCB /* shapes-polyline-01-t-manual.svg */,
				5B1AE1AF20B6A669007EECCB /* shapes-polyline-02-t-manual.reference */,
				5B1AE1E120B6A669007EECCB /* shapes-polyline-02-t-manual.svg */,
				A74C82402297DC220085A832 /* shapes-rect-02-t-manual.reference */,
				A74C822F2297D8B30085A832 /* shapes-rect-02-t-manual.svg */,
				A74C823A2297DB2B0085A832 /* shapes-rect-03-t-manual.reference */,
				A74C82302297D8B30085A832 /* shapes-rect-03-t-manual.svg */,
				5B1AE22520B6A669007EECCB /* shapes-rect-04-f-manual.reference */,
				5B1AE1CE20B6A669007EECCB /* shapes-rect-04-f-manual.svg */,
				5B1AE19620B6A669007EECCB /* shapes-rect-05-f-manual.reference */,
				5B1AE1B720B6A669007EECCB /* shapes-rect-05-f-manual.svg */,
				A74C823B2297DB2B0085A832 /* shapes-rect-06-f-manual.reference */,
				A74C822E2297D8B30085A832 /* shapes-rect-06-f-manual.svg */,
				A74C82382297DB2B0085A832 /* shapes-rect-07-f-manual.reference */,
				A74C82312297D8B40085A832 /* shapes-rect-07-f-manual.svg */,
				5B1AE22220B6A669007EECCB /* struct-defs-01-t-manual.reference */,
				5B1AE22E20B6A669007EECCB /* struct-defs-01-t-manual.svg */,
				5B1AE19720B6A669007EECCB /* struct-frag-01-t-manual.reference */,
				5B1AE1C020B6A669007EECCB /* struct-frag-01-t-manual.svg */,
				5B1AE19C20B6A669007EECCB /* struct-frag-02-t-manual.reference */,
				5B1AE1EC20B6A669007EECCB /* struct-frag-02-t-manual.svg */,
				5B1AE20920B6A669007EECCB /* struct-frag-03-t-manual.reference */,
				5B1AE1FC20B6A669007EECCB /* struct-frag-03-t-manual.svg */,
				5B1AE1C720B6A669007EECCB /* struct-frag-04-t-manual.reference */,
				5B1AE1FB20B6A669007EECCB /* struct-frag-04-t-manual.svg */,
				5B1AE1E020B6A669007EECCB /* struct-frag-06-t-manual.reference */,
				5B1AE1C420B6A669007EECCB /* struct-frag-06-t-manual.svg */,
				5B1AE1CA20B6A669007EECCB /* struct-group-01-t-manual.reference */,
				5B1AE22420B6A669007EECCB /* struct-group-01-t-manual.svg */,
				A74C81EA229284780085A832 /* struct-use-01-t-manual.reference */,
				A74C81EB229284780085A832 /* struct-use-01-t-manual.svg */,
				5B1AE1BB20B6A669007EECCB /* struct-use-03-t-manual.reference */,
				5B1AE20120B6A669007EECCB /* struct-use-03-t-manual.svg */,
				5B1AE18D20B6A669007EECCB /* struct-use-12-f-manual.reference */,
				5B1AE1FE20B6A669007EECCB /* struct-use-12-f-manual.svg */,
				5B1AE1B520B6A669007EECCB /* text-align-01-b-manual.reference */,
				5B1AE18420B6A669007EECCB /* text-align-01-b-manual.svg */,
				5B1AE21E20B6A669007EECCB /* text-fonts-01-t-manual.reference */,
				5B1AE1F820B6A669007EECCB /* text-fonts-01-t-manual.svg */,
				5B1AE21520B6A669007EECCB /* text-fonts-02-t-manual.reference */,
				5B1AE1DA20B6A669007EECCB /* text-fonts-02-t-manual.svg */,
				5B1AE1EF20B6A669007EECCB /* types-basic-01-f-manual.reference */,
				5B1AE20420B6A669007EECCB /* types-basic-01-f-manual.svg */,
			);
			path = w3cSVGTests;
			sourceTree = "<group>";
		};
		A718CD2C1F45BC5300966E06 /* Platform */ = {
			isa = PBXGroup;
			children = (
				A718CD361F45BD0B00966E06 /* iOS */,
				A718CD351F45BCF800966E06 /* macOS */,
			);
			name = Platform;
			sourceTree = "<group>";
		};
		A718CD351F45BCF800966E06 /* macOS */ = {
			isa = PBXGroup;
			children = (
				A718CD491F45C28F00966E06 /* Common_macOS.swift */,
				A718CD4A1F45C28F00966E06 /* Graphics_macOS.swift */,
				A718CD4B1F45C28F00966E06 /* MDisplayLink_macOS.swift */,
				A718CD4C1F45C28F00966E06 /* MView_macOS.swift */,
				A718CD511F45C2A400966E06 /* MBezierPath+Extension_macOS.swift */,
				30FF4963215CEA9900FF653C /* MCAMediaTimingFillMode_macOS.swift */,
				30FF4965215CEC0C00FF653C /* MCAShapeLayerLineJoin_macOS.swift */,
				30FF496C215CF27E00FF653C /* MCAShapeLayerLineCap_macOS.swift */,
				30FF4970215CF4CE00FF653C /* MCAMediaTimingFunctionName_macOS.swift */,
			);
			name = macOS;
			sourceTree = "<group>";
		};
		A718CD361F45BD0B00966E06 /* iOS */ = {
			isa = PBXGroup;
			children = (
				A718CD431F45C28200966E06 /* Common_iOS.swift */,
				A718CD451F45C28700966E06 /* Graphics_iOS.swift */,
				A718CD461F45C28700966E06 /* MView_iOS.swift */,
				57F1087B1F53CA7E00DC365B /* MDisplayLink_iOS.swift */,
				30FF4961215CE97300FF653C /* MCAMediaTimingFillMode_iOS.swift */,
				30FF4967215CECA400FF653C /* MCAShapeLayerLineJoin_iOS.swift */,
				30FF496A215CF0ED00FF653C /* MCAShapeLayerLineCap_iOS.swift */,
				30FF496E215CF3B000FF653C /* MCAMediaTimingFunctionName_iOS.swift */,
			);
			name = iOS;
			sourceTree = "<group>";
		};
		A7E675541EC4211E00BD9ECB /* Bounds */ = {
			isa = PBXGroup;
			children = (
				57B7A4E01EE70DA5009D78D7 /* logo_base64.txt */,
				57B7A4DE1EE70D17009D78D7 /* logo.png */,
				A7E675551EC4213500BD9ECB /* NodeBoundsTests.swift */,
				57B7A4E21EE70DC3009D78D7 /* ImageBoundsTests.swift */,
			);
			name = Bounds;
			sourceTree = "<group>";
		};
/* End PBXGroup section */

/* Begin PBXHeadersBuildPhase section */
		57614B731F83D15600875933 /* Headers */ = {
			isa = PBXHeadersBuildPhase;
			buildActionMask = 2147483647;
			files = (
			);
			runOnlyForDeploymentPostprocessing = 0;
		};
		57FCD2691D76EA4600CC0FB6 /* Headers */ = {
			isa = PBXHeadersBuildPhase;
			buildActionMask = 2147483647;
			files = (
			);
			runOnlyForDeploymentPostprocessing = 0;
		};
/* End PBXHeadersBuildPhase section */

/* Begin PBXNativeTarget section */
		57614AFB1F83D15600875933 /* MacawOSX */ = {
			isa = PBXNativeTarget;
			buildConfigurationList = 57614B761F83D15600875933 /* Build configuration list for PBXNativeTarget "MacawOSX" */;
			buildPhases = (
				57614AFC1F83D15600875933 /* Sources */,
				57614B721F83D15600875933 /* Frameworks */,
				57614B731F83D15600875933 /* Headers */,
				57614B741F83D15600875933 /* Resources */,
				57614B751F83D15600875933 /* CopyFiles */,
				665742FC1F988D93006612C6 /* ShellScript */,
			);
			buildRules = (
			);
			dependencies = (
			);
			name = MacawOSX;
			productName = Macaw;
			productReference = 57614B791F83D15600875933 /* MacawOSX.framework */;
			productType = "com.apple.product-type.framework";
		};
		57FCD26B1D76EA4600CC0FB6 /* Macaw */ = {
			isa = PBXNativeTarget;
			buildConfigurationList = 57FCD2801D76EA4600CC0FB6 /* Build configuration list for PBXNativeTarget "Macaw" */;
			buildPhases = (
				57FCD2671D76EA4600CC0FB6 /* Sources */,
				57FCD2681D76EA4600CC0FB6 /* Frameworks */,
				57FCD2691D76EA4600CC0FB6 /* Headers */,
				57FCD26A1D76EA4600CC0FB6 /* Resources */,
				57D202181D78047000A90D4F /* CopyFiles */,
				669D360B1F8F9B4C0048EF8B /* ShellScript */,
			);
			buildRules = (
			);
			dependencies = (
			);
			name = Macaw;
			productName = Macaw;
			productReference = 57FCD26C1D76EA4600CC0FB6 /* Macaw.framework */;
			productType = "com.apple.product-type.framework";
		};
		57FCD2751D76EA4600CC0FB6 /* MacawTests */ = {
			isa = PBXNativeTarget;
			buildConfigurationList = 57FCD2831D76EA4600CC0FB6 /* Build configuration list for PBXNativeTarget "MacawTests" */;
			buildPhases = (
				57FCD2721D76EA4600CC0FB6 /* Sources */,
				57FCD2731D76EA4600CC0FB6 /* Frameworks */,
				57FCD2741D76EA4600CC0FB6 /* Resources */,
			);
			buildRules = (
			);
			dependencies = (
				57FCD2791D76EA4600CC0FB6 /* PBXTargetDependency */,
			);
			name = MacawTests;
			productName = MacawTests;
			productReference = 57FCD2761D76EA4600CC0FB6 /* MacawTests.xctest */;
			productType = "com.apple.product-type.bundle.unit-test";
		};
/* End PBXNativeTarget section */

/* Begin PBXProject section */
		57FCD2631D76EA4600CC0FB6 /* Project object */ = {
			isa = PBXProject;
			attributes = {
				LastSwiftUpdateCheck = 0730;
				LastUpgradeCheck = 0930;
				ORGANIZATIONNAME = Exyte;
				TargetAttributes = {
					57614AFB1F83D15600875933 = {
						LastSwiftMigration = 1000;
					};
					57FCD26B1D76EA4600CC0FB6 = {
						CreatedOnToolsVersion = 7.3.1;
						LastSwiftMigration = 0800;
					};
					57FCD2751D76EA4600CC0FB6 = {
						CreatedOnToolsVersion = 7.3.1;
						DevelopmentTeam = 7T95R85V93;
						LastSwiftMigration = 1000;
						ProvisioningStyle = Automatic;
					};
				};
			};
			buildConfigurationList = 57FCD2661D76EA4600CC0FB6 /* Build configuration list for PBXProject "Macaw" */;
			compatibilityVersion = "Xcode 3.2";
			developmentRegion = en;
			hasScannedForEncodings = 0;
			knownRegions = (
				en,
				Base,
			);
			mainGroup = 57FCD2621D76EA4600CC0FB6;
			productRefGroup = 57FCD26D1D76EA4600CC0FB6 /* Products */;
			projectDirPath = "";
			projectRoot = "";
			targets = (
				57FCD26B1D76EA4600CC0FB6 /* Macaw */,
				57FCD2751D76EA4600CC0FB6 /* MacawTests */,
				57614AFB1F83D15600875933 /* MacawOSX */,
			);
		};
/* End PBXProject section */

/* Begin PBXResourcesBuildPhase section */
		57614B741F83D15600875933 /* Resources */ = {
			isa = PBXResourcesBuildPhase;
			buildActionMask = 2147483647;
			files = (
			);
			runOnlyForDeploymentPostprocessing = 0;
		};
		57FCD26A1D76EA4600CC0FB6 /* Resources */ = {
			isa = PBXResourcesBuildPhase;
			buildActionMask = 2147483647;
			files = (
			);
			runOnlyForDeploymentPostprocessing = 0;
		};
		57FCD2741D76EA4600CC0FB6 /* Resources */ = {
			isa = PBXResourcesBuildPhase;
			buildActionMask = 2147483647;
			files = (
				5B1AE2BA20B6A669007EECCB /* painting-control-01-f-manual.reference in Resources */,
				5B1AE28B20B6A669007EECCB /* painting-stroke-06-t-manual.reference in Resources */,
				4295954A22A0F7CE00869079 /* coords-transformattr-03-f-manual.png in Resources */,
				5BAE203C208E163D006BF277 /* triangle.reference in Resources */,
				C4153A8F1F8793DE001BA5EE /* small-logo.png in Resources */,
				5BAE2048208E163D006BF277 /* line.reference in Resources */,
				A74C82322297D8B40085A832 /* shapes-rect-06-f-manual.svg in Resources */,
				5B1AE2A420B6A669007EECCB /* paths-data-12-t-manual.reference in Resources */,
				4295959322A0F7CE00869079 /* paths-data-18-f-manual.png in Resources */,
				57CAB1361D7832E000FD8E47 /* triangle.svg in Resources */,
				4295955222A0F7CE00869079 /* shapes-circle-01-t-manual.png in Resources */,
				5B7E79CF20CBE69700C50BCF /* masking-path-02-b-manual.svg in Resources */,
				A74C830C229E9D700085A832 /* masking-mask-02-f-manual.reference in Resources */,
				5BFEF5D620BC1C1F008DAC11 /* paths-data-18-f-manual.svg in Resources */,
				4295958622A0F7CE00869079 /* color-prop-05-t-manual.png in Resources */,
				429595A922A0F7CE00869079 /* shapes-circle-02-t-manual.png in Resources */,
				4295957B22A0F7CE00869079 /* struct-defs-01-t-manual.png in Resources */,
				A74C81ED229284790085A832 /* struct-use-01-t-manual.svg in Resources */,
				5B1AE23620B6A669007EECCB /* paths-data-07-t-manual.svg in Resources */,
				5B1AE27720B6A669007EECCB /* coords-trans-03-t-manual.reference in Resources */,
				5B1AE26420B6A669007EECCB /* painting-fill-03-t-manual.svg in Resources */,
				5BAEA9C9206CEAA20049AAAE /* viewBox.svg in Resources */,
				4295956022A0F7CE00869079 /* coords-transformattr-02-f-manual.png in Resources */,
				5B1AE2DA20B6A669007EECCB /* color-prop-02-f-manual.reference in Resources */,
				4295959A22A0F7CE00869079 /* struct-use-12-f-manual.png in Resources */,
				4295956422A0F7CE00869079 /* coords-trans-01-b-manual.png in Resources */,
				5B1AE26620B6A669007EECCB /* painting-fill-04-t-manual.svg in Resources */,
				4295955122A0F7CE00869079 /* color-prop-04-t-manual-osx.png in Resources */,
				5B3713A420BE9D8A004BB6EE /* shapes-grammar-01-f-manual.svg in Resources */,
				A74C822D2297D5350085A832 /* coords-trans-13-f-manual.reference in Resources */,
				5B1AE26C20B6A669007EECCB /* painting-fill-05-b-manual.svg in Resources */,
				429595AF22A0F7CE00869079 /* shapes-polyline-02-t-manual.png in Resources */,
				5B37139920BE95D7004BB6EE /* pservers-grad-02-b-manual.reference in Resources */,
				4295955022A0F7CE00869079 /* painting-fill-02-t-manual.png in Resources */,
				4295954622A0F7CE00869079 /* text-fonts-02-t-manual.png in Resources */,
				5B1AE2D620B6A669007EECCB /* coords-trans-03-t-manual.svg in Resources */,
				5B1AE26920B6A669007EECCB /* struct-use-03-t-manual.reference in Resources */,
				4295956B22A0F7CE00869079 /* struct-use-01-t-manual.png in Resources */,
				5B1AE27820B6A669007EECCB /* struct-group-01-t-manual.reference in Resources */,
				5B1AE2B820B6A669007EECCB /* painting-stroke-03-t-manual.reference in Resources */,
				4269F43E2257265800D91393 /* color-prop-04-t-manual.reference in Resources */,
				4295957522A0F7CE00869079 /* color-prop-01-b-manual.png in Resources */,
				5B1AE2C720B6A669007EECCB /* paths-data-02-t-manual.svg in Resources */,
				A74C823C2297DB2C0085A832 /* shapes-rect-07-f-manual.reference in Resources */,
				5B1AE27120B6A669007EECCB /* painting-stroke-04-t-manual.reference in Resources */,
				A74C82F3229E369A0085A832 /* pservers-grad-09-b-manual.reference in Resources */,
				A74C82E4229E35D30085A832 /* pservers-grad-22-b-manual.svg in Resources */,
				5B1AE2C220B6A669007EECCB /* coords-trans-05-t-manual.svg in Resources */,
				5B1AE29D20B6A669007EECCB /* types-basic-01-f-manual.reference in Resources */,
				429595AD22A0F7CE00869079 /* coords-transformattr-01-f-manual.png in Resources */,
				4295955E22A0F7CE00869079 /* painting-fill-04-t-manual.png in Resources */,
				5B1AE25820B6A669007EECCB /* paths-data-08-t-manual.reference in Resources */,
				429595A422A0F7CE00869079 /* painting-stroke-09-t-manual.png in Resources */,
				5B270B5B214BBC14001AD741 /* arcsGroup.reference in Resources */,
				5B37139720BE95D7004BB6EE /* pservers-grad-07-b-manual.reference in Resources */,
				4295954B22A0F7CE00869079 /* coords-transformattr-04-f-manual.png in Resources */,
				5B1AE24A20B6A669007EECCB /* struct-frag-02-t-manual.reference in Resources */,
				5B1AE2DF20B6A669007EECCB /* coords-trans-07-t-manual.reference in Resources */,
				4295955922A0F7CE00869079 /* painting-fill-05-b-manual.png in Resources */,
				5BAE204B208E163D006BF277 /* clip.reference in Resources */,
				4295959B22A0F7CE00869079 /* struct-frag-04-t-manual.png in Resources */,
				58944BDB20AC8A9A00657640 /* clip.svg in Resources */,
				5B1AE29420B6A669007EECCB /* painting-fill-04-t-manual.reference in Resources */,
				4295957222A0F7CE00869079 /* coords-trans-06-t-manual.png in Resources */,
				5B1AE2AF20B6A669007EECCB /* struct-use-03-t-manual.svg in Resources */,
				5B1AE2CA20B6A669007EECCB /* shapes-ellipse-01-t-manual.reference in Resources */,
				5B1AE25420B6A669007EECCB /* paths-data-06-t-manual.svg in Resources */,
				4295959622A0F7CE00869079 /* paths-data-16-t-manual.png in Resources */,
				4295955522A0F7CE00869079 /* struct-frag-01-t-manual.png in Resources */,
				5B1AE26B20B6A669007EECCB /* shapes-polygon-02-t-manual.svg in Resources */,
				5B1AE28E20B6A669007EECCB /* struct-frag-06-t-manual.reference in Resources */,
				5BAE2040208E163D006BF277 /* ellipse.reference in Resources */,
				4295954F22A0F7CE00869079 /* shapes-rect-04-f-manual.png in Resources */,
				5B1AE27E20B6A669007EECCB /* coords-transformattr-02-f-manual.reference in Resources */,
				5B1AE25720B6A669007EECCB /* coords-trans-07-t-manual.svg in Resources */,
				A74C823F2297DB2C0085A832 /* shapes-rect-06-f-manual.reference in Resources */,
				5B1AE2BC20B6A669007EECCB /* coords-coord-02-t-manual.svg in Resources */,
				5B1AE23520B6A669007EECCB /* shapes-line-02-f-manual.reference in Resources */,
				4295959C22A0F7CE00869079 /* struct-frag-03-t-manual.png in Resources */,
				5B1AE2CD20B6A669007EECCB /* paths-data-10-t-manual.svg in Resources */,
				5B1AE29C20B6A669007EECCB /* paths-data-01-t-manual.reference in Resources */,
				4295955822A0F7CE00869079 /* shapes-ellipse-03-f-manual.png in Resources */,
				4295959F22A0F7CE00869079 /* shapes-rect-07-f-manual.png in Resources */,
				4295958F22A0F7CE00869079 /* painting-stroke-04-t-manual.png in Resources */,
				4295958122A0F7CE00869079 /* painting-stroke-05-t-manual.png in Resources */,
				429595AA22A0F7CE00869079 /* coords-trans-09-t-manual.png in Resources */,
				5B1AE29320B6A669007EECCB /* coords-trans-09-t-manual.svg in Resources */,
				5B1AE2DC20B6A669007EECCB /* struct-defs-01-t-manual.svg in Resources */,
				A74C821F2297D4810085A832 /* coords-trans-13-f-manual.svg in Resources */,
				A74C82052296BFC60085A832 /* paths-data-20-f-manual.reference in Resources */,
				5B1AE29020B6A669007EECCB /* painting-stroke-08-t-manual.svg in Resources */,
				5B1AE2A720B6A669007EECCB /* paths-data-09-t-manual.svg in Resources */,
				A74C830B229E9D700085A832 /* masking-filter-01-f-manual.reference in Resources */,
				5B1AE2AB20B6A669007EECCB /* painting-stroke-08-t-manual.reference in Resources */,
				A74C82352297D8B40085A832 /* shapes-rect-07-f-manual.svg in Resources */,
				5B1AE2A520B6A669007EECCB /* coords-trans-02-t-manual.reference in Resources */,
				5B1AE23220B6A669007EECCB /* text-align-01-b-manual.svg in Resources */,
				A74C82E5229E35D30085A832 /* pservers-grad-13-b-manual.svg in Resources */,
				A74C8308229E9CCE0085A832 /* masking-mask-02-f-manual.svg in Resources */,
				5B1AE2B220B6A669007EECCB /* types-basic-01-f-manual.svg in Resources */,
				58944BDA20AC8A9A00657640 /* logo_base64.txt in Resources */,
				5B1AE2C520B6A669007EECCB /* coords-trans-02-t-manual.svg in Resources */,
				A74C81F12292B3940085A832 /* color-prop-05-t-manual.svg in Resources */,
				5B1AE26120B6A669007EECCB /* paths-data-13-t-manual.reference in Resources */,
				5B1AE24820B6A669007EECCB /* coords-coord-01-t-manual.svg in Resources */,
				4295955622A0F7CE00869079 /* struct-frag-06-t-manual.png in Resources */,
				5B1AE2B620B6A669007EECCB /* paths-data-04-t-manual.svg in Resources */,
				5B1AE25620B6A669007EECCB /* paths-data-05-t-manual.reference in Resources */,
				4295954C22A0F7CE00869079 /* coords-trans-10-f-manual.png in Resources */,
				4295959522A0F7CE00869079 /* shapes-ellipse-02-t-manual.png in Resources */,
				5B1AE2D020B6A669007EECCB /* struct-defs-01-t-manual.reference in Resources */,
				5B1AE25020B6A669007EECCB /* render-elems-01-t-manual.reference in Resources */,
				A74C822C2297D5350085A832 /* coords-trans-10-f-manual.reference in Resources */,
				A74C82E1229E35D30085A832 /* pservers-grad-09-b-manual.svg in Resources */,
				5B1AE24520B6A669007EECCB /* struct-frag-01-t-manual.reference in Resources */,
				5B1AE25B20B6A669007EECCB /* painting-stroke-01-t-manual.svg in Resources */,
				A74C8324229EB7150085A832 /* masking-path-13-f-manual.svg in Resources */,
				A74C823E2297DB2C0085A832 /* shapes-rect-03-t-manual.reference in Resources */,
				5BAE2047208E163D006BF277 /* viewBox.reference in Resources */,
				4295957722A0F7CE00869079 /* pservers-grad-03-b-manual.png in Resources */,
				4295957122A0F7CE00869079 /* painting-stroke-07-t-manual.png in Resources */,
				4295957D22A0F7CE00869079 /* shapes-rect-02-t-manual.png in Resources */,
				5B1AE2C120B6A669007EECCB /* painting-stroke-04-t-manual.svg in Resources */,
				5B1AE2BE20B6A669007EECCB /* painting-stroke-03-t-manual.svg in Resources */,
				A74C82E3229E35D30085A832 /* pservers-grad-15-b-manual.svg in Resources */,
				5B1AE2BB20B6A669007EECCB /* paths-data-04-t-manual.reference in Resources */,
				5BAE2042208E163D006BF277 /* group.reference in Resources */,
				4295958422A0F7CE00869079 /* struct-group-01-t-manual.png in Resources */,
				5B1AE27020B6A669007EECCB /* shapes-line-01-t-manual.svg in Resources */,
				5B1AE2BD20B6A669007EECCB /* paths-data-09-t-manual.reference in Resources */,
				5BAE204A208E163D006BF277 /* roundRect.reference in Resources */,
				5BAE203E208E163D006BF277 /* circle.reference in Resources */,
				C410148E1F834D290022EE44 /* style.svg in Resources */,
				5B1AE26E20B6A669007EECCB /* struct-frag-01-t-manual.svg in Resources */,
				5B7E79CE20CBE69700C50BCF /* masking-path-02-b-manual.reference in Resources */,
				5B1AE2B420B6A669007EECCB /* shapes-ellipse-02-t-manual.svg in Resources */,
				429595A022A0F7CE00869079 /* painting-fill-01-t-manual.png in Resources */,
				5B1AE2A120B6A669007EECCB /* paths-data-02-t-manual.reference in Resources */,
				5B37139B20BE95D7004BB6EE /* pservers-grad-07-b-manual.svg in Resources */,
				A74C82212297D4810085A832 /* coords-trans-11-f-manual.svg in Resources */,
				5B1AE2B920B6A669007EECCB /* painting-control-02-f-manual.svg in Resources */,
				4295954722A0F7CE00869079 /* render-elems-03-t-manual.png in Resources */,
				4295954822A0F7CE00869079 /* paths-data-03-f-manual.png in Resources */,
				5B7E79DE20D2781A00C50BCF /* masking-intro-01-f-manual.reference in Resources */,
				5B1AE28A20B6A669007EECCB /* shapes-polygon-01-t-manual.reference in Resources */,
				4295955B22A0F7CE00869079 /* shapes-rect-05-f-manual.png in Resources */,
				4295958D22A0F7CE00869079 /* coords-trans-02-t-manual.png in Resources */,
				4295956C22A0F7CE00869079 /* pservers-grad-02-b-manual.png in Resources */,
				5B1AE27920B6A669007EECCB /* shapes-circle-01-t-manual.svg in Resources */,
				5B1AE25E20B6A669007EECCB /* paths-data-17-f-manual.reference in Resources */,
				5B1AE23F20B6A669007EECCB /* coords-trans-06-t-manual.svg in Resources */,
				5B1AE23720B6A669007EECCB /* paths-data-16-t-manual.reference in Resources */,
				A74C82F5229E369A0085A832 /* pservers-grad-22-b-manual.reference in Resources */,
				5B1AE24120B6A669007EECCB /* coords-transformattr-04-f-manual.reference in Resources */,
				5B1AE2D520B6A669007EECCB /* painting-stroke-02-t-manual.svg in Resources */,
				A74C82F4229E369A0085A832 /* pservers-grad-13-b-manual.reference in Resources */,
				5B1AE2A820B6A669007EECCB /* color-prop-03-t-manual.reference in Resources */,
				5B1AE27620B6A669007EECCB /* render-elems-02-t-manual.svg in Resources */,
				5B1AE28620B6A669007EECCB /* paths-data-10-t-manual.reference in Resources */,
				A74C82E2229E35D30085A832 /* pservers-grad-24-f-manual.svg in Resources */,
				5B1AE2D420B6A669007EECCB /* painting-stroke-05-t-manual.svg in Resources */,
				5B1AE2CF20B6A669007EECCB /* paths-data-07-t-manual.reference in Resources */,
				5B1AE28D20B6A669007EECCB /* shapes-circle-01-t-manual.reference in Resources */,
				5B1AE2A320B6A669007EECCB /* painting-fill-01-t-manual.svg in Resources */,
				A74C82332297D8B40085A832 /* shapes-rect-02-t-manual.svg in Resources */,
				4295959222A0F7CE00869079 /* paths-data-04-t-manual.png in Resources */,
				5B1AE2CB20B6A669007EECCB /* painting-fill-02-t-manual.reference in Resources */,
				5B1AE26520B6A669007EECCB /* shapes-rect-05-f-manual.svg in Resources */,
				5B1AE2D120B6A669007EECCB /* paths-data-03-f-manual.reference in Resources */,
				5B1AE28920B6A669007EECCB /* shapes-intro-01-t-manual.reference in Resources */,
				429595AB22A0F7CE00869079 /* coords-trans-12-f-manual.png in Resources */,
				429595A122A0F7CE00869079 /* coords-trans-13-f-manual.png in Resources */,
				5B1AE2C020B6A669007EECCB /* paths-data-14-t-manual.reference in Resources */,
				4295954922A0F7CE00869079 /* shapes-grammar-01-f-manual.png in Resources */,
				429595A522A0F7CE00869079 /* struct-frag-02-t-manual.png in Resources */,
				A74C82032296BE5F0085A832 /* paths-data-20-f-manual.svg in Resources */,
				5B1AE27420B6A669007EECCB /* color-prop-02-f-manual.svg in Resources */,
				429595A622A0F7CE00869079 /* pservers-grad-stops-01-f-manual.png in Resources */,
				5B1AE25120B6A669007EECCB /* coords-trans-05-t-manual.reference in Resources */,
				5B1AE29120B6A669007EECCB /* coords-transformattr-01-f-manual.svg in Resources */,
				6A616BFA2129560A006A07FA /* MacawTests.bundle in Resources */,
				4295957F22A0F7CE00869079 /* metadata-example-01-t-manual.png in Resources */,
				5B1AE2D320B6A669007EECCB /* shapes-rect-04-f-manual.reference in Resources */,
				5B1AE23C20B6A669007EECCB /* paths-data-15-t-manual.svg in Resources */,
				5BAE2039208E163D006BF277 /* polygon.reference in Resources */,
				5B1AE27220B6A669007EECCB /* struct-frag-06-t-manual.svg in Resources */,
				421C66502225196900DD73F5 /* color-prop-04-t-manual.svg in Resources */,
				5B1AE2A020B6A669007EECCB /* coords-trans-08-t-manual.svg in Resources */,
				5B1AE23A20B6A669007EECCB /* painting-fill-03-t-manual.reference in Resources */,
				4295955C22A0F7CE00869079 /* painting-fill-03-t-manual.png in Resources */,
				5BAE2043208E163D006BF277 /* textBasicTransform.reference in Resources */,
				5B1AE2CE20B6A669007EECCB /* painting-control-02-f-manual.reference in Resources */,
				5B1AE23D20B6A669007EECCB /* paths-data-12-t-manual.svg in Resources */,
				5B1AE23920B6A669007EECCB /* shapes-ellipse-01-t-manual.svg in Resources */,
				5B1AE2D720B6A669007EECCB /* coords-trans-04-t-manual.svg in Resources */,
				5B1AE2AC20B6A669007EECCB /* struct-use-12-f-manual.svg in Resources */,
				5B1AE28220B6A669007EECCB /* coords-coord-01-t-manual.reference in Resources */,
				A74C81F32292B45E0085A832 /* color-prop-05-t-manual.reference in Resources */,
				4295958922A0F7CE00869079 /* masking-path-02-b-manual.png in Resources */,
				5B1AE23420B6A669007EECCB /* painting-control-03-f-manual.reference in Resources */,
				4295955F22A0F7CE00869079 /* coords-transformattr-05-f-manual.png in Resources */,
				A74C82342297D8B40085A832 /* shapes-rect-03-t-manual.svg in Resources */,
				5B1AE26820B6A669007EECCB /* shapes-polyline-01-t-manual.svg in Resources */,
				5B1AE29A20B6A669007EECCB /* struct-frag-02-t-manual.svg in Resources */,
				5B1AE2A620B6A669007EECCB /* text-fonts-01-t-manual.svg in Resources */,
				5B1AE28520B6A669007EECCB /* paths-data-19-f-manual.reference in Resources */,
				5B7E79C420CA7F1B00C50BCF /* pservers-grad-03-b-manual.svg in Resources */,
				5B1AE27F20B6A669007EECCB /* painting-stroke-07-t-manual.reference in Resources */,
				4295956622A0F7CE00869079 /* coords-trans-07-t-manual.png in Resources */,
				4295956A22A0F7CE00869079 /* paths-data-14-t-manual.png in Resources */,
				5B1AE23320B6A669007EECCB /* paths-data-06-t-manual.reference in Resources */,
				5B1AE2C820B6A669007EECCB /* paths-data-19-f-manual.svg in Resources */,
				429595AC22A0F7CE00869079 /* painting-stroke-08-t-manual.png in Resources */,
				5B1AE2A220B6A669007EECCB /* shapes-polygon-03-t-manual.reference in Resources */,
				5B1AE24E20B6A669007EECCB /* paths-data-14-t-manual.svg in Resources */,
				57CAB1301D7832E000FD8E47 /* group.svg in Resources */,
				5B1AE28820B6A669007EECCB /* text-fonts-02-t-manual.svg in Resources */,
				A74C82232297D4810085A832 /* coords-trans-12-f-manual.svg in Resources */,
				5B1AE29920B6A669007EECCB /* pservers-grad-stops-01-f-manual.svg in Resources */,
				4295957A22A0F7CE00869079 /* text-align-01-b-manual.png in Resources */,
				5B1AE27520B6A669007EECCB /* struct-frag-04-t-manual.reference in Resources */,
				A74C82292297D5350085A832 /* coords-trans-12-f-manual.reference in Resources */,
				A74C832E229FBA4C0085A832 /* color-prop-04-t-manual-osx.reference in Resources */,
				4295956822A0F7CE00869079 /* paths-data-06-t-manual.png in Resources */,
				5B1AE28720B6A669007EECCB /* render-elems-03-t-manual.svg in Resources */,
				4295956522A0F7CE00869079 /* painting-stroke-01-t-manual.png in Resources */,
				5B1AE2AD20B6A669007EECCB /* painting-stroke-05-t-manual.reference in Resources */,
				5B1AE25920B6A669007EECCB /* coords-trans-01-b-manual.svg in Resources */,
				5B1AE28C20B6A669007EECCB /* shapes-polygon-01-t-manual.svg in Resources */,
				4295956D22A0F7CE00869079 /* shapes-line-02-f-manual.png in Resources */,
				5BFEF5D720BC1C1F008DAC11 /* paths-data-18-f-manual.reference in Resources */,
				5BAE203F208E163D006BF277 /* transform.reference in Resources */,
				5B1AE24920B6A669007EECCB /* painting-control-06-f-manual.svg in Resources */,
				5B1AE2B320B6A669007EECCB /* coords-trans-04-t-manual.reference in Resources */,
				5BAE2038208E163D006BF277 /* polyline.reference in Resources */,
				5B37139C20BE95D7004BB6EE /* pservers-grad-01-b-manual.reference in Resources */,
				5B1AE28020B6A669007EECCB /* coords-transformattr-03-f-manual.svg in Resources */,
				5B1AE26A20B6A669007EECCB /* painting-control-06-f-manual.reference in Resources */,
				C46E83551F94B20E00208037 /* transform.svg in Resources */,
				5B1AE2C420B6A669007EECCB /* painting-fill-01-t-manual.reference in Resources */,
				A74C82412297DC220085A832 /* shapes-rect-02-t-manual.reference in Resources */,
				5B1AE2AE20B6A669007EECCB /* shapes-circle-02-t-manual.reference in Resources */,
				5B1AE29520B6A669007EECCB /* shapes-ellipse-03-f-manual.reference in Resources */,
				5B1AE23820B6A669007EECCB /* color-prop-01-b-manual.svg in Resources */,
				A74C822A2297D5350085A832 /* coords-trans-11-f-manual.reference in Resources */,
<<<<<<< HEAD
				4295958522A0F7CE00869079 /* paths-data-10-t-manual.png in Resources */,
				4295954D22A0F7CE00869079 /* paths-data-20-f-manual.png in Resources */,
				4295958722A0F7CE00869079 /* paths-data-19-f-manual.png in Resources */,
=======
				A74C82E6229E35D30085A832 /* pservers-grad-23-f-manual.svg in Resources */,
>>>>>>> 9fd39247
				5B1AE24620B6A669007EECCB /* painting-control-01-f-manual.svg in Resources */,
				5B1AE2B120B6A669007EECCB /* color-prop-03-t-manual.svg in Resources */,
				A74C81EC229284790085A832 /* struct-use-01-t-manual.reference in Resources */,
				429595B022A0F7CE00869079 /* shapes-polygon-01-t-manual.png in Resources */,
				5B1AE2AE20B6A669007EECCB /* shapes-circle-02-t-manual.reference in Resources */,
				5B1AE29520B6A669007EECCB /* shapes-ellipse-03-f-manual.reference in Resources */,
				5B1AE23820B6A669007EECCB /* color-prop-01-b-manual.svg in Resources */,
				4295959D22A0F7CE00869079 /* paths-data-09-t-manual.png in Resources */,
				5B1AE24620B6A669007EECCB /* painting-control-01-f-manual.svg in Resources */,
				5B1AE2B120B6A669007EECCB /* color-prop-03-t-manual.svg in Resources */,
				5B1AE23B20B6A669007EECCB /* struct-use-12-f-manual.reference in Resources */,
				5B1AE29F20B6A669007EECCB /* painting-stroke-09-t-manual.svg in Resources */,
				429595A222A0F7CE00869079 /* coords-trans-08-t-manual.png in Resources */,
				5B1AE27D20B6A669007EECCB /* shapes-polygon-03-t-manual.svg in Resources */,
				4295958322A0F7CE00869079 /* pservers-grad-01-b-manual.png in Resources */,
				5B1AE26020B6A669007EECCB /* shapes-polygon-02-t-manual.reference in Resources */,
				4295959022A0F7CE00869079 /* painting-control-02-f-manual.png in Resources */,
				5B1AE2AA20B6A669007EECCB /* struct-frag-03-t-manual.svg in Resources */,
				5B1AE24720B6A669007EECCB /* painting-stroke-01-t-manual.reference in Resources */,
				5B1AE29B20B6A669007EECCB /* shapes-line-01-t-manual.reference in Resources */,
				429595A722A0F7CE00869079 /* paths-data-08-t-manual.png in Resources */,
				5B1AE29820B6A669007EECCB /* paths-data-08-t-manual.svg in Resources */,
				4295954E22A0F7CE00869079 /* shapes-polygon-03-t-manual.png in Resources */,
				5B1AE25D20B6A669007EECCB /* shapes-polyline-02-t-manual.reference in Resources */,
				4295957822A0F7CE00869079 /* masking-intro-01-f-manual.png in Resources */,
				57CAB1351D7832E000FD8E47 /* roundRect.svg in Resources */,
				5BAE203D208E163D006BF277 /* clipManual.reference in Resources */,
				4295957622A0F7CE00869079 /* shapes-ellipse-01-t-manual.png in Resources */,
				5B1AE29620B6A669007EECCB /* shapes-circle-02-t-manual.svg in Resources */,
				429595A322A0F7CE00869079 /* coords-trans-14-f-manual.png in Resources */,
				4295955422A0F7CE00869079 /* render-elems-02-t-manual.png in Resources */,
				5B37139820BE95D7004BB6EE /* pservers-grad-01-b-manual.svg in Resources */,
				4295955722A0F7CE00869079 /* shapes-line-01-t-manual.png in Resources */,
				4295956922A0F7CE00869079 /* paths-data-13-t-manual.png in Resources */,
				5B1AE28320B6A669007EECCB /* paths-data-03-f-manual.svg in Resources */,
				5B7E79DF20D2781A00C50BCF /* masking-intro-01-f-manual.svg in Resources */,
				5B1AE29E20B6A669007EECCB /* pservers-grad-stops-01-f-manual.reference in Resources */,
				5B1AE23E20B6A669007EECCB /* render-elems-02-t-manual.reference in Resources */,
				5B1AE26D20B6A669007EECCB /* painting-stroke-09-t-manual.reference in Resources */,
				4295959E22A0F7CE00869079 /* text-fonts-01-t-manual.png in Resources */,
				5B1AE2B720B6A669007EECCB /* struct-frag-03-t-manual.reference in Resources */,
				5B1AE25C20B6A669007EECCB /* shapes-intro-01-t-manual.svg in Resources */,
				57CAB12E1D7832E000FD8E47 /* circle.svg in Resources */,
				5B1AE2D820B6A669007EECCB /* metadata-example-01-t-manual.svg in Resources */,
				4295957422A0F7CE00869079 /* paths-data-12-t-manual.png in Resources */,
				5B1AE2C620B6A669007EECCB /* painting-fill-05-b-manual.reference in Resources */,
				4295956222A0F7CE00869079 /* coords-trans-11-f-manual.png in Resources */,
				57CAB1331D7832E000FD8E47 /* polyline.svg in Resources */,
				4295958E22A0F7CE00869079 /* painting-stroke-03-t-manual.png in Resources */,
				A74C822B2297D5350085A832 /* coords-trans-14-f-manual.reference in Resources */,
				A74C82F2229E369A0085A832 /* pservers-grad-15-b-manual.reference in Resources */,
				5B1AE2DE20B6A669007EECCB /* painting-control-03-f-manual.svg in Resources */,
				5B1AE25520B6A669007EECCB /* paths-data-15-t-manual.reference in Resources */,
				5B1AE24D20B6A669007EECCB /* paths-data-13-t-manual.svg in Resources */,
				A74C82202297D4810085A832 /* coords-trans-14-f-manual.svg in Resources */,
				5B270B5D214BBC27001AD741 /* clearColor.reference in Resources */,
				57CAB1311D7832E000FD8E47 /* line.svg in Resources */,
				A74C82222297D4810085A832 /* coords-trans-10-f-manual.svg in Resources */,
				57B7A4DF1EE70D17009D78D7 /* logo.png in Resources */,
				A74C832C229FB7690085A832 /* color-prop-04-t-manual-osx.svg in Resources */,
				4295959722A0F7CE00869079 /* color-prop-03-t-manual.png in Resources */,
				5B1AE24F20B6A669007EECCB /* painting-stroke-02-t-manual.reference in Resources */,
				4295958C22A0F7CE00869079 /* shapes-rect-03-t-manual.png in Resources */,
				4295958A22A0F7CE00869079 /* paths-data-05-t-manual.png in Resources */,
				4295958B22A0F7CE00869079 /* coords-trans-05-t-manual.png in Resources */,
				4295956322A0F7CE00869079 /* painting-stroke-06-t-manual.png in Resources */,
				5B1AE28420B6A669007EECCB /* shapes-polyline-01-t-manual.reference in Resources */,
				4295957C22A0F7CE00869079 /* painting-control-03-f-manual.png in Resources */,
				5B1AE2C320B6A669007EECCB /* text-fonts-02-t-manual.reference in Resources */,
				5B1AE2CC20B6A669007EECCB /* text-fonts-01-t-manual.reference in Resources */,
				4295959422A0F7CE00869079 /* pservers-grad-07-b-manual.png in Resources */,
				5B1AE2D220B6A669007EECCB /* struct-group-01-t-manual.svg in Resources */,
				5B1AE2B520B6A669007EECCB /* coords-trans-09-t-manual.reference in Resources */,
				4295955A22A0F7CE00869079 /* shapes-polygon-02-t-manual.png in Resources */,
				5B3713A320BE9D8A004BB6EE /* shapes-grammar-01-f-manual.reference in Resources */,
<<<<<<< HEAD
				4295957322A0F7CE00869079 /* paths-data-15-t-manual.png in Resources */,
=======
				A74C8326229EB77B0085A832 /* masking-path-13-f-manual.reference in Resources */,
>>>>>>> 9fd39247
				57CAB1321D7832E000FD8E47 /* polygon.svg in Resources */,
				4295959822A0F7CE00869079 /* struct-use-03-t-manual.png in Resources */,
				5BAE203A208E163D006BF277 /* rect.reference in Resources */,
				5BAE2044208E163D006BF277 /* style.reference in Resources */,
				5B1AE25220B6A669007EECCB /* paths-data-01-t-manual.svg in Resources */,
				5B1AE26F20B6A669007EECCB /* shapes-ellipse-03-f-manual.svg in Resources */,
				4295956E22A0F7CE00869079 /* painting-control-01-f-manual.png in Resources */,
				5B1AE2DD20B6A669007EECCB /* coords-transformattr-05-f-manual.reference in Resources */,
				57CAB12F1D7832E000FD8E47 /* ellipse.svg in Resources */,
				5B1AE26320B6A669007EECCB /* text-align-01-b-manual.reference in Resources */,
				5B1AE26720B6A669007EECCB /* coords-coord-02-t-manual.reference in Resources */,
				5B1AE29220B6A669007EECCB /* coords-transformattr-03-f-manual.reference in Resources */,
				5B1AE25A20B6A669007EECCB /* painting-stroke-06-t-manual.svg in Resources */,
				5B7E79C520CA7F1B00C50BCF /* pservers-grad-03-b-manual.reference in Resources */,
				5B1AE24320B6A669007EECCB /* painting-stroke-07-t-manual.svg in Resources */,
				5B1AE27B20B6A669007EECCB /* painting-fill-02-t-manual.svg in Resources */,
<<<<<<< HEAD
				4295955D22A0F7CE00869079 /* shapes-polyline-01-t-manual.png in Resources */,
=======
				A74C82F1229E369A0085A832 /* pservers-grad-24-f-manual.reference in Resources */,
				A74C82F0229E369A0085A832 /* pservers-grad-23-f-manual.reference in Resources */,
>>>>>>> 9fd39247
				5B37139A20BE95D7004BB6EE /* pservers-grad-02-b-manual.svg in Resources */,
				5B1AE27A20B6A669007EECCB /* coords-transformattr-01-f-manual.reference in Resources */,
				4295957022A0F7CE00869079 /* painting-control-06-f-manual.png in Resources */,
				5B1AE24C20B6A669007EECCB /* metadata-example-01-t-manual.reference in Resources */,
				5B1AE29720B6A669007EECCB /* render-elems-01-t-manual.svg in Resources */,
<<<<<<< HEAD
				4295958822A0F7CE00869079 /* paths-data-02-t-manual.png in Resources */,
				4295958222A0F7CE00869079 /* painting-stroke-02-t-manual.png in Resources */,
				4295957922A0F7CE00869079 /* paths-data-07-t-manual.png in Resources */,
				4295956722A0F7CE00869079 /* paths-data-01-t-manual.png in Resources */,
=======
				A74C8307229E9CCE0085A832 /* masking-filter-01-f-manual.svg in Resources */,
>>>>>>> 9fd39247
				5B1AE26220B6A669007EECCB /* coords-transformattr-02-f-manual.svg in Resources */,
				4295956F22A0F7CE00869079 /* coords-coord-01-t-manual.png in Resources */,
				4295959922A0F7CE00869079 /* types-basic-01-f-manual.png in Resources */,
				5B1AE28F20B6A669007EECCB /* shapes-polyline-02-t-manual.svg in Resources */,
				5B1AE24420B6A669007EECCB /* shapes-rect-05-f-manual.reference in Resources */,
				429595A822A0F7CE00869079 /* render-elems-01-t-manual.png in Resources */,
				5B1AE25320B6A669007EECCB /* coords-trans-08-t-manual.reference in Resources */,
				5B1AE27320B6A669007EECCB /* paths-data-17-f-manual.svg in Resources */,
				4295956122A0F7CE00869079 /* shapes-intro-01-t-manual.png in Resources */,
				429595AE22A0F7CE00869079 /* shapes-rect-06-f-manual.png in Resources */,
				5B1AE27C20B6A669007EECCB /* shapes-rect-04-f-manual.svg in Resources */,
				5B1AE2DB20B6A669007EECCB /* color-prop-01-b-manual.reference in Resources */,
				4295959122A0F7CE00869079 /* coords-coord-02-t-manual.png in Resources */,
				4295958022A0F7CE00869079 /* coords-trans-04-t-manual.png in Resources */,
				5B1AE2BF20B6A669007EECCB /* shapes-ellipse-02-t-manual.reference in Resources */,
				5B1AE24220B6A669007EECCB /* coords-trans-06-t-manual.reference in Resources */,
				5B1AE2A920B6A669007EECCB /* struct-frag-04-t-manual.svg in Resources */,
				A74C82E7229E35D30085A832 /* pservers-grad-12-b-manual.svg in Resources */,
				5B1AE25F20B6A669007EECCB /* coords-transformattr-05-f-manual.svg in Resources */,
				4295955322A0F7CE00869079 /* paths-data-17-f-manual.png in Resources */,
				57CAB1341D7832E000FD8E47 /* rect.svg in Resources */,
				5B1AE2D920B6A669007EECCB /* render-elems-03-t-manual.reference in Resources */,
				5B1AE28120B6A669007EECCB /* coords-transformattr-04-f-manual.svg in Resources */,
				5B1AE2B020B6A669007EECCB /* paths-data-16-t-manual.svg in Resources */,
				5B1AE24020B6A669007EECCB /* coords-trans-01-b-manual.reference in Resources */,
				5B1AE24B20B6A669007EECCB /* shapes-line-02-f-manual.svg in Resources */,
				5B1AE2C920B6A669007EECCB /* paths-data-05-t-manual.svg in Resources */,
<<<<<<< HEAD
				4295957E22A0F7CE00869079 /* coords-trans-03-t-manual.png in Resources */,
=======
				A74C82EF229E369A0085A832 /* pservers-grad-12-b-manual.reference in Resources */,
>>>>>>> 9fd39247
			);
			runOnlyForDeploymentPostprocessing = 0;
		};
/* End PBXResourcesBuildPhase section */

/* Begin PBXShellScriptBuildPhase section */
		665742FC1F988D93006612C6 /* ShellScript */ = {
			isa = PBXShellScriptBuildPhase;
			buildActionMask = 2147483647;
			files = (
			);
			inputPaths = (
			);
			outputPaths = (
			);
			runOnlyForDeploymentPostprocessing = 0;
			shellPath = /bin/sh;
			shellScript = "if which swiftlint >/dev/null; then\n    swiftlint autocorrect --format\n    swiftlint\nelse\n    echo \"warning: SwiftLint not installed, download from https://github.com/realm/SwiftLint\"\nfi\n";
		};
		669D360B1F8F9B4C0048EF8B /* ShellScript */ = {
			isa = PBXShellScriptBuildPhase;
			buildActionMask = 2147483647;
			files = (
			);
			inputPaths = (
			);
			outputPaths = (
			);
			runOnlyForDeploymentPostprocessing = 0;
			shellPath = /bin/sh;
			shellScript = "if which swiftlint >/dev/null; then\n    swiftlint autocorrect --format\n    swiftlint\nelse\n    echo \"warning: SwiftLint not installed, download from https://github.com/realm/SwiftLint\"\nfi\n";
		};
/* End PBXShellScriptBuildPhase section */

/* Begin PBXSourcesBuildPhase section */
		57614AFC1F83D15600875933 /* Sources */ = {
			isa = PBXSourcesBuildPhase;
			buildActionMask = 2147483647;
			files = (
				58B0523920E10E7100D45008 /* ColorMatrix.swift in Sources */,
				57614AFD1F83D15600875933 /* Group.swift in Sources */,
				57614AFE1F83D15600875933 /* TextRenderer.swift in Sources */,
				57614AFF1F83D15600875933 /* CGFloat+Double.swift in Sources */,
				57614B021F83D15600875933 /* RoundRect.swift in Sources */,
				57614B031F83D15600875933 /* UIImage2Image.swift in Sources */,
				5B6E194020AC58F900454E7E /* Stroke.swift in Sources */,
				57614B041F83D15600875933 /* SVGParser.swift in Sources */,
				57614B051F83D15600875933 /* SWXMLHash.swift in Sources */,
				57614B071F83D15600875933 /* RenderUtils.swift in Sources */,
				57614B081F83D15600875933 /* FuncBounds.swift in Sources */,
				57614B091F83D15600875933 /* MView_iOS.swift in Sources */,
				57614B0A1F83D15600875933 /* DoubleInterpolation.swift in Sources */,
				57614B0B1F83D15600875933 /* PathSegmentType.swift in Sources */,
				57614B0C1F83D15600875933 /* AnimatableVariable.swift in Sources */,
				5B6E193C20AC58F900454E7E /* Effect.swift in Sources */,
				57614B0E1F83D15600875933 /* AnimationCache.swift in Sources */,
				57614B0F1F83D15600875933 /* Transform.swift in Sources */,
				57614B101F83D15600875933 /* Graphics_macOS.swift in Sources */,
				5B6E192220AC58F900454E7E /* AlphaEffect.swift in Sources */,
				57614B111F83D15600875933 /* ShapeRenderer.swift in Sources */,
				57614B131F83D15600875933 /* MDisplayLink_macOS.swift in Sources */,
				57614B141F83D15600875933 /* GroupDisposable.swift in Sources */,
				57614B161F83D15600875933 /* TapEvent.swift in Sources */,
				57614B181F83D15600875933 /* SVGView.swift in Sources */,
				57614B191F83D15600875933 /* Arc.swift in Sources */,
				57614B1A1F83D15600875933 /* MacawView.swift in Sources */,
				30FF4964215CEA9900FF653C /* MCAMediaTimingFillMode_macOS.swift in Sources */,
				5B7D7ED421300D4A00B5ED00 /* TimingFunction.swift in Sources */,
				5B6E193420AC58F900454E7E /* Baseline.swift in Sources */,
				57614B1B1F83D15600875933 /* Image.swift in Sources */,
				57614B1C1F83D15600875933 /* TransformGenerator.swift in Sources */,
				57614B1D1F83D15600875933 /* AnimationImpl.swift in Sources */,
				57614B1E1F83D15600875933 /* AnimOperators.swift in Sources */,
				57614B1F1F83D15600875933 /* Circle.swift in Sources */,
				5BAE204C208E1EF4006BF277 /* SVGCanvas.swift in Sources */,
				57614B211F83D15600875933 /* PathSegment.swift in Sources */,
				5B6E193E20AC58F900454E7E /* Fill.swift in Sources */,
				5852891720B29D67003E51D1 /* TransformedLocus.swift in Sources */,
				57614B221F83D15600875933 /* ImageRenderer.swift in Sources */,
				57614B231F83D15600875933 /* PathFunctions.swift in Sources */,
				30FF4966215CEC0C00FF653C /* MCAShapeLayerLineJoin_macOS.swift in Sources */,
				57614B241F83D15600875933 /* SVGSerializer.swift in Sources */,
				57614B251F83D15600875933 /* MorphingAnimation.swift in Sources */,
				5B6E192420AC58F900454E7E /* OffsetEffect.swift in Sources */,
				5B6E193020AC58F900454E7E /* LinearGradient.swift in Sources */,
				57614B261F83D15600875933 /* ShapeAnimation.swift in Sources */,
				57614B271F83D15600875933 /* TransformInterpolation.swift in Sources */,
				57614B281F83D15600875933 /* ShapeAnimationGenerator.swift in Sources */,
				57614B291F83D15600875933 /* AnimationUtils.swift in Sources */,
				57614B2A1F83D15600875933 /* Polygon.swift in Sources */,
				57614B2D1F83D15600875933 /* TransformAnimation.swift in Sources */,
				57614B2E1F83D15600875933 /* CombineAnimation.swift in Sources */,
				57614B2F1F83D15600875933 /* TransformHashable.swift in Sources */,
				57614B301F83D15600875933 /* MoveTo.swift in Sources */,
				5B7E79C120CA7E9300C50BCF /* Pattern.swift in Sources */,
				5B6E193A20AC58F900454E7E /* Drawable.swift in Sources */,
				57614B311F83D15600875933 /* NodeRenderer.swift in Sources */,
				57614B331F83D15600875933 /* Animation.swift in Sources */,
				57614B341F83D15600875933 /* SVGParserError.swift in Sources */,
				57614B361F83D15600875933 /* Disposable.swift in Sources */,
				5B6E192C20AC58F900454E7E /* AspectRatio.swift in Sources */,
				57614B371F83D15600875933 /* Path.swift in Sources */,
				57614B381F83D15600875933 /* Line.swift in Sources */,
				57614B391F83D15600875933 /* PathBounds.swift in Sources */,
				57614B3A1F83D15600875933 /* AnimationProducer.swift in Sources */,
				585288F620AD96A2003E51D1 /* ContentLayout.swift in Sources */,
				57614B3C1F83D15600875933 /* ShapeInterpolation.swift in Sources */,
				5876C63322572859000B31B6 /* MacawZoom.swift in Sources */,
				57614B3D1F83D15600875933 /* Graphics_iOS.swift in Sources */,
				57614BDB1F8739EE00875933 /* MacawView+PDF.swift in Sources */,
				57614B411F83D15600875933 /* Text.swift in Sources */,
				57614B421F83D15600875933 /* MDisplayLink_iOS.swift in Sources */,
				5815D59E2186E89A00BD08F9 /* CSSParser.swift in Sources */,
				57614B431F83D15600875933 /* RenderContext.swift in Sources */,
				57614B441F83D15600875933 /* Size.swift in Sources */,
				5B6E193220AC58F900454E7E /* LineJoin.swift in Sources */,
				5835969C20A9CA150090400C /* CGMappings.swift in Sources */,
				57614B451F83D15600875933 /* Polyline.swift in Sources */,
				57614B461F83D15600875933 /* ContentsAnimation.swift in Sources */,
				57614B471F83D15600875933 /* TouchEvent.swift in Sources */,
				57614B481F83D15600875933 /* MBezierPath+Extension_macOS.swift in Sources */,
				5BFEF5CF20B80A83008DAC11 /* BlendEffect.swift in Sources */,
				30FF496D215CF27E00FF653C /* MCAShapeLayerLineCap_macOS.swift in Sources */,
				57614B491F83D15600875933 /* MView_macOS.swift in Sources */,
				5B6E192E20AC58F900454E7E /* Font.swift in Sources */,
				5BFEF5D120B80A83008DAC11 /* ColorMatrixEffect.swift in Sources */,
				57614B4A1F83D15600875933 /* Easing.swift in Sources */,
				57614B4B1F83D15600875933 /* Point.swift in Sources */,
				5B6E192620AC58F900454E7E /* GaussianBlur.swift in Sources */,
				57614B4C1F83D15600875933 /* OpacityGenerator.swift in Sources */,
				57614B4D1F83D15600875933 /* Shape.swift in Sources */,
				57614B4E1F83D15600875933 /* Ellipse.swift in Sources */,
				57614B4F1F83D15600875933 /* Locus.swift in Sources */,
				57614B501F83D15600875933 /* SceneUtils.swift in Sources */,
				57614B511F83D15600875933 /* NodeHashable.swift in Sources */,
				57614B521F83D15600875933 /* GeomUtils.swift in Sources */,
				5B6E194420AC58F900454E7E /* Gradient.swift in Sources */,
				57614B531F83D15600875933 /* CAAnimationClosure.swift in Sources */,
				5B6E194220AC58F900454E7E /* Color.swift in Sources */,
				57614B551F83D15600875933 /* Common_iOS.swift in Sources */,
				57614B561F83D15600875933 /* Common_macOS.swift in Sources */,
				5BC2CA0E21C7B8F900AC46D9 /* CombinationAnimationGenerator.swift in Sources */,
				57614B571F83D15600875933 /* MDisplayLink.swift in Sources */,
				57614B591F83D15600875933 /* Event.swift in Sources */,
				57614B5B1F83D15600875933 /* Interpolable.swift in Sources */,
				57614B5D1F83D15600875933 /* Variable.swift in Sources */,
				5B6E193820AC58F900454E7E /* LineCap.swift in Sources */,
				3002331D20CC0BDD00EFD92D /* BoundsUtils.swift in Sources */,
				57614B5E1F83D15600875933 /* OpacityAnimation.swift in Sources */,
				57614B5F1F83D15600875933 /* Touchable.swift in Sources */,
				57614B601F83D15600875933 /* Node.swift in Sources */,
				57614B611F83D15600875933 /* PanEvent.swift in Sources */,
				57614B621F83D15600875933 /* RotateEvent.swift in Sources */,
				57614B631F83D15600875933 /* Insets.swift in Sources */,
				3081E77E20DB58B100640F96 /* DescriptionExtensions.swift in Sources */,
				57614B641F83D15600875933 /* Rect.swift in Sources */,
				30FF4971215CF4CE00FF653C /* MCAMediaTimingFunctionName_macOS.swift in Sources */,
				57614B651F83D15600875933 /* PathBuilder.swift in Sources */,
				57614B661F83D15600875933 /* PinchEvent.swift in Sources */,
				57614B671F83D15600875933 /* ContentsInterpolation.swift in Sources */,
				57614B681F83D15600875933 /* GroupRenderer.swift in Sources */,
				5B6E192820AC58F900454E7E /* RadialGradient.swift in Sources */,
				57614B691F83D15600875933 /* SVGParserRegexHelper.swift in Sources */,
				5B6E192A20AC58F900454E7E /* Align.swift in Sources */,
				57614B6B1F83D15600875933 /* NSTimer+Closure.swift in Sources */,
				5B6E193620AC58F900454E7E /* Stop.swift in Sources */,
				57614B6C1F83D15600875933 /* SWXMLHash+TypeConversion.swift in Sources */,
				57614B6D1F83D15600875933 /* AnimationSequence.swift in Sources */,
				5B1A8C7720A15F7300E5FFAE /* SVGNodeLayout.swift in Sources */,
				57614B6E1F83D15600875933 /* MorphingGenerator.swift in Sources */,
				57614B6F1F83D15600875933 /* SVGConstants.swift in Sources */,
				57614B701F83D15600875933 /* ShapeLayer.swift in Sources */,
				57614B711F83D15600875933 /* LocusInterpolation.swift in Sources */,
			);
			runOnlyForDeploymentPostprocessing = 0;
		};
		57FCD2671D76EA4600CC0FB6 /* Sources */ = {
			isa = PBXSourcesBuildPhase;
			buildActionMask = 2147483647;
			files = (
				57E5E19E1E3B393900D1CB28 /* Group.swift in Sources */,
				57E5E1A91E3B393900D1CB28 /* TextRenderer.swift in Sources */,
				57E5E1B01E3B393900D1CB28 /* CGFloat+Double.swift in Sources */,
				57E5E19B1E3B393900D1CB28 /* RoundRect.swift in Sources */,
				57900FF91EA0DEBF00809FFB /* UIImage2Image.swift in Sources */,
				57E5E1AB1E3B393900D1CB28 /* SVGParser.swift in Sources */,
				5B6E193F20AC58F900454E7E /* Stroke.swift in Sources */,
				572CEFC81E2CED4B008C7C83 /* SWXMLHash.swift in Sources */,
				57E5E1A71E3B393900D1CB28 /* RenderUtils.swift in Sources */,
				57E5E1601E3B393900D1CB28 /* FuncBounds.swift in Sources */,
				A718CD481F45C28700966E06 /* MView_iOS.swift in Sources */,
				57E5E15B1E3B393900D1CB28 /* DoubleInterpolation.swift in Sources */,
				57E5E1961E3B393900D1CB28 /* PathSegmentType.swift in Sources */,
				57E5E1531E3B393900D1CB28 /* AnimatableVariable.swift in Sources */,
				5B6E193B20AC58F900454E7E /* Effect.swift in Sources */,
				57E5E1631E3B393900D1CB28 /* AnimationCache.swift in Sources */,
				57E5E19D1E3B393900D1CB28 /* Transform.swift in Sources */,
				A718CD4E1F45C28F00966E06 /* Graphics_macOS.swift in Sources */,
				57E5E1A81E3B393900D1CB28 /* ShapeRenderer.swift in Sources */,
				5B6E192120AC58F900454E7E /* AlphaEffect.swift in Sources */,
				A718CD4F1F45C28F00966E06 /* MDisplayLink_macOS.swift in Sources */,
				57E5E1721E3B393900D1CB28 /* GroupDisposable.swift in Sources */,
				57E5E1781E3B393900D1CB28 /* TapEvent.swift in Sources */,
				57E5E1AE1E3B393900D1CB28 /* SVGView.swift in Sources */,
				57E5E18B1E3B393900D1CB28 /* Arc.swift in Sources */,
				57E5E1B21E3B393900D1CB28 /* MacawView.swift in Sources */,
				57E5E19F1E3B393900D1CB28 /* Image.swift in Sources */,
				5B7D7ED321300D4A00B5ED00 /* TimingFunction.swift in Sources */,
				5B6E193320AC58F900454E7E /* Baseline.swift in Sources */,
				57E5E16A1E3B393900D1CB28 /* TransformGenerator.swift in Sources */,
				57E5E1551E3B393900D1CB28 /* AnimationImpl.swift in Sources */,
				57E5E15A1E3B393900D1CB28 /* AnimOperators.swift in Sources */,
				57E5E18C1E3B393900D1CB28 /* Circle.swift in Sources */,
				57E5E1951E3B393900D1CB28 /* PathSegment.swift in Sources */,
				5BAE201F208E1211006BF277 /* SVGCanvas.swift in Sources */,
				57E5E1A41E3B393900D1CB28 /* ImageRenderer.swift in Sources */,
				5B6E193D20AC58F900454E7E /* Fill.swift in Sources */,
				5852891620B29D67003E51D1 /* TransformedLocus.swift in Sources */,
				57E5E1621E3B393900D1CB28 /* PathFunctions.swift in Sources */,
				C4820B181F458D0E008CE0FF /* SVGSerializer.swift in Sources */,
				57E5E16E1E3B393900D1CB28 /* MorphingAnimation.swift in Sources */,
				57A27BD11E44C5460057BD3A /* ShapeAnimation.swift in Sources */,
				5B6E192320AC58F900454E7E /* OffsetEffect.swift in Sources */,
				5B6E192F20AC58F900454E7E /* LinearGradient.swift in Sources */,
				57E5E15F1E3B393900D1CB28 /* TransformInterpolation.swift in Sources */,
				57A27BD31E44C5570057BD3A /* ShapeAnimationGenerator.swift in Sources */,
				57E5E1571E3B393900D1CB28 /* AnimationUtils.swift in Sources */,
				30FF496F215CF3B000FF653C /* MCAMediaTimingFunctionName_iOS.swift in Sources */,
				57E5E1981E3B393900D1CB28 /* Polygon.swift in Sources */,
				57E5E1701E3B393900D1CB28 /* TransformAnimation.swift in Sources */,
				57E5E16C1E3B393900D1CB28 /* CombineAnimation.swift in Sources */,
				57E5E1661E3B393900D1CB28 /* TransformHashable.swift in Sources */,
				57E5E1921E3B393900D1CB28 /* MoveTo.swift in Sources */,
				5B7E79C020CA7E9300C50BCF /* Pattern.swift in Sources */,
				57E5E1A51E3B393900D1CB28 /* NodeRenderer.swift in Sources */,
				5B6E193920AC58F900454E7E /* Drawable.swift in Sources */,
				57E5E1541E3B393900D1CB28 /* Animation.swift in Sources */,
				57E5E1AC1E3B393900D1CB28 /* SVGParserError.swift in Sources */,
				57E5E1711E3B393900D1CB28 /* Disposable.swift in Sources */,
				57E5E1931E3B393900D1CB28 /* Path.swift in Sources */,
				5B6E192B20AC58F900454E7E /* AspectRatio.swift in Sources */,
				57E5E1901E3B393900D1CB28 /* Line.swift in Sources */,
				57E5E1611E3B393900D1CB28 /* PathBounds.swift in Sources */,
				57E5E1561E3B393900D1CB28 /* AnimationProducer.swift in Sources */,
				585288F420AD96A2003E51D1 /* ContentLayout.swift in Sources */,
				57A27BD51E44C5840057BD3A /* ShapeInterpolation.swift in Sources */,
				A718CD471F45C28700966E06 /* Graphics_iOS.swift in Sources */,
				57614BDA1F8739EE00875933 /* MacawView+PDF.swift in Sources */,
				5876C63222572859000B31B6 /* MacawZoom.swift in Sources */,
				57E5E1A21E3B393900D1CB28 /* Text.swift in Sources */,
				57F1087C1F53CA7E00DC365B /* MDisplayLink_iOS.swift in Sources */,
				57E5E1A61E3B393900D1CB28 /* RenderContext.swift in Sources */,
				30FF4969215CED8100FF653C /* MCAShapeLayerLineJoin_iOS.swift in Sources */,
				5815D59D2186E89A00BD08F9 /* CSSParser.swift in Sources */,
				57E5E19C1E3B393900D1CB28 /* Size.swift in Sources */,
				57E5E1991E3B393900D1CB28 /* Polyline.swift in Sources */,
				5B6E193120AC58F900454E7E /* LineJoin.swift in Sources */,
				5835969B20A9CA150090400C /* CGMappings.swift in Sources */,
				57E5E16D1E3B393900D1CB28 /* ContentsAnimation.swift in Sources */,
				5713C4E21E51EC8F00BBA4D9 /* TouchEvent.swift in Sources */,
				A718CD521F45C2A400966E06 /* MBezierPath+Extension_macOS.swift in Sources */,
				5874CCB720DA8A860090DBD5 /* ColorMatrix.swift in Sources */,
				5BFEF5CE20B80A83008DAC11 /* BlendEffect.swift in Sources */,
				A718CD501F45C28F00966E06 /* MView_macOS.swift in Sources */,
				57E5E1581E3B393900D1CB28 /* Easing.swift in Sources */,
				5BFEF5D020B80A83008DAC11 /* ColorMatrixEffect.swift in Sources */,
				5B6E192D20AC58F900454E7E /* Font.swift in Sources */,
				57E5E1971E3B393900D1CB28 /* Point.swift in Sources */,
				57E5E1681E3B393900D1CB28 /* OpacityGenerator.swift in Sources */,
				5B6E192520AC58F900454E7E /* GaussianBlur.swift in Sources */,
				57E5E1A11E3B393900D1CB28 /* Shape.swift in Sources */,
				57E5E18D1E3B393900D1CB28 /* Ellipse.swift in Sources */,
				57E5E1911E3B393900D1CB28 /* Locus.swift in Sources */,
				57AF39891E66E06200F0BFE2 /* SceneUtils.swift in Sources */,
				57E5E1651E3B393900D1CB28 /* NodeHashable.swift in Sources */,
				57E5E18E1E3B393900D1CB28 /* GeomUtils.swift in Sources */,
				57E5E1AF1E3B393900D1CB28 /* CAAnimationClosure.swift in Sources */,
				5B6E194320AC58F900454E7E /* Gradient.swift in Sources */,
				A718CD441F45C28200966E06 /* Common_iOS.swift in Sources */,
				5B6E194120AC58F900454E7E /* Color.swift in Sources */,
				A718CD4D1F45C28F00966E06 /* Common_macOS.swift in Sources */,
				57F1087A1F53C92000DC365B /* MDisplayLink.swift in Sources */,
				5BC2CA0D21C7B8F500AC46D9 /* CombinationAnimationGenerator.swift in Sources */,
				57E5E1741E3B393900D1CB28 /* Event.swift in Sources */,
				57E5E15D1E3B393900D1CB28 /* Interpolable.swift in Sources */,
				57E5E1731E3B393900D1CB28 /* Variable.swift in Sources */,
				57E5E16F1E3B393900D1CB28 /* OpacityAnimation.swift in Sources */,
				3002331C20CC0BDD00EFD92D /* BoundsUtils.swift in Sources */,
				5B6E193720AC58F900454E7E /* LineCap.swift in Sources */,
				57F108741F502A3600DC365B /* Touchable.swift in Sources */,
				57E5E1A01E3B393900D1CB28 /* Node.swift in Sources */,
				57E5E1751E3B393900D1CB28 /* PanEvent.swift in Sources */,
				57E5E1771E3B393900D1CB28 /* RotateEvent.swift in Sources */,
				57E5E18F1E3B393900D1CB28 /* Insets.swift in Sources */,
				3081E77D20DB58B100640F96 /* DescriptionExtensions.swift in Sources */,
				57E5E19A1E3B393900D1CB28 /* Rect.swift in Sources */,
				57E5E1941E3B393900D1CB28 /* PathBuilder.swift in Sources */,
				57E5E1761E3B393900D1CB28 /* PinchEvent.swift in Sources */,
				57A27BCF1E44C4EC0057BD3A /* ContentsInterpolation.swift in Sources */,
				57E5E1A31E3B393900D1CB28 /* GroupRenderer.swift in Sources */,
				5B6E192720AC58F900454E7E /* RadialGradient.swift in Sources */,
				57E5E1AD1E3B393900D1CB28 /* SVGParserRegexHelper.swift in Sources */,
				5B6E192920AC58F900454E7E /* Align.swift in Sources */,
				57E5E1B11E3B393900D1CB28 /* NSTimer+Closure.swift in Sources */,
				30FF4962215CE97300FF653C /* MCAMediaTimingFillMode_iOS.swift in Sources */,
				5B6E193520AC58F900454E7E /* Stop.swift in Sources */,
				572CEFC71E2CED4B008C7C83 /* SWXMLHash+TypeConversion.swift in Sources */,
				30FF496B215CF0ED00FF653C /* MCAShapeLayerLineCap_iOS.swift in Sources */,
				57E5E16B1E3B393900D1CB28 /* AnimationSequence.swift in Sources */,
				5B1A8C7620A15F7300E5FFAE /* SVGNodeLayout.swift in Sources */,
				57E5E1671E3B393900D1CB28 /* MorphingGenerator.swift in Sources */,
				57E5E1AA1E3B393900D1CB28 /* SVGConstants.swift in Sources */,
				57E5E1B41E3B393900D1CB28 /* ShapeLayer.swift in Sources */,
				57E5E15E1E3B393900D1CB28 /* LocusInterpolation.swift in Sources */,
			);
			runOnlyForDeploymentPostprocessing = 0;
		};
		57FCD2721D76EA4600CC0FB6 /* Sources */ = {
			isa = PBXSourcesBuildPhase;
			buildActionMask = 2147483647;
			files = (
				5713C4F71E5C34C700BBA4D9 /* SequenceAnimationTests.swift in Sources */,
				57B7A4E31EE70DC3009D78D7 /* ImageBoundsTests.swift in Sources */,
				C4820B1A1F458D64008CE0FF /* MacawSVGTests.swift in Sources */,
				5713C4F91E5C3FEE00BBA4D9 /* DelayedAnimationTests.swift in Sources */,
				5713C4F31E5AD46800BBA4D9 /* ControlStatesTests.swift in Sources */,
				57FCD27C1D76EA4600CC0FB6 /* MacawTests.swift in Sources */,
				A7E675561EC4213500BD9ECB /* NodeBoundsTests.swift in Sources */,
				6A616BFC212964E8006A07FA /* SVGParserTest.swift in Sources */,
				57E0EB2E1EB34CDD00638039 /* AnimationUtilsTests.swift in Sources */,
				5713C4F51E5AE2C300BBA4D9 /* CombineAnimationTests.swift in Sources */,
				57CAB1231D782DFC00FD8E47 /* TestUtils.swift in Sources */,
				5BAE2058208F24DE006BF277 /* SceneSerialization.swift in Sources */,
			);
			runOnlyForDeploymentPostprocessing = 0;
		};
/* End PBXSourcesBuildPhase section */

/* Begin PBXTargetDependency section */
		57FCD2791D76EA4600CC0FB6 /* PBXTargetDependency */ = {
			isa = PBXTargetDependency;
			target = 57FCD26B1D76EA4600CC0FB6 /* Macaw */;
			targetProxy = 57FCD2781D76EA4600CC0FB6 /* PBXContainerItemProxy */;
		};
/* End PBXTargetDependency section */

/* Begin XCBuildConfiguration section */
		57614B771F83D15600875933 /* Debug */ = {
			isa = XCBuildConfiguration;
			buildSettings = {
				APPLICATION_EXTENSION_API_ONLY = NO;
				"CODE_SIGN_IDENTITY[sdk=iphoneos*]" = "";
				DEFINES_MODULE = YES;
				DYLIB_COMPATIBILITY_VERSION = 1;
				DYLIB_CURRENT_VERSION = 1;
				DYLIB_INSTALL_NAME_BASE = "@rpath";
				FRAMEWORK_SEARCH_PATHS = "";
				GCC_PRECOMPILE_PREFIX_HEADER = NO;
				INFOPLIST_FILE = "$(SRCROOT)/Source/Info.plist";
				INSTALL_PATH = "$(LOCAL_LIBRARY_DIR)/Frameworks";
				LD_RUNPATH_SEARCH_PATHS = "";
				OTHER_SWIFT_FLAGS = "-D CARTHAGE";
				PRODUCT_BUNDLE_IDENTIFIER = com.exyte.Macaw;
				PRODUCT_NAME = "$(TARGET_NAME)";
				SDKROOT = macosx;
				SKIP_INSTALL = YES;
				SUPPORTED_PLATFORMS = macosx;
				SWIFT_VERSION = 5.0;
				TARGETED_DEVICE_FAMILY = "1,2,3,4";
			};
			name = Debug;
		};
		57614B781F83D15600875933 /* Release */ = {
			isa = XCBuildConfiguration;
			buildSettings = {
				APPLICATION_EXTENSION_API_ONLY = NO;
				"CODE_SIGN_IDENTITY[sdk=iphoneos*]" = "";
				DEFINES_MODULE = YES;
				DYLIB_COMPATIBILITY_VERSION = 1;
				DYLIB_CURRENT_VERSION = 1;
				DYLIB_INSTALL_NAME_BASE = "@rpath";
				FRAMEWORK_SEARCH_PATHS = "";
				GCC_PRECOMPILE_PREFIX_HEADER = NO;
				INFOPLIST_FILE = "$(SRCROOT)/Source/Info.plist";
				INSTALL_PATH = "$(LOCAL_LIBRARY_DIR)/Frameworks";
				LD_RUNPATH_SEARCH_PATHS = "";
				OTHER_SWIFT_FLAGS = "-D CARTHAGE";
				PRODUCT_BUNDLE_IDENTIFIER = com.exyte.Macaw;
				PRODUCT_NAME = "$(TARGET_NAME)";
				SDKROOT = macosx;
				SKIP_INSTALL = YES;
				SUPPORTED_PLATFORMS = macosx;
				SWIFT_VERSION = 5.0;
				TARGETED_DEVICE_FAMILY = "1,2,3,4";
			};
			name = Release;
		};
		57FCD27E1D76EA4600CC0FB6 /* Debug */ = {
			isa = XCBuildConfiguration;
			buildSettings = {
				ALWAYS_SEARCH_USER_PATHS = NO;
				CLANG_ANALYZER_NONNULL = YES;
				CLANG_CXX_LANGUAGE_STANDARD = "gnu++0x";
				CLANG_CXX_LIBRARY = "libc++";
				CLANG_ENABLE_MODULES = YES;
				CLANG_ENABLE_OBJC_ARC = YES;
				CLANG_WARN_BLOCK_CAPTURE_AUTORELEASING = YES;
				CLANG_WARN_BOOL_CONVERSION = YES;
				CLANG_WARN_COMMA = YES;
				CLANG_WARN_CONSTANT_CONVERSION = YES;
				CLANG_WARN_DEPRECATED_OBJC_IMPLEMENTATIONS = YES;
				CLANG_WARN_DIRECT_OBJC_ISA_USAGE = YES_ERROR;
				CLANG_WARN_EMPTY_BODY = YES;
				CLANG_WARN_ENUM_CONVERSION = YES;
				CLANG_WARN_INFINITE_RECURSION = YES;
				CLANG_WARN_INT_CONVERSION = YES;
				CLANG_WARN_NON_LITERAL_NULL_CONVERSION = YES;
				CLANG_WARN_OBJC_IMPLICIT_RETAIN_SELF = YES;
				CLANG_WARN_OBJC_LITERAL_CONVERSION = YES;
				CLANG_WARN_OBJC_ROOT_CLASS = YES_ERROR;
				CLANG_WARN_RANGE_LOOP_ANALYSIS = YES;
				CLANG_WARN_STRICT_PROTOTYPES = YES;
				CLANG_WARN_SUSPICIOUS_MOVE = YES;
				CLANG_WARN_UNREACHABLE_CODE = YES;
				CLANG_WARN__DUPLICATE_METHOD_MATCH = YES;
				"CODE_SIGN_IDENTITY[sdk=iphoneos*]" = "iPhone Developer";
				COPY_PHASE_STRIP = NO;
				CURRENT_PROJECT_VERSION = 1;
				DEBUG_INFORMATION_FORMAT = dwarf;
				ENABLE_STRICT_OBJC_MSGSEND = YES;
				ENABLE_TESTABILITY = YES;
				FRAMEWORK_SEARCH_PATHS = "";
				GCC_C_LANGUAGE_STANDARD = gnu99;
				GCC_DYNAMIC_NO_PIC = NO;
				GCC_NO_COMMON_BLOCKS = YES;
				GCC_OPTIMIZATION_LEVEL = 0;
				GCC_PREPROCESSOR_DEFINITIONS = (
					"DEBUG=1",
					"$(inherited)",
				);
				GCC_WARN_64_TO_32_BIT_CONVERSION = YES;
				GCC_WARN_ABOUT_RETURN_TYPE = YES_ERROR;
				GCC_WARN_UNDECLARED_SELECTOR = YES;
				GCC_WARN_UNINITIALIZED_AUTOS = YES_AGGRESSIVE;
				GCC_WARN_UNUSED_FUNCTION = YES;
				GCC_WARN_UNUSED_VARIABLE = YES;
				IPHONEOS_DEPLOYMENT_TARGET = 9.0;
				LD_RUNPATH_SEARCH_PATHS = "";
				MACOSX_DEPLOYMENT_TARGET = 10.11;
				MTL_ENABLE_DEBUG_INFO = YES;
				ONLY_ACTIVE_ARCH = YES;
				SDKROOT = macosx;
				SUPPORTED_PLATFORMS = "macosx iphoneos iphonesimulator";
				SWIFT_OPTIMIZATION_LEVEL = "-Onone";
				SWIFT_VERSION = 4.0;
				TARGETED_DEVICE_FAMILY = "1,2";
				VERSIONING_SYSTEM = "apple-generic";
				VERSION_INFO_PREFIX = "";
			};
			name = Debug;
		};
		57FCD27F1D76EA4600CC0FB6 /* Release */ = {
			isa = XCBuildConfiguration;
			buildSettings = {
				ALWAYS_SEARCH_USER_PATHS = NO;
				CLANG_ANALYZER_NONNULL = YES;
				CLANG_CXX_LANGUAGE_STANDARD = "gnu++0x";
				CLANG_CXX_LIBRARY = "libc++";
				CLANG_ENABLE_MODULES = YES;
				CLANG_ENABLE_OBJC_ARC = YES;
				CLANG_WARN_BLOCK_CAPTURE_AUTORELEASING = YES;
				CLANG_WARN_BOOL_CONVERSION = YES;
				CLANG_WARN_COMMA = YES;
				CLANG_WARN_CONSTANT_CONVERSION = YES;
				CLANG_WARN_DEPRECATED_OBJC_IMPLEMENTATIONS = YES;
				CLANG_WARN_DIRECT_OBJC_ISA_USAGE = YES_ERROR;
				CLANG_WARN_EMPTY_BODY = YES;
				CLANG_WARN_ENUM_CONVERSION = YES;
				CLANG_WARN_INFINITE_RECURSION = YES;
				CLANG_WARN_INT_CONVERSION = YES;
				CLANG_WARN_NON_LITERAL_NULL_CONVERSION = YES;
				CLANG_WARN_OBJC_IMPLICIT_RETAIN_SELF = YES;
				CLANG_WARN_OBJC_LITERAL_CONVERSION = YES;
				CLANG_WARN_OBJC_ROOT_CLASS = YES_ERROR;
				CLANG_WARN_RANGE_LOOP_ANALYSIS = YES;
				CLANG_WARN_STRICT_PROTOTYPES = YES;
				CLANG_WARN_SUSPICIOUS_MOVE = YES;
				CLANG_WARN_UNREACHABLE_CODE = YES;
				CLANG_WARN__DUPLICATE_METHOD_MATCH = YES;
				"CODE_SIGN_IDENTITY[sdk=iphoneos*]" = "iPhone Developer";
				COPY_PHASE_STRIP = NO;
				CURRENT_PROJECT_VERSION = 1;
				DEBUG_INFORMATION_FORMAT = "dwarf-with-dsym";
				ENABLE_NS_ASSERTIONS = NO;
				ENABLE_STRICT_OBJC_MSGSEND = YES;
				FRAMEWORK_SEARCH_PATHS = "";
				GCC_C_LANGUAGE_STANDARD = gnu99;
				GCC_NO_COMMON_BLOCKS = YES;
				GCC_WARN_64_TO_32_BIT_CONVERSION = YES;
				GCC_WARN_ABOUT_RETURN_TYPE = YES_ERROR;
				GCC_WARN_UNDECLARED_SELECTOR = YES;
				GCC_WARN_UNINITIALIZED_AUTOS = YES_AGGRESSIVE;
				GCC_WARN_UNUSED_FUNCTION = YES;
				GCC_WARN_UNUSED_VARIABLE = YES;
				IPHONEOS_DEPLOYMENT_TARGET = 9.0;
				LD_RUNPATH_SEARCH_PATHS = "";
				MACOSX_DEPLOYMENT_TARGET = 10.11;
				MTL_ENABLE_DEBUG_INFO = NO;
				SDKROOT = macosx;
				SUPPORTED_PLATFORMS = "macosx iphoneos iphonesimulator";
				SWIFT_OPTIMIZATION_LEVEL = "-Owholemodule";
				SWIFT_VERSION = 4.0;
				TARGETED_DEVICE_FAMILY = "1,2";
				VALIDATE_PRODUCT = YES;
				VERSIONING_SYSTEM = "apple-generic";
				VERSION_INFO_PREFIX = "";
			};
			name = Release;
		};
		57FCD2811D76EA4600CC0FB6 /* Debug */ = {
			isa = XCBuildConfiguration;
			buildSettings = {
				APPLICATION_EXTENSION_API_ONLY = YES;
				"CODE_SIGN_IDENTITY[sdk=iphoneos*]" = "";
				DEFINES_MODULE = YES;
				DYLIB_COMPATIBILITY_VERSION = 1;
				DYLIB_CURRENT_VERSION = 1;
				DYLIB_INSTALL_NAME_BASE = "@rpath";
				FRAMEWORK_SEARCH_PATHS = "";
				GCC_PRECOMPILE_PREFIX_HEADER = NO;
				INFOPLIST_FILE = "$(SRCROOT)/Source/Info.plist";
				INSTALL_PATH = "$(LOCAL_LIBRARY_DIR)/Frameworks";
				LD_RUNPATH_SEARCH_PATHS = "";
				OTHER_SWIFT_FLAGS = "-D CARTHAGE";
				PRODUCT_BUNDLE_IDENTIFIER = com.exyte.Macaw;
				PRODUCT_NAME = "$(TARGET_NAME)";
				SDKROOT = iphoneos;
				SKIP_INSTALL = YES;
				SUPPORTED_PLATFORMS = "iphonesimulator iphoneos";
				SWIFT_VERSION = 5.0;
				TARGETED_DEVICE_FAMILY = "1,2,3,4";
			};
			name = Debug;
		};
		57FCD2821D76EA4600CC0FB6 /* Release */ = {
			isa = XCBuildConfiguration;
			buildSettings = {
				APPLICATION_EXTENSION_API_ONLY = YES;
				"CODE_SIGN_IDENTITY[sdk=iphoneos*]" = "";
				DEFINES_MODULE = YES;
				DYLIB_COMPATIBILITY_VERSION = 1;
				DYLIB_CURRENT_VERSION = 1;
				DYLIB_INSTALL_NAME_BASE = "@rpath";
				FRAMEWORK_SEARCH_PATHS = "";
				GCC_PRECOMPILE_PREFIX_HEADER = NO;
				INFOPLIST_FILE = "$(SRCROOT)/Source/Info.plist";
				INSTALL_PATH = "$(LOCAL_LIBRARY_DIR)/Frameworks";
				LD_RUNPATH_SEARCH_PATHS = "";
				OTHER_SWIFT_FLAGS = "-D CARTHAGE";
				PRODUCT_BUNDLE_IDENTIFIER = com.exyte.Macaw;
				PRODUCT_NAME = "$(TARGET_NAME)";
				SDKROOT = iphoneos;
				SKIP_INSTALL = YES;
				SUPPORTED_PLATFORMS = "iphonesimulator iphoneos";
				SWIFT_VERSION = 5.0;
				TARGETED_DEVICE_FAMILY = "1,2,3,4";
			};
			name = Release;
		};
		57FCD2841D76EA4600CC0FB6 /* Debug */ = {
			isa = XCBuildConfiguration;
			buildSettings = {
				ALWAYS_EMBED_SWIFT_STANDARD_LIBRARIES = YES;
				"CODE_SIGN_IDENTITY[sdk=iphoneos*]" = "iPhone Developer";
				DEVELOPMENT_TEAM = 7T95R85V93;
				FRAMEWORK_SEARCH_PATHS = (
					"$(inherited)",
					"$(SDKROOT)",
				);
				INFOPLIST_FILE = MacawTests/Info.plist;
				LD_RUNPATH_SEARCH_PATHS = "$(inherited) @executable_path/Frameworks @loader_path/Frameworks @executable_path/../Frameworks @loader_path/../Frameworks";
				PRODUCT_BUNDLE_IDENTIFIER = com.exyte.MacawTests;
				PRODUCT_NAME = "$(TARGET_NAME)";
				PROVISIONING_PROFILE_SPECIFIER = "";
				SDKROOT = iphoneos;
				SUPPORTED_PLATFORMS = "iphonesimulator iphoneos macosx";
				SWIFT_VERSION = 5.0;
				TARGETED_DEVICE_FAMILY = "1,2,3,4";
				VALID_ARCHS = "x86_64 i386";
			};
			name = Debug;
		};
		57FCD2851D76EA4600CC0FB6 /* Release */ = {
			isa = XCBuildConfiguration;
			buildSettings = {
				ALWAYS_EMBED_SWIFT_STANDARD_LIBRARIES = YES;
				"CODE_SIGN_IDENTITY[sdk=iphoneos*]" = "iPhone Developer";
				DEVELOPMENT_TEAM = 7T95R85V93;
				FRAMEWORK_SEARCH_PATHS = (
					"$(inherited)",
					"$(SDKROOT)",
				);
				INFOPLIST_FILE = MacawTests/Info.plist;
				LD_RUNPATH_SEARCH_PATHS = "$(inherited) @executable_path/Frameworks @loader_path/Frameworks @executable_path/../Frameworks @loader_path/../Frameworks";
				PRODUCT_BUNDLE_IDENTIFIER = com.exyte.MacawTests;
				PRODUCT_NAME = "$(TARGET_NAME)";
				PROVISIONING_PROFILE_SPECIFIER = "";
				SDKROOT = iphoneos;
				SUPPORTED_PLATFORMS = "iphonesimulator iphoneos macosx";
				SWIFT_VERSION = 5.0;
				TARGETED_DEVICE_FAMILY = "1,2,3,4";
				VALID_ARCHS = "x86_64 i386";
			};
			name = Release;
		};
/* End XCBuildConfiguration section */

/* Begin XCConfigurationList section */
		57614B761F83D15600875933 /* Build configuration list for PBXNativeTarget "MacawOSX" */ = {
			isa = XCConfigurationList;
			buildConfigurations = (
				57614B771F83D15600875933 /* Debug */,
				57614B781F83D15600875933 /* Release */,
			);
			defaultConfigurationIsVisible = 0;
			defaultConfigurationName = Release;
		};
		57FCD2661D76EA4600CC0FB6 /* Build configuration list for PBXProject "Macaw" */ = {
			isa = XCConfigurationList;
			buildConfigurations = (
				57FCD27E1D76EA4600CC0FB6 /* Debug */,
				57FCD27F1D76EA4600CC0FB6 /* Release */,
			);
			defaultConfigurationIsVisible = 0;
			defaultConfigurationName = Release;
		};
		57FCD2801D76EA4600CC0FB6 /* Build configuration list for PBXNativeTarget "Macaw" */ = {
			isa = XCConfigurationList;
			buildConfigurations = (
				57FCD2811D76EA4600CC0FB6 /* Debug */,
				57FCD2821D76EA4600CC0FB6 /* Release */,
			);
			defaultConfigurationIsVisible = 0;
			defaultConfigurationName = Release;
		};
		57FCD2831D76EA4600CC0FB6 /* Build configuration list for PBXNativeTarget "MacawTests" */ = {
			isa = XCConfigurationList;
			buildConfigurations = (
				57FCD2841D76EA4600CC0FB6 /* Debug */,
				57FCD2851D76EA4600CC0FB6 /* Release */,
			);
			defaultConfigurationIsVisible = 0;
			defaultConfigurationName = Release;
		};
/* End XCConfigurationList section */
	};
	rootObject = 57FCD2631D76EA4600CC0FB6 /* Project object */;
}<|MERGE_RESOLUTION|>--- conflicted
+++ resolved
@@ -2463,13 +2463,10 @@
 				5B1AE29520B6A669007EECCB /* shapes-ellipse-03-f-manual.reference in Resources */,
 				5B1AE23820B6A669007EECCB /* color-prop-01-b-manual.svg in Resources */,
 				A74C822A2297D5350085A832 /* coords-trans-11-f-manual.reference in Resources */,
-<<<<<<< HEAD
 				4295958522A0F7CE00869079 /* paths-data-10-t-manual.png in Resources */,
 				4295954D22A0F7CE00869079 /* paths-data-20-f-manual.png in Resources */,
 				4295958722A0F7CE00869079 /* paths-data-19-f-manual.png in Resources */,
-=======
 				A74C82E6229E35D30085A832 /* pservers-grad-23-f-manual.svg in Resources */,
->>>>>>> 9fd39247
 				5B1AE24620B6A669007EECCB /* painting-control-01-f-manual.svg in Resources */,
 				5B1AE2B120B6A669007EECCB /* color-prop-03-t-manual.svg in Resources */,
 				A74C81EC229284790085A832 /* struct-use-01-t-manual.reference in Resources */,
@@ -2545,11 +2542,8 @@
 				5B1AE2B520B6A669007EECCB /* coords-trans-09-t-manual.reference in Resources */,
 				4295955A22A0F7CE00869079 /* shapes-polygon-02-t-manual.png in Resources */,
 				5B3713A320BE9D8A004BB6EE /* shapes-grammar-01-f-manual.reference in Resources */,
-<<<<<<< HEAD
 				4295957322A0F7CE00869079 /* paths-data-15-t-manual.png in Resources */,
-=======
 				A74C8326229EB77B0085A832 /* masking-path-13-f-manual.reference in Resources */,
->>>>>>> 9fd39247
 				57CAB1321D7832E000FD8E47 /* polygon.svg in Resources */,
 				4295959822A0F7CE00869079 /* struct-use-03-t-manual.png in Resources */,
 				5BAE203A208E163D006BF277 /* rect.reference in Resources */,
@@ -2566,25 +2560,19 @@
 				5B7E79C520CA7F1B00C50BCF /* pservers-grad-03-b-manual.reference in Resources */,
 				5B1AE24320B6A669007EECCB /* painting-stroke-07-t-manual.svg in Resources */,
 				5B1AE27B20B6A669007EECCB /* painting-fill-02-t-manual.svg in Resources */,
-<<<<<<< HEAD
 				4295955D22A0F7CE00869079 /* shapes-polyline-01-t-manual.png in Resources */,
-=======
 				A74C82F1229E369A0085A832 /* pservers-grad-24-f-manual.reference in Resources */,
 				A74C82F0229E369A0085A832 /* pservers-grad-23-f-manual.reference in Resources */,
->>>>>>> 9fd39247
 				5B37139A20BE95D7004BB6EE /* pservers-grad-02-b-manual.svg in Resources */,
 				5B1AE27A20B6A669007EECCB /* coords-transformattr-01-f-manual.reference in Resources */,
 				4295957022A0F7CE00869079 /* painting-control-06-f-manual.png in Resources */,
 				5B1AE24C20B6A669007EECCB /* metadata-example-01-t-manual.reference in Resources */,
 				5B1AE29720B6A669007EECCB /* render-elems-01-t-manual.svg in Resources */,
-<<<<<<< HEAD
 				4295958822A0F7CE00869079 /* paths-data-02-t-manual.png in Resources */,
 				4295958222A0F7CE00869079 /* painting-stroke-02-t-manual.png in Resources */,
 				4295957922A0F7CE00869079 /* paths-data-07-t-manual.png in Resources */,
 				4295956722A0F7CE00869079 /* paths-data-01-t-manual.png in Resources */,
-=======
 				A74C8307229E9CCE0085A832 /* masking-filter-01-f-manual.svg in Resources */,
->>>>>>> 9fd39247
 				5B1AE26220B6A669007EECCB /* coords-transformattr-02-f-manual.svg in Resources */,
 				4295956F22A0F7CE00869079 /* coords-coord-01-t-manual.png in Resources */,
 				4295959922A0F7CE00869079 /* types-basic-01-f-manual.png in Resources */,
@@ -2612,11 +2600,8 @@
 				5B1AE24020B6A669007EECCB /* coords-trans-01-b-manual.reference in Resources */,
 				5B1AE24B20B6A669007EECCB /* shapes-line-02-f-manual.svg in Resources */,
 				5B1AE2C920B6A669007EECCB /* paths-data-05-t-manual.svg in Resources */,
-<<<<<<< HEAD
 				4295957E22A0F7CE00869079 /* coords-trans-03-t-manual.png in Resources */,
-=======
 				A74C82EF229E369A0085A832 /* pservers-grad-12-b-manual.reference in Resources */,
->>>>>>> 9fd39247
 			);
 			runOnlyForDeploymentPostprocessing = 0;
 		};
