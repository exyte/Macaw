import UIKit

<<<<<<< HEAD
func addTransformAnimation(_ animation: BasicAnimation, sceneLayer: CALayer, animationCache: AnimationCache, completion: @escaping (() -> ())) {
    guard let transformAnimation = animation as? TransformAnimation else {
        return
    }
=======
func addTransformAnimation(_ animation: BasicAnimation, sceneLayer: CALayer, animationCache: AnimationCache?, completion: @escaping (() -> ())) {
	guard let transformAnimation = animation as? TransformAnimation else {
		return
	}
>>>>>>> f7c4acb2

    guard let node = animation.node else {
        return
    }

    // Creating proper animation
    var generatedAnimation: CAAnimation?

    generatedAnimation = transformAnimationByFunc(node,
                                                  valueFunc: transformAnimation.getVFunc(),
                                                  duration: animation.getDuration(),
                                                  offset: animation.pausedProgress,
                                                  fps: transformAnimation.logicalFps)

    guard let generatedAnim = generatedAnimation else {
        return
    }

    generatedAnim.repeatCount = Float(animation.repeatCount)
    generatedAnim.timingFunction = caTimingFunction(animation.easing)

    generatedAnim.completion = { finished in
        
        if animation.paused {
            animation.pausedProgress = animation.pausedProgress + animation.progress
            node.placeVar.value = transformAnimation.getVFunc()(animation.pausedProgress)
        } else if animation.manualStop {
            animation.pausedProgress = 0.0
            animation.progress = 0.0
            node.placeVar.value = transformAnimation.getVFunc()(0.0)
        } else if finished {
            animation.pausedProgress = 0.0
            animation.progress = 1.0
            node.placeVar.value = transformAnimation.getVFunc()(1.0)
        }
        
<<<<<<< HEAD
        animationCache.freeLayer(node)
=======
		animationCache?.freeLayer(node)
>>>>>>> f7c4acb2
        
        if !animation.cycled &&
            !animation.manualStop &&
            !animation.paused {
            animation.completion?()
        }

        if !finished {
            animationRestorer.addRestoreClosure(completion)
            return
        }

        completion()
    }

    generatedAnim.progress = { progress in

        let t = Double(progress)
        node.placeVar.value = transformAnimation.getVFunc()(t)

        animation.progress = t
        animation.onProgressUpdate?(t)
    }

<<<<<<< HEAD
    let layer = animationCache.layerForNode(node, animation: animation)

    layer.add(generatedAnim, forKey: animation.ID)
    animation.removeFunc = {
        layer.removeAnimation(forKey: animation.ID)
=======
    if let layer = animationCache?.layerForNode(node, animation: animation) {
        layer.add(generatedAnim, forKey: animation.ID)
        animation.removeFunc = {
            layer.removeAnimation(forKey: animation.ID)            
        }
>>>>>>> f7c4acb2
    }
}

func transfomToCG(_ transform: Transform) -> CGAffineTransform {
    return CGAffineTransform(
        a: CGFloat(transform.m11),
        b: CGFloat(transform.m12),
        c: CGFloat(transform.m21),
        d: CGFloat(transform.m22),
        tx: CGFloat(transform.dx),
        ty: CGFloat(transform.dy))
}

func transformAnimationByFunc(_ node: Node, valueFunc: (Double) -> Transform, duration: Double, offset: Double, fps: UInt) -> CAAnimation {

    var transformValues = [CATransform3D]()
    var timeValues = [Double]()

    let step = 1.0 / (duration * Double(fps))
    var dt = 0.0
    var tValue = Array(stride(from: 0.0, to: 1.0, by: step))
    tValue.append(1.0)
    for t in tValue {

        dt = t
        if 1.0 - dt < step {
            dt = 1.0
        }
        
        timeValues.append(dt)
        let value = AnimationUtils.absoluteTransform(node, pos: valueFunc(offset + dt))
        let cgValue = CATransform3DMakeAffineTransform(RenderUtils.mapTransform(value))
        transformValues.append(cgValue)
    }

    let transformAnimation = CAKeyframeAnimation(keyPath: "transform")
    transformAnimation.duration = duration
    transformAnimation.values = transformValues
    transformAnimation.keyTimes = timeValues as [NSNumber]?
    transformAnimation.fillMode = kCAFillModeForwards
    transformAnimation.isRemovedOnCompletion = false

    return transformAnimation
}

func fixedAngle(_ angle: CGFloat) -> CGFloat {
    return angle > -0.0000000000000000000000001 ? angle : CGFloat(2.0 * Double.pi) + angle
}<|MERGE_RESOLUTION|>--- conflicted
+++ resolved
@@ -1,16 +1,9 @@
 import UIKit
 
-<<<<<<< HEAD
-func addTransformAnimation(_ animation: BasicAnimation, sceneLayer: CALayer, animationCache: AnimationCache, completion: @escaping (() -> ())) {
-    guard let transformAnimation = animation as? TransformAnimation else {
-        return
-    }
-=======
 func addTransformAnimation(_ animation: BasicAnimation, sceneLayer: CALayer, animationCache: AnimationCache?, completion: @escaping (() -> ())) {
 	guard let transformAnimation = animation as? TransformAnimation else {
 		return
 	}
->>>>>>> f7c4acb2
 
     guard let node = animation.node else {
         return
@@ -47,11 +40,7 @@
             node.placeVar.value = transformAnimation.getVFunc()(1.0)
         }
         
-<<<<<<< HEAD
-        animationCache.freeLayer(node)
-=======
 		animationCache?.freeLayer(node)
->>>>>>> f7c4acb2
         
         if !animation.cycled &&
             !animation.manualStop &&
@@ -76,19 +65,11 @@
         animation.onProgressUpdate?(t)
     }
 
-<<<<<<< HEAD
-    let layer = animationCache.layerForNode(node, animation: animation)
-
-    layer.add(generatedAnim, forKey: animation.ID)
-    animation.removeFunc = {
-        layer.removeAnimation(forKey: animation.ID)
-=======
     if let layer = animationCache?.layerForNode(node, animation: animation) {
         layer.add(generatedAnim, forKey: animation.ID)
         animation.removeFunc = {
             layer.removeAnimation(forKey: animation.ID)            
         }
->>>>>>> f7c4acb2
     }
 }
 
