--- conflicted
+++ resolved
@@ -10,20 +10,12 @@
 * [switch/object](https://www.w3.org/TR/SVG11/backward.html) (7)
 
 The rest 306 tests can be split into following categories:
-<<<<<<< HEAD
-* 30.4% passed (93)
-=======
-* 30.7% passed (94)
->>>>>>> c9532fc8
+* 31% passed (95)
 * 14.1% filters (43) [#390](https://github.com/exyte/Macaw/issues/390)
 * 7.8% images (24) [wpt issue](https://github.com/web-platform-tests/wpt/issues/11178) 
 * 2.6% markers (8) [#392](https://github.com/exyte/Macaw/issues/392)
 * 19.9% text (61) [#391](https://github.com/exyte/Macaw/issues/391) 
-<<<<<<< HEAD
-* 25.2% blocked by issues (77)
-=======
 * 24.9% blocked by issues (76)
->>>>>>> c9532fc8
 
 Status of each test:
 
