import Foundation
import UIKit

class ShapeRenderer: NodeRenderer {

	let shape: Shape

	init(shape: Shape, ctx: RenderContext, animationCache: AnimationCache) {
		self.shape = shape
		super.init(node: shape, ctx: ctx, animationCache: animationCache)
	}

	override func node() -> Node {
		return shape
	}

	override func doAddObservers() {
		super.doAddObservers()
		observe(shape.formVar)
		observe(shape.fillVar)
		observe(shape.strokeVar)
	}

	override func doRender(_ force: Bool, opacity: Double) {
		setGeometry(shape.form, ctx: ctx.cgContext!)
		drawPath(shape.fill, stroke: shape.stroke, ctx: ctx.cgContext!, opacity: opacity)
	}

<<<<<<< HEAD
	override func doFindNodeAt(location: CGPoint) -> Node? {
=======
	override func detectTouches(_ location: CGPoint) -> [Shape] {
		var touchedShapes = [Shape]()

>>>>>>> a8aff1f2
		setGeometry(shape.form, ctx: ctx.cgContext!)

		var drawingMode: CGPathDrawingMode? = nil
		if let _ = shape.stroke, let _ = shape.fill {
			drawingMode = .fillStroke
		} else if let _ = shape.stroke {
			drawingMode = .stroke
		} else if let _ = shape.fill {
			drawingMode = .fill
		}

		var contains = false
		if let mode = drawingMode {
			contains = ctx.cgContext!.pathContains(location, mode: mode)
		}
		if contains {
            return node()
		}

		// Prepare for next figure hittesting - clear current context path
<<<<<<< HEAD
		CGContextBeginPath(ctx.cgContext!)
		return nil
=======
		ctx.cgContext!.beginPath()
		return touchedShapes
>>>>>>> a8aff1f2
	}

	fileprivate func setGeometry(_ locus: Locus, ctx: CGContext) {
		if let rect = locus as? Rect {
			ctx.addRect(newCGRect(rect))
		} else if let round = locus as? RoundRect {
			let corners = CGSize(width: CGFloat(round.rx), height: CGFloat(round.ry))
			let path = UIBezierPath(roundedRect: newCGRect(round.rect), byRoundingCorners:
					UIRectCorner.allCorners, cornerRadii: corners).cgPath
			ctx.addPath(path)
		} else if let circle = locus as? Circle {
			let cx = circle.cx
			let cy = circle.cy
			let r = circle.r
			ctx.addEllipse(in: CGRect(x: cx - r, y: cy - r, width: r * 2, height: r * 2))
		} else if let ellipse = locus as? Ellipse {
			let cx = ellipse.cx
			let cy = ellipse.cy
			let rx = ellipse.rx
			let ry = ellipse.ry
<<<<<<< HEAD
			CGContextAddEllipseInRect(ctx, CGRect(x: cx - rx, y: cy - ry, width: rx * 2, height: ry * 2))
=======
			ctx.addEllipse(in: CGRect(x: cx - rx, y: cy - ry, width: rx * 2, height: ry * 2))
		} else if let arc = locus as? Arc {
			if arc.ellipse.rx == arc.ellipse.ry {
				// Only circle arc supported for now
				ctx.addPath(toBezierPath(arc).cgPath)
			} else {
				// http://stackoverflow.com/questions/11365775/how-to-draw-an-elliptical-arc-with-coregraphics
				// input parameters
				let ellipse = arc.ellipse
				let startAngle = CGFloat(arc.shift)
				let endAngle = startAngle + CGFloat(arc.extent)
				let r = CGFloat(ellipse.rx)
				let scale = CGFloat(ellipse.ry / ellipse.rx)

				let path = CGMutablePath()
				var t = CGAffineTransform(translationX: CGFloat(ellipse.cx), y: CGFloat(ellipse.cy))
				t = CGAffineTransform(scaleX: 1.0, y: scale).concatenating(t);
                path.addArc(center: CGPoint.zero, radius: r, startAngle: startAngle, endAngle: endAngle, clockwise: false, transform: t)
				ctx.addPath(path)
			}
		} else if let point = locus as? Point {
			let path = UIBezierPath()
			path.move(to: CGPoint(x: CGFloat(point.x), y: CGFloat(point.y)))
			path.addLine(to: CGPoint(x: CGFloat(point.x), y: CGFloat(point.y)))
			ctx.addPath(path.cgPath)
		} else if let line = locus as? Line {
			let path = UIBezierPath()
			path.move(to: CGPoint(x: CGFloat(line.x1), y: CGFloat(line.y1)))
			path.addLine(to: CGPoint(x: CGFloat(line.x2), y: CGFloat(line.y2)))
			ctx.addPath(path.cgPath)
		} else if let polygon = locus as? Polygon {
			let path = toBezierPath(polygon.points)
			path.close()
			ctx.addPath(path.cgPath)
		} else if let polygon = locus as? Polyline {
			ctx.addPath(toBezierPath(polygon.points).cgPath)
		} else if let path = locus as? Path {
			ctx.addPath(toBezierPath(path).cgPath)
>>>>>>> a8aff1f2
		} else {
            CGContextAddPath(ctx, RenderUtils.toCGPath(locus))
		}
	}

	fileprivate func toBezierPath(_ arc: Arc) -> UIBezierPath {
		let shift = CGFloat(arc.shift)
		let end = shift + CGFloat(arc.extent)
		let ellipse = arc.ellipse
		let center = CGPoint(x: CGFloat(ellipse.cx), y: CGFloat(ellipse.cy))
		return UIBezierPath(arcCenter: center, radius: CGFloat(ellipse.rx), startAngle: shift, endAngle: end, clockwise: true)
	}

	fileprivate func toBezierPath(_ points: [Double]) -> UIBezierPath {
		let parts = stride(from: 0, to: points.count, by: 2).map { Array(points[$0 ..< $0 + 2]) }
		let path = UIBezierPath()
		var first = true
		for part in parts {
			let point = CGPoint(x: CGFloat(part[0]), y: CGFloat(part[1]))
			if (first) {
				path.move(to: point)
				first = false
			} else {
				path.addLine(to: point)
			}
		}
		return path
	}

	fileprivate func toBezierPath(_ path: Path) -> UIBezierPath {
		let bezierPath = UIBezierPath()

		var currentPoint: CGPoint?
		var cubicPoint: CGPoint?
		var quadrPoint: CGPoint?
		var initialPoint: CGPoint?

		func M(_ x: Double, y: Double) {
			let point = CGPoint(x: CGFloat(x), y: CGFloat(y))
			bezierPath.move(to: point)
			setInitPoint(point)
		}

		func m(_ x: Double, y: Double) {
			if let cur = currentPoint {
				let next = CGPoint(x: CGFloat(x) + cur.x, y: CGFloat(y) + cur.y)
				bezierPath.move(to: next)
				setInitPoint(next)
			} else {
				M(x, y: y)
			}
		}

		func L(_ x: Double, y: Double) {
			lineTo(CGPoint(x: CGFloat(x), y: CGFloat(y)))
		}

		func l(_ x: Double, y: Double) {
			if let cur = currentPoint {
				lineTo(CGPoint(x: CGFloat(x) + cur.x, y: CGFloat(y) + cur.y))
			} else {
				L(x, y: y)
			}
		}

		func H(_ x: Double) {
			if let cur = currentPoint {
				lineTo(CGPoint(x: CGFloat(x), y: CGFloat(cur.y)))
			}
		}

		func h(_ x: Double) {
			if let cur = currentPoint {
				lineTo(CGPoint(x: CGFloat(x) + cur.x, y: CGFloat(cur.y)))
			}
		}

		func V(_ y: Double) {
			if let cur = currentPoint {
				lineTo(CGPoint(x: CGFloat(cur.x), y: CGFloat(y)))
			}
		}

		func v(_ y: Double) {
			if let cur = currentPoint {
				lineTo(CGPoint(x: CGFloat(cur.x), y: CGFloat(y) + cur.y))
			}
		}

		func lineTo(_ p: CGPoint) {
			bezierPath.addLine(to: p)
			setPoint(p)
		}

		func c(_ x1: Double, y1: Double, x2: Double, y2: Double, x: Double, y: Double) {
			if let cur = currentPoint {
				let endPoint = CGPoint(x: CGFloat(x) + cur.x, y: CGFloat(y) + cur.y)
				let controlPoint1 = CGPoint(x: CGFloat(x1) + cur.x, y: CGFloat(y1) + cur.y)
				let controlPoint2 = CGPoint(x: CGFloat(x2) + cur.x, y: CGFloat(y2) + cur.y)
				bezierPath.addCurve(to: endPoint, controlPoint1: controlPoint1, controlPoint2: controlPoint2)
				setCubicPoint(endPoint, cubic: controlPoint2)
			}
		}

		func C(_ x1: Double, y1: Double, x2: Double, y2: Double, x: Double, y: Double) {
			let endPoint = CGPoint(x: CGFloat(x), y: CGFloat(y))
			let controlPoint1 = CGPoint(x: CGFloat(x1), y: CGFloat(y1))
			let controlPoint2 = CGPoint(x: CGFloat(x2), y: CGFloat(y2))
			bezierPath.addCurve(to: endPoint, controlPoint1: controlPoint1, controlPoint2: controlPoint2)
			setCubicPoint(endPoint, cubic: controlPoint2)
		}

		func s(_ x2: Double, y2: Double, x: Double, y: Double) {
			if let cur = currentPoint {
				let nextCubic = CGPoint(x: CGFloat(x2) + cur.x, y: CGFloat(y2) + cur.y)
				let next = CGPoint(x: CGFloat(x) + cur.x, y: CGFloat(y) + cur.y)

				var xy1: CGPoint?
				if let curCubicVal = cubicPoint {
					xy1 = CGPoint(x: CGFloat(2 * cur.x) - curCubicVal.x, y: CGFloat(2 * cur.y) - curCubicVal.y)
				} else {
					xy1 = cur
				}
				bezierPath.addCurve(to: next, controlPoint1: xy1!, controlPoint2: nextCubic)
				setCubicPoint(next, cubic: nextCubic)
			}
		}

		func S(_ x2: Double, y2: Double, x: Double, y: Double) {
			if let cur = currentPoint {
				let nextCubic = CGPoint(x: CGFloat(x2), y: CGFloat(y2))
				let next = CGPoint(x: CGFloat(x), y: CGFloat(y))
				var xy1: CGPoint?
				if let curCubicVal = cubicPoint {
					xy1 = CGPoint(x: CGFloat(2 * cur.x) - curCubicVal.x, y: CGFloat(2 * cur.y) - curCubicVal.y)
				} else {
					xy1 = cur
				}
				bezierPath.addCurve(to: next, controlPoint1: xy1!, controlPoint2: nextCubic)
				setCubicPoint(next, cubic: nextCubic)
			}
		}

		func a(_ rx: Double, ry: Double, angle: Double, largeArc: Bool, sweep: Bool, x: Double, y: Double) {
			if let cur = currentPoint {
				A(rx, ry: ry, angle: angle, largeArc: largeArc, sweep: sweep, x: x + Double(cur.x), y: y + Double(cur.y))
			}
		}

		func A(_ rx: Double, ry: Double, angle: Double, largeArc: Bool, sweep: Bool, x: Double, y: Double) {
			if let cur = currentPoint {
				let x1 = Double(cur.x)
				let y1 = Double(cur.y)

				// find arc center coordinates and points angles as per
				// http://www.w3.org/TR/SVG/implnote.html#ArcConversionEndpointToCenter
				let x1_ = cos(angle) * (x1 - x) / 2 + sin(angle) * (y1 - y) / 2;
				let y1_ = -1 * sin(angle) * (x1 - x) / 2 + cos(angle) * (y1 - y) / 2;
				// make sure the value under the root is positive
				let underroot = (rx * rx * ry * ry - rx * rx * y1_ * y1_ - ry * ry * x1_ * x1_)
					/ (rx * rx * y1_ * y1_ + ry * ry * x1_ * x1_);
				var bigRoot = (underroot > 0) ? sqrt(underroot) : 0;
				// TODO: Replace concrete number with 1e-2
				bigRoot = (bigRoot <= 0.01) ? 0 : bigRoot;
				let coef: Double = (sweep != largeArc) ? 1 : -1;
				let cx_ = coef * bigRoot * rx * y1_ / ry;
				let cy_ = -1 * coef * bigRoot * ry * x1_ / rx;
				let cx = (cos(angle) * cx_ - sin(angle) * cy_ + (x1 + x) / 2);
				let cy = (sin(angle) * cx_ + cos(angle) * cy_ + (y1 + y) / 2);
				let t1 = -1 * atan2(y1 - cy, x1 - cx);
				let t2 = atan2(y - cy, x - cx);
				var delta = -(t1 + t2);
				// recalculate delta depending on arc. Preserve rotation direction
				if (largeArc) {
					let sg = copysign(1.0, delta);
					if (abs(delta) < M_PI) {
						delta = -1 * (sg * M_2_PI - delta);
					}
				} else {
					let sg = copysign(1.0, delta);
					if (abs(delta) > M_PI) {
						delta = -1 * (sg * M_2_PI - delta);
					}
				}
				E(cx - rx, y: cy - ry, w: 2 * rx, h: 2 * ry, startAngle: t1, arcAngle: delta);
				setPoint(CGPoint(x: CGFloat(x), y: CGFloat(y)))
			}
		}

		func E(_ x: Double, y: Double, w: Double, h: Double, startAngle: Double, arcAngle: Double) {
			// TODO: only circle now
			let extent = CGFloat(startAngle)
			let end = extent + CGFloat(arcAngle)
			let center = CGPoint(x: CGFloat(x + w / 2), y: CGFloat(y + h / 2))
			bezierPath.addArc(withCenter: center, radius: CGFloat(w / 2), startAngle: extent, endAngle: end, clockwise: true)
		}

		func e(_ x: Double, y: Double, w: Double, h: Double, startAngle: Double, arcAngle: Double) {
			// TODO: only circle now
			if let cur = currentPoint {
				E(x + Double(cur.x), y: y + Double(cur.y), w: w, h: h, startAngle: startAngle, arcAngle: arcAngle)
			}
		}

		func Z() {
			if let initPoint = initialPoint {
				lineTo(initPoint)
			}
			bezierPath.close()
		}

		func setCubicPoint(_ p: CGPoint, cubic: CGPoint) {
			currentPoint = p
			cubicPoint = cubic
			quadrPoint = nil
		}

		func setInitPoint(_ p: CGPoint) {
			setPoint(p)
			initialPoint = p
		}

		func setPoint(_ p: CGPoint) {
			currentPoint = p
			cubicPoint = nil
			quadrPoint = nil
		}

		// TODO: think about this
		for part in path.segments {
			var data = part.data
			switch part.type {
			case .M:
				M(data[0], y: data[1])
                data.removeSubrange((0 ..< 2))
                while data.count >= 2 {
                    L(data[0], y: data[1])
                    data.removeSubrange((0 ..< 2))
                }
			case .m:
				m(data[0], y: data[1])
                data.removeSubrange((0 ..< 2))
                while data.count >= 2 {
                    l(data[0], y: data[1])
                    data.removeSubrange((0 ..< 2))
                }
			case .L:
                while data.count >= 2 {
                    L(data[0], y: data[1])
                    data.removeSubrange((0 ..< 2))
                }
			case .l:
                while data.count >= 2 {
                    l(data[0], y: data[1])
                    data.removeSubrange((0 ..< 2))
                }
            case .H:
				H(data[0])
			case .h:
				h(data[0])
			case .V:
				V(data[0])
			case .v:
				v(data[0])
			case .C:
                while data.count >= 6 {
                    C(data[0], y1: data[1], x2: data[2], y2: data[3], x: data[4], y: data[5])
                    data.removeSubrange((0 ..< 6))
                }
			case .c:
                while data.count >= 6 {
                    c(data[0], y1: data[1], x2: data[2], y2: data[3], x: data[4], y: data[5])
                    data.removeSubrange((0 ..< 6))
                }
			case .S:
                while data.count >= 4 {
                    S(data[0], y2: data[1], x: data[2], y: data[3])
                    data.removeSubrange((0 ..< 4))
                }
			case .s:
                while data.count >= 4 {
                    s(data[0], y2: data[1], x: data[2], y: data[3])
                    data.removeSubrange((0 ..< 4))
                }
			case .A:
				let flags = numToBools(data[3])
				A(data[0], ry: data[1], angle: data[2], largeArc: flags[0], sweep: flags[1], x: data[4], y: data[5])
			case .a:
				let flags = numToBools(data[3])
				a(data[0], ry: data[1], angle: data[2], largeArc: flags[0], sweep: flags[1], x: data[4], y: data[5])
			case .z:
				Z()
			default:
				fatalError("Unknown segment: \(part.type)")
			}
		}
		return bezierPath
	}

	fileprivate func numToBools(_ num: Double) -> [Bool] {
		let val: Int = Int(num);
		return [(val & 1) > 0, (val & 2) > 0];
	}

	fileprivate func newCGRect(_ rect: Rect) -> CGRect {
		return CGRect(x: CGFloat(rect.x), y: CGFloat(rect.y), width: CGFloat(rect.w), height: CGFloat(rect.h))
	}

	fileprivate func drawPath(_ fill: Fill?, stroke: Stroke?, ctx: CGContext?, opacity: Double) {
		var shouldStrokePath = false
		if fill is Gradient || stroke?.fill is Gradient {
			shouldStrokePath = true
		}

		if let fill = fill, let stroke = stroke {
			let path = ctx!.path
			setFill(fill, ctx: ctx, opacity: opacity)
			if stroke.fill is Gradient && !(fill is Gradient) {
				ctx!.drawPath(using: .fill)
			}
			drawWithStroke(stroke, ctx: ctx, opacity: opacity, shouldStrokePath: shouldStrokePath, path: path, mode: .fillStroke)
			return
		}

		if let fill = fill {
			setFill(fill, ctx: ctx, opacity: opacity)
			ctx!.drawPath(using: .fill)
			return
		}

		if let stroke = stroke {
			drawWithStroke(stroke, ctx: ctx, opacity: opacity, shouldStrokePath: shouldStrokePath, mode: .stroke)
			return
		}

		ctx!.setLineWidth(2.0)
		ctx!.setStrokeColor(UIColor.black.cgColor)
		ctx!.drawPath(using: .stroke)
	}

	fileprivate func setFill(_ fill: Fill?, ctx: CGContext?, opacity: Double) {
		guard let fill = fill else {
			return
		}
		if let fillColor = fill as? Color {
			let color = RenderUtils.applyOpacity(fillColor, opacity: opacity)
			ctx!.setFillColor(RenderUtils.mapColor(color))
		} else if let gradient = fill as? Gradient {
			drawGradient(gradient, ctx: ctx, opacity: opacity)
		} else {
			print("Unsupported fill: \(fill)")
		}
	}

	fileprivate func drawWithStroke(_ stroke: Stroke, ctx: CGContext?, opacity: Double, shouldStrokePath: Bool = false, path: CGPath? = nil, mode: CGPathDrawingMode) {
		if let path = path , shouldStrokePath {
			ctx!.addPath(path)
		}
		setStrokeAttributes(stroke, ctx: ctx)

		if stroke.fill is Gradient {
			gradientStroke(stroke, ctx: ctx, opacity: opacity)
			return
		} else if stroke.fill is Color {
			colorStroke(stroke, ctx: ctx, opacity: opacity)
		}
		if shouldStrokePath {
			ctx!.strokePath()
		} else {
			ctx!.drawPath(using: mode)
		}
	}

	fileprivate func setStrokeAttributes(_ stroke: Stroke, ctx: CGContext?) {
		ctx!.setLineWidth(CGFloat(stroke.width))
		ctx!.setLineJoin(RenderUtils.mapLineJoin(stroke.join))
		ctx!.setLineCap(RenderUtils.mapLineCap(stroke.cap))
		let dashes = stroke.dashes
		if !dashes.isEmpty {
            var floatDashes = [CGFloat]()
            dashes.forEach { dash in
                floatDashes.append(CGFloat(dash))
            }
            
            ctx?.setLineDash(phase: 0.0, lengths: floatDashes)
		}
	}

	fileprivate func colorStroke(_ stroke: Stroke, ctx: CGContext?, opacity: Double) {
		guard let strokeColor = stroke.fill as? Color else {
			return
		}
		let color = RenderUtils.applyOpacity(strokeColor, opacity: opacity)
		ctx!.setStrokeColor(RenderUtils.mapColor(color))
	}

	fileprivate func gradientStroke(_ stroke: Stroke, ctx: CGContext?, opacity: Double) {
		guard let gradient = stroke.fill as? Gradient else {
			return
		}
		ctx!.replacePathWithStrokedPath()
		drawGradient(gradient, ctx: ctx, opacity: opacity)
	}

	fileprivate func drawGradient(_ gradient: Gradient, ctx: CGContext?, opacity: Double) {
		ctx!.saveGState()
		var colors: [CGColor] = []
		var stops: [CGFloat] = []
		for stop in gradient.stops {
			stops.append(CGFloat(stop.offset))
			let color = RenderUtils.applyOpacity(stop.color, opacity: opacity)
			colors.append(RenderUtils.mapColor(color))
		}

		if let gradient = gradient as? LinearGradient {
			var start = CGPoint(x: CGFloat(gradient.x1), y: CGFloat(gradient.y1))
			var end = CGPoint(x: CGFloat(gradient.x2), y: CGFloat(gradient.y2))
			if !gradient.userSpace {
				let bounds = ctx!.boundingBoxOfPath
				start = CGPoint(x: start.x * bounds.width + bounds.minX, y: start.y * bounds.height + bounds.minY)
				end = CGPoint(x: end.x * bounds.width + bounds.minX, y: end.y * bounds.height + bounds.minY)
			}
			ctx!.clip()
			let cgGradient = CGGradient(colorsSpace: CGColorSpaceCreateDeviceRGB(), colors: colors as CFArray, locations: stops)
			ctx!.drawLinearGradient(cgGradient!, start: start, end: end, options: [.drawsAfterEndLocation, .drawsBeforeStartLocation])
		} else if let gradient = gradient as? RadialGradient {
			var innerCenter = CGPoint(x: CGFloat(gradient.fx), y: CGFloat(gradient.fy))
			var outerCenter = CGPoint(x: CGFloat(gradient.cx), y: CGFloat(gradient.cy))
			var radius = CGFloat(gradient.r)
			if !gradient.userSpace {
				var bounds = ctx!.boundingBoxOfPath
				var scaleX: CGFloat = 1
				var scaleY: CGFloat = 1
				if bounds.width > bounds.height {
					scaleY = bounds.height / bounds.width
				} else {
					scaleX = bounds.width / bounds.height
				}
				ctx!.scaleBy(x: scaleX, y: scaleY)
				bounds = ctx!.boundingBoxOfPath
				innerCenter = CGPoint(x: innerCenter.x * bounds.width + bounds.minX, y: innerCenter.y * bounds.height + bounds.minY)
				outerCenter = CGPoint(x: outerCenter.x * bounds.width + bounds.minX, y: outerCenter.y * bounds.height + bounds.minY)
				radius = min(radius * bounds.width, radius * bounds.height)

			}
			ctx!.clip()
			let cgGradient = CGGradient(colorsSpace: CGColorSpaceCreateDeviceRGB(), colors: colors as CFArray, locations: stops)
			ctx!.drawRadialGradient(cgGradient!, startCenter: innerCenter, startRadius: 0, endCenter: outerCenter, endRadius: radius, options: [.drawsAfterEndLocation, .drawsBeforeStartLocation])
		}
		ctx!.restoreGState()
	}

}<|MERGE_RESOLUTION|>--- conflicted
+++ resolved
@@ -26,13 +26,7 @@
 		drawPath(shape.fill, stroke: shape.stroke, ctx: ctx.cgContext!, opacity: opacity)
 	}
 
-<<<<<<< HEAD
 	override func doFindNodeAt(location: CGPoint) -> Node? {
-=======
-	override func detectTouches(_ location: CGPoint) -> [Shape] {
-		var touchedShapes = [Shape]()
-
->>>>>>> a8aff1f2
 		setGeometry(shape.form, ctx: ctx.cgContext!)
 
 		var drawingMode: CGPathDrawingMode? = nil
@@ -53,13 +47,8 @@
 		}
 
 		// Prepare for next figure hittesting - clear current context path
-<<<<<<< HEAD
-		CGContextBeginPath(ctx.cgContext!)
-		return nil
-=======
 		ctx.cgContext!.beginPath()
-		return touchedShapes
->>>>>>> a8aff1f2
+		return .none
 	}
 
 	fileprivate func setGeometry(_ locus: Locus, ctx: CGContext) {
@@ -80,50 +69,9 @@
 			let cy = ellipse.cy
 			let rx = ellipse.rx
 			let ry = ellipse.ry
-<<<<<<< HEAD
-			CGContextAddEllipseInRect(ctx, CGRect(x: cx - rx, y: cy - ry, width: rx * 2, height: ry * 2))
-=======
 			ctx.addEllipse(in: CGRect(x: cx - rx, y: cy - ry, width: rx * 2, height: ry * 2))
-		} else if let arc = locus as? Arc {
-			if arc.ellipse.rx == arc.ellipse.ry {
-				// Only circle arc supported for now
-				ctx.addPath(toBezierPath(arc).cgPath)
-			} else {
-				// http://stackoverflow.com/questions/11365775/how-to-draw-an-elliptical-arc-with-coregraphics
-				// input parameters
-				let ellipse = arc.ellipse
-				let startAngle = CGFloat(arc.shift)
-				let endAngle = startAngle + CGFloat(arc.extent)
-				let r = CGFloat(ellipse.rx)
-				let scale = CGFloat(ellipse.ry / ellipse.rx)
-
-				let path = CGMutablePath()
-				var t = CGAffineTransform(translationX: CGFloat(ellipse.cx), y: CGFloat(ellipse.cy))
-				t = CGAffineTransform(scaleX: 1.0, y: scale).concatenating(t);
-                path.addArc(center: CGPoint.zero, radius: r, startAngle: startAngle, endAngle: endAngle, clockwise: false, transform: t)
-				ctx.addPath(path)
-			}
-		} else if let point = locus as? Point {
-			let path = UIBezierPath()
-			path.move(to: CGPoint(x: CGFloat(point.x), y: CGFloat(point.y)))
-			path.addLine(to: CGPoint(x: CGFloat(point.x), y: CGFloat(point.y)))
-			ctx.addPath(path.cgPath)
-		} else if let line = locus as? Line {
-			let path = UIBezierPath()
-			path.move(to: CGPoint(x: CGFloat(line.x1), y: CGFloat(line.y1)))
-			path.addLine(to: CGPoint(x: CGFloat(line.x2), y: CGFloat(line.y2)))
-			ctx.addPath(path.cgPath)
-		} else if let polygon = locus as? Polygon {
-			let path = toBezierPath(polygon.points)
-			path.close()
-			ctx.addPath(path.cgPath)
-		} else if let polygon = locus as? Polyline {
-			ctx.addPath(toBezierPath(polygon.points).cgPath)
-		} else if let path = locus as? Path {
-			ctx.addPath(toBezierPath(path).cgPath)
->>>>>>> a8aff1f2
 		} else {
-            CGContextAddPath(ctx, RenderUtils.toCGPath(locus))
+            ctx.addPath(RenderUtils.toCGPath(locus))
 		}
 	}
 
