--- conflicted
+++ resolved
@@ -1,17 +1,10 @@
 
 import UIKit
 
-<<<<<<< HEAD
-func addOpacityAnimation(_ animation: BasicAnimation, sceneLayer: CALayer, animationCache: AnimationCache, completion: @escaping (() -> ())) {
-    guard let opacityAnimation = animation as? OpacityAnimation else {
-        return
-    }
-=======
 func addOpacityAnimation(_ animation: BasicAnimation, sceneLayer: CALayer, animationCache: AnimationCache?, completion: @escaping (() -> ())) {
 	guard let opacityAnimation = animation as? OpacityAnimation else {
 		return
 	}
->>>>>>> f7c4acb2
 
     guard let node = animation.node else {
         return
@@ -27,11 +20,7 @@
 
     generatedAnimation.completion = { finished in
 
-<<<<<<< HEAD
-        animationCache.freeLayer(node)
-=======
 		animationCache?.freeLayer(node)
->>>>>>> f7c4acb2
 
         if animation.paused {
             animation.pausedProgress = animation.pausedProgress + animation.progress
@@ -69,18 +58,11 @@
         animation.onProgressUpdate?(t)
     }
 
-<<<<<<< HEAD
-    let layer = animationCache.layerForNode(node, animation: animation)
-    layer.add(generatedAnimation, forKey: animation.ID)
-    animation.removeFunc = {
-        layer.removeAnimation(forKey: animation.ID)
-=======
     if let layer = animationCache?.layerForNode(node, animation: animation) {
         layer.add(generatedAnimation, forKey: animation.ID)
         animation.removeFunc = {
             layer.removeAnimation(forKey: animation.ID)
         }
->>>>>>> f7c4acb2
     }
 }
 
