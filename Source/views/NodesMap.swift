import Foundation

#if os(iOS)
  import UIKit
#endif

let nodesMap = NodesMap()
var parentsMap = [Node: Set<Node>]()

class NodesMap {
  let map = NSMapTable<Node, MacawView>(keyOptions: NSMapTableWeakMemory, valueOptions: NSMapTableWeakMemory)
  
  // MARK: - Macaw View
  func add(_ node: Node, view: MacawView) {
    map.setObject(view, forKey: node)
    
    if let group = node as? Group {
      group.contents.forEach { child in
        self.add(child, view: view)
        self.add(child, parent: node)
      }
    }
  }
  
  func getView(_ node: Node) -> MacawView? {
    return map.object(forKey: node)
  }
  
  func remove(_ node: Node) {
    map.removeObject(forKey: node)
    parentsMap.removeValue(forKey: node)
  }
  
  // MARK: - Parents
  func add(_ node: Node, parent: Node) {
    if var nodesSet = parentsMap[node] {
      nodesSet.insert(parent)
    } else {
      parentsMap[node] = Set([parent])
    }
    
    if let group = node as? Group {
      group.contents.forEach { child in
        self.add(child, parent: node)
      }
    }
  }
  
  func parents(_ node: Node) -> [Node] {
    guard let nodesSet = parentsMap[node] else {
      return []
    }
    
    return Array(nodesSet)
  }
  
  func replace(node: Node, to: Node) {
    let parents = parentsMap[node]
    let hostingView = map.object(forKey: node)
    
    remove(node)
    
    parents?.forEach { parent in
      guard let group = parent as? Group else {
        return
      }
      
      var contents = group.contents
      var indexToInsert = 0
      if let index = contents.index(of: node) {
        contents.remove(at: index)
        indexToInsert = index
      }
      
      contents.insert(to, at: indexToInsert)
      group.contents = contents
      
      add(to, parent: parent)
    }
    
    if let view = hostingView {
      add(to, view: view)
    }
    
    
    // Replacing node in hosting view if needed
    guard let hostingNode =  hostingView?.node else {
      return
    }
    
<<<<<<< HEAD
    func replace(node: Node, to: Node) {
        let parents = parentsMap[node]
        let hostingView = map.object(forKey: node)
        
        remove(node)
        
        parents?.forEach { parent in
            guard let group = parent as? Group else {
                return
            }
            
            var contents = group.contents
            var indexToInsert = 0
            if let index = contents.index(of: node) {
                contents.remove(at: index)
                indexToInsert = index
            }
            
            contents.insert(to, at: indexToInsert)
            group.contents = contents
            
            add(to, parent: parent)
        }
        
        if let view = hostingView {
            add(to, view: view)
        }
        
        
        // Replacing node in hosting view if needed
        guard let hostingNode =  hostingView?.node else {
            return
        }
        
        if hostingNode == node {
            hostingView?.node = to
        }
        
        // Replacing id
        to.id = node.id
=======
    if hostingNode == node {
      hostingView?.node = to
>>>>>>> 6ec45262
    }
  }
}<|MERGE_RESOLUTION|>--- conflicted
+++ resolved
@@ -1,94 +1,60 @@
+
 import Foundation
 
 #if os(iOS)
-  import UIKit
+    import UIKit
 #endif
 
 let nodesMap = NodesMap()
 var parentsMap = [Node: Set<Node>]()
 
 class NodesMap {
-  let map = NSMapTable<Node, MacawView>(keyOptions: NSMapTableWeakMemory, valueOptions: NSMapTableWeakMemory)
-  
-  // MARK: - Macaw View
-  func add(_ node: Node, view: MacawView) {
-    map.setObject(view, forKey: node)
+    let map = NSMapTable<Node, MacawView>(keyOptions: NSMapTableWeakMemory, valueOptions: NSMapTableWeakMemory)
+
+	// MARK: - Macaw View
+	func add(_ node: Node, view: MacawView) {
+        map.setObject(view, forKey: node)
+
+		if let group = node as? Group {
+			group.contents.forEach { child in
+				self.add(child, view: view)
+				self.add(child, parent: node)
+			}
+		}
+	}
+
+	func getView(_ node: Node) -> MacawView? {
+		return map.object(forKey: node)
+	}
+
+	func remove(_ node: Node) {
+        map.removeObject(forKey: node)
+		parentsMap.removeValue(forKey: node)
+	}
+
+	// MARK: - Parents
+	func add(_ node: Node, parent: Node) {
+		if var nodesSet = parentsMap[node] {
+			nodesSet.insert(parent)
+		} else {
+			parentsMap[node] = Set([parent])
+		}
+        
+        if let group = node as? Group {
+            group.contents.forEach { child in
+                self.add(child, parent: node)
+            }
+        }
+	}
+
+	func parents(_ node: Node) -> [Node] {
+		guard let nodesSet = parentsMap[node] else {
+			return []
+		}
+
+		return Array(nodesSet)
+	}
     
-    if let group = node as? Group {
-      group.contents.forEach { child in
-        self.add(child, view: view)
-        self.add(child, parent: node)
-      }
-    }
-  }
-  
-  func getView(_ node: Node) -> MacawView? {
-    return map.object(forKey: node)
-  }
-  
-  func remove(_ node: Node) {
-    map.removeObject(forKey: node)
-    parentsMap.removeValue(forKey: node)
-  }
-  
-  // MARK: - Parents
-  func add(_ node: Node, parent: Node) {
-    if var nodesSet = parentsMap[node] {
-      nodesSet.insert(parent)
-    } else {
-      parentsMap[node] = Set([parent])
-    }
-    
-    if let group = node as? Group {
-      group.contents.forEach { child in
-        self.add(child, parent: node)
-      }
-    }
-  }
-  
-  func parents(_ node: Node) -> [Node] {
-    guard let nodesSet = parentsMap[node] else {
-      return []
-    }
-    
-    return Array(nodesSet)
-  }
-  
-  func replace(node: Node, to: Node) {
-    let parents = parentsMap[node]
-    let hostingView = map.object(forKey: node)
-    
-    remove(node)
-    
-    parents?.forEach { parent in
-      guard let group = parent as? Group else {
-        return
-      }
-      
-      var contents = group.contents
-      var indexToInsert = 0
-      if let index = contents.index(of: node) {
-        contents.remove(at: index)
-        indexToInsert = index
-      }
-      
-      contents.insert(to, at: indexToInsert)
-      group.contents = contents
-      
-      add(to, parent: parent)
-    }
-    
-    if let view = hostingView {
-      add(to, view: view)
-    }
-    
-    
-    // Replacing node in hosting view if needed
-    guard let hostingNode =  hostingView?.node else {
-      return
-    }
-    
-<<<<<<< HEAD
     func replace(node: Node, to: Node) {
         let parents = parentsMap[node]
         let hostingView = map.object(forKey: node)
@@ -129,10 +95,5 @@
         
         // Replacing id
         to.id = node.id
-=======
-    if hostingNode == node {
-      hostingView?.node = to
->>>>>>> 6ec45262
     }
-  }
 }