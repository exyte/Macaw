import Foundation

#if os(iOS)
import UIKit
#elseif os(OSX)
import AppKit
#endif

class ShapeRenderer: NodeRenderer {

    weak var shape: Shape?

    init(shape: Shape, ctx: RenderContext, animationCache: AnimationCache?) {
        self.shape = shape
        super.init(node: shape, ctx: ctx, animationCache: animationCache)
    }

    override func node() -> Node? {
        return shape
    }

    override func doAddObservers() {
        super.doAddObservers()

        guard let shape = shape else {
            return
        }

        observe(shape.formVar)
        observe(shape.fillVar)
        observe(shape.strokeVar)
    }

    override func doRender(_ force: Bool, opacity: Double) {
        guard let shape = shape, let context = ctx.cgContext else { return }
        if shape.fill == nil && shape.stroke == nil { return }
        
        // no effects, just draw as usual
        guard let filter = shape.filter else {
            setGeometry(shape.form, ctx: context)
            drawPath(shape.fill, stroke: shape.stroke, ctx: context, opacity: opacity)
            return
        }
<<<<<<< HEAD
        
        let offset = filter.effects.filter { $0 is Offset }.first
        let otherEffects = filter.effects.filter { !($0 is Offset) }
        if let offset = offset as? Offset {
            let move = Transform(m11: 1, m12: 0, m21: 0, m22: 1, dx: offset.dx, dy: offset.dy)
            context.concatenate(RenderUtils.mapTransform(move))
            
            if otherEffects.count == 0 {
                // draw offset shape
                setGeometry(shape.form, ctx: context)
                drawPath(shape.fill, stroke: shape.stroke, ctx: context, opacity: opacity)
            } else {
                // apply other effects to offest shape
                applyEffects(filter.effects, opacity: opacity)
            }
            
            // move back and draw the shape itself
            context.concatenate(RenderUtils.mapTransform(move.invert()!))
            setGeometry(shape.form, ctx: context)
            drawPath(shape.fill, stroke: shape.stroke, ctx: context, opacity: opacity)
        }
        else {
            // draw the shape
            setGeometry(shape.form, ctx: context)
            drawPath(shape.fill, stroke: shape.stroke, ctx: context, opacity: opacity)
            
            // apply other effects to shape
            applyEffects(filter.effects, opacity: opacity)
        }
    }
    
    fileprivate func applyEffects(_ effects: [Effect], opacity: Double) {
        guard let shape = shape, let context = ctx.cgContext else { return }
        for effect in effects {
            if let blur = effect as? GaussianBlur {
                let shadowInset = min(blur.radius * 6 + 1, 150)
                guard let shapeImage = saveToImage(shape: shape, shadowInset: shadowInset, opacity: opacity)?.cgImage else { return }
                
                guard let filteredImage = applyBlur(shapeImage, blur: blur) else { return }
                
                guard let bounds = shape.bounds() else { return }
                context.draw(filteredImage, in: CGRect(x: bounds.x-shadowInset/2, y: bounds.y-shadowInset/2, width: bounds.w+shadowInset, height: bounds.h+shadowInset))
            }
        }
    }
    
    fileprivate func applyBlur(_ image: CGImage, blur: GaussianBlur) -> CGImage? {
        let image = CIImage(cgImage: image)
        guard let filter = CIFilter(name: "CIGaussianBlur") else { return .none }
        filter.setDefaults()
        filter.setValue(blur.radius, forKey: kCIInputRadiusKey)
        filter.setValue(image, forKey: kCIInputImageKey)
        
        let context = CIContext(options: nil)
        let imageRef = context.createCGImage(filter.outputImage!, from: image.extent)
        return imageRef
    }
    
    fileprivate func saveToImage(shape: Shape, shadowInset: Double, opacity: Double) -> MImage? {
        guard let size = shape.bounds() else { return .none }
        MGraphicsBeginImageContextWithOptions(CGSize(width: size.w+shadowInset, height: size.h+shadowInset), false, 1)
        
        guard let tempContext = MGraphicsGetCurrentContext() else { return .none }
        
        if (shape.fill != nil || shape.stroke != nil) {
            // flip y-axis and leave space for the blur
            tempContext.translateBy(x: CGFloat(shadowInset/2 - size.x), y: CGFloat(size.h+shadowInset/2 + size.y))
            tempContext.scaleBy(x: 1, y: -1)
            setGeometry(shape.form, ctx: tempContext)
            drawPath(shape.fill, stroke: shape.stroke, ctx: tempContext, opacity: opacity)
=======

        if shape.fill != nil || shape.stroke != nil {
            setGeometry(shape.form, ctx: ctx.cgContext!)
            
            var fillRule = FillRule.nonzero
            if let path = shape.form as? Path {
                fillRule = path.fillRule
            }
            drawPath(shape.fill, stroke: shape.stroke, ctx: ctx.cgContext!, opacity: opacity, fillRule: fillRule)
>>>>>>> 86481391
        }
        
        let img = MGraphicsGetImageFromCurrentImageContext()
        MGraphicsEndImageContext()
        return img
    }

    override func doFindNodeAt(location: CGPoint, ctx: CGContext) -> Node? {
        guard let shape = shape else {
            return .none
        }

        setGeometry(shape.form, ctx: ctx)
        var drawingMode: CGPathDrawingMode? = nil
        if let stroke = shape.stroke {
            setStrokeAttributes(stroke, ctx: ctx)
            if shape.fill != nil {
                drawingMode = .fillStroke
            } else {
                drawingMode = .stroke
            }
        } else {
            drawingMode = .fill
        }

        var contains = false
        if let mode = drawingMode {
            contains = ctx.pathContains(CGPoint(x: location.x, y: location.y), mode: mode)

            if contains {
                return node()
            }
        }

        // Prepare for next figure hittesting - clear current context path
        ctx.beginPath()
        return .none
    }

    fileprivate func setGeometry(_ locus: Locus, ctx: CGContext) {
        if let rect = locus as? Rect {
            ctx.addRect(newCGRect(rect))
        } else if let round = locus as? RoundRect {
            let corners = CGSize(width: CGFloat(round.rx), height: CGFloat(round.ry))
            let path = MBezierPath(roundedRect: newCGRect(round.rect), byRoundingCorners:
                MRectCorner.allCorners, cornerRadii: corners).cgPath
            ctx.addPath(path)
        } else if let circle = locus as? Circle {
            let cx = circle.cx
            let cy = circle.cy
            let r = circle.r
            ctx.addEllipse(in: CGRect(x: cx - r, y: cy - r, width: r * 2, height: r * 2))
        } else if let ellipse = locus as? Ellipse {
            let cx = ellipse.cx
            let cy = ellipse.cy
            let rx = ellipse.rx
            let ry = ellipse.ry
            ctx.addEllipse(in: CGRect(x: cx - rx, y: cy - ry, width: rx * 2, height: ry * 2))
        } else {
            ctx.addPath(RenderUtils.toCGPath(locus))
        }
    }

    fileprivate func newCGRect(_ rect: Rect) -> CGRect {
        return CGRect(x: CGFloat(rect.x), y: CGFloat(rect.y), width: CGFloat(rect.w), height: CGFloat(rect.h))
    }

    fileprivate func drawPath(_ fill: Fill?, stroke: Stroke?, ctx: CGContext?, opacity: Double, fillRule: FillRule) {
        var shouldStrokePath = false
        if fill is Gradient || stroke?.fill is Gradient {
            shouldStrokePath = true
        }

        if let fill = fill, let stroke = stroke {
            let path = ctx!.path
            setFill(fill, ctx: ctx, opacity: opacity)
            if stroke.fill is Gradient && !(fill is Gradient) {
                ctx!.drawPath(using: fillRule == .nonzero ? .fill : .eoFill)
            }
            drawWithStroke(stroke, ctx: ctx, opacity: opacity, shouldStrokePath: shouldStrokePath, path: path, mode: fillRule == .nonzero ? .fillStroke : .eoFillStroke)
            return
        }

        if let fill = fill {
            setFill(fill, ctx: ctx, opacity: opacity)
            ctx!.drawPath(using: fillRule == .nonzero ? .fill : .eoFill)
            return
        }

        if let stroke = stroke {
            drawWithStroke(stroke, ctx: ctx, opacity: opacity, shouldStrokePath: shouldStrokePath, mode: .stroke)
            return
        }
    }

    fileprivate func setFill(_ fill: Fill?, ctx: CGContext?, opacity: Double) {
        guard let fill = fill else {
            return
        }
        if let fillColor = fill as? Color {
            let color = RenderUtils.applyOpacity(fillColor, opacity: opacity)
            ctx!.setFillColor(RenderUtils.mapColor(color))
        } else if let gradient = fill as? Gradient {
            drawGradient(gradient, ctx: ctx, opacity: opacity)
        } else {
            print("Unsupported fill: \(fill)")
        }
    }

    fileprivate func drawWithStroke(_ stroke: Stroke, ctx: CGContext?, opacity: Double, shouldStrokePath: Bool = false, path: CGPath? = nil, mode: CGPathDrawingMode) {
        if let path = path, shouldStrokePath {
            ctx!.addPath(path)
        }
        setStrokeAttributes(stroke, ctx: ctx)

        if stroke.fill is Gradient {
            gradientStroke(stroke, ctx: ctx, opacity: opacity)
            return
        } else if stroke.fill is Color {
            colorStroke(stroke, ctx: ctx, opacity: opacity)
        }
        if shouldStrokePath {
            ctx!.strokePath()
        } else {
            ctx!.drawPath(using: mode)
        }
    }

    fileprivate func setStrokeAttributes(_ stroke: Stroke, ctx: CGContext?) {
        ctx!.setLineWidth(CGFloat(stroke.width))
        ctx!.setLineJoin(RenderUtils.mapLineJoin(stroke.join))
        ctx!.setLineCap(RenderUtils.mapLineCap(stroke.cap))
        if !stroke.dashes.isEmpty {
            ctx?.setLineDash(phase: CGFloat(stroke.offset),
                             lengths: stroke.dashes.map{ CGFloat($0) })
        }
    }

    fileprivate func colorStroke(_ stroke: Stroke, ctx: CGContext?, opacity: Double) {
        guard let strokeColor = stroke.fill as? Color else {
            return
        }
        let color = RenderUtils.applyOpacity(strokeColor, opacity: opacity)
        ctx!.setStrokeColor(RenderUtils.mapColor(color))
    }

    fileprivate func gradientStroke(_ stroke: Stroke, ctx: CGContext?, opacity: Double) {
        guard let gradient = stroke.fill as? Gradient else {
            return
        }
        ctx!.replacePathWithStrokedPath()
        drawGradient(gradient, ctx: ctx, opacity: opacity)
    }

    fileprivate func drawGradient(_ gradient: Gradient, ctx: CGContext?, opacity: Double) {
        ctx!.saveGState()
        var colors: [CGColor] = []
        var stops: [CGFloat] = []
        for stop in gradient.stops {
            stops.append(CGFloat(stop.offset))
            let color = RenderUtils.applyOpacity(stop.color, opacity: opacity)
            colors.append(RenderUtils.mapColor(color))
        }

        if let gradient = gradient as? LinearGradient {
            var start = CGPoint(x: CGFloat(gradient.x1), y: CGFloat(gradient.y1))
            var end = CGPoint(x: CGFloat(gradient.x2), y: CGFloat(gradient.y2))
            if !gradient.userSpace {
                let bounds = ctx!.boundingBoxOfPath
                start = CGPoint(x: start.x * bounds.width + bounds.minX, y: start.y * bounds.height + bounds.minY)
                end = CGPoint(x: end.x * bounds.width + bounds.minX, y: end.y * bounds.height + bounds.minY)
            }
            ctx!.clip()
            let cgGradient = CGGradient(colorsSpace: CGColorSpaceCreateDeviceRGB(), colors: colors as CFArray, locations: stops)
            ctx!.drawLinearGradient(cgGradient!, start: start, end: end, options: [.drawsAfterEndLocation, .drawsBeforeStartLocation])
        } else if let gradient = gradient as? RadialGradient {
            var innerCenter = CGPoint(x: CGFloat(gradient.fx), y: CGFloat(gradient.fy))
            var outerCenter = CGPoint(x: CGFloat(gradient.cx), y: CGFloat(gradient.cy))
            var radius = CGFloat(gradient.r)
            if !gradient.userSpace {
                var bounds = ctx!.boundingBoxOfPath
                var scaleX: CGFloat = 1
                var scaleY: CGFloat = 1
                if bounds.width > bounds.height {
                    scaleY = bounds.height / bounds.width
                } else {
                    scaleX = bounds.width / bounds.height
                }
                ctx!.scaleBy(x: scaleX, y: scaleY)
                bounds = ctx!.boundingBoxOfPath
                innerCenter = CGPoint(x: innerCenter.x * bounds.width + bounds.minX, y: innerCenter.y * bounds.height + bounds.minY)
                outerCenter = CGPoint(x: outerCenter.x * bounds.width + bounds.minX, y: outerCenter.y * bounds.height + bounds.minY)
                radius = min(radius * bounds.width, radius * bounds.height)

            }
            ctx!.clip()
            let cgGradient = CGGradient(colorsSpace: CGColorSpaceCreateDeviceRGB(), colors: colors as CFArray, locations: stops)
            ctx!.drawRadialGradient(cgGradient!, startCenter: innerCenter, startRadius: 0, endCenter: outerCenter, endRadius: radius, options: [.drawsAfterEndLocation, .drawsBeforeStartLocation])
        }
        ctx!.restoreGState()
    }

}<|MERGE_RESOLUTION|>--- conflicted
+++ resolved
@@ -30,6 +30,16 @@
         observe(shape.fillVar)
         observe(shape.strokeVar)
     }
+    
+    fileprivate func drawShape(opacity: Double) {
+        guard let shape = shape, let context = ctx.cgContext else { return }
+        setGeometry(shape.form, ctx: context)
+        var fillRule = FillRule.nonzero
+        if let path = shape.form as? Path {
+            fillRule = path.fillRule
+        }
+        drawPath(shape.fill, stroke: shape.stroke, ctx: ctx.cgContext!, opacity: opacity, fillRule: fillRule)
+    }
 
     override func doRender(_ force: Bool, opacity: Double) {
         guard let shape = shape, let context = ctx.cgContext else { return }
@@ -37,11 +47,9 @@
         
         // no effects, just draw as usual
         guard let filter = shape.filter else {
-            setGeometry(shape.form, ctx: context)
-            drawPath(shape.fill, stroke: shape.stroke, ctx: context, opacity: opacity)
-            return
-        }
-<<<<<<< HEAD
+            drawShape(opacity: opacity)
+            return
+        }
         
         let offset = filter.effects.filter { $0 is Offset }.first
         let otherEffects = filter.effects.filter { !($0 is Offset) }
@@ -51,8 +59,7 @@
             
             if otherEffects.count == 0 {
                 // draw offset shape
-                setGeometry(shape.form, ctx: context)
-                drawPath(shape.fill, stroke: shape.stroke, ctx: context, opacity: opacity)
+                drawShape(opacity: opacity)
             } else {
                 // apply other effects to offest shape
                 applyEffects(filter.effects, opacity: opacity)
@@ -60,13 +67,11 @@
             
             // move back and draw the shape itself
             context.concatenate(RenderUtils.mapTransform(move.invert()!))
-            setGeometry(shape.form, ctx: context)
-            drawPath(shape.fill, stroke: shape.stroke, ctx: context, opacity: opacity)
+            drawShape(opacity: opacity)
         }
         else {
             // draw the shape
-            setGeometry(shape.form, ctx: context)
-            drawPath(shape.fill, stroke: shape.stroke, ctx: context, opacity: opacity)
+            drawShape(opacity: opacity)
             
             // apply other effects to shape
             applyEffects(filter.effects, opacity: opacity)
@@ -112,17 +117,6 @@
             tempContext.scaleBy(x: 1, y: -1)
             setGeometry(shape.form, ctx: tempContext)
             drawPath(shape.fill, stroke: shape.stroke, ctx: tempContext, opacity: opacity)
-=======
-
-        if shape.fill != nil || shape.stroke != nil {
-            setGeometry(shape.form, ctx: ctx.cgContext!)
-            
-            var fillRule = FillRule.nonzero
-            if let path = shape.form as? Path {
-                fillRule = path.fillRule
-            }
-            drawPath(shape.fill, stroke: shape.stroke, ctx: ctx.cgContext!, opacity: opacity, fillRule: fillRule)
->>>>>>> 86481391
         }
         
         let img = MGraphicsGetImageFromCurrentImageContext()
