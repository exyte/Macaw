--- conflicted
+++ resolved
@@ -250,154 +250,6 @@
 		5B1A8C7620A15F7300E5FFAE /* SVGNodeLayout.swift in Sources */ = {isa = PBXBuildFile; fileRef = 5B1A8C7520A15F7300E5FFAE /* SVGNodeLayout.swift */; };
 		5B1A8C7720A15F7300E5FFAE /* SVGNodeLayout.swift in Sources */ = {isa = PBXBuildFile; fileRef = 5B1A8C7520A15F7300E5FFAE /* SVGNodeLayout.swift */; };
 		5B1FFD7A207E083600716A46 /* SVGContentLayout.swift in Sources */ = {isa = PBXBuildFile; fileRef = 5BAA56A7207C73FF0055BC5B /* SVGContentLayout.swift */; };
-<<<<<<< HEAD
-		5B574C0620A409FA003DE2BF /* coords-trans-07-t-manual.reference in Resources */ = {isa = PBXBuildFile; fileRef = 5B574B7820A409DF003DE2BF /* coords-trans-07-t-manual.reference */; };
-		5B574C0720A409FA003DE2BF /* shapes-polygon-01-t-manual.svg in Resources */ = {isa = PBXBuildFile; fileRef = 5B574B7920A409E0003DE2BF /* shapes-polygon-01-t-manual.svg */; };
-		5B574C0820A409FA003DE2BF /* coords-coord-01-t-manual.reference in Resources */ = {isa = PBXBuildFile; fileRef = 5B574B7A20A409E0003DE2BF /* coords-coord-01-t-manual.reference */; };
-		5B574C0920A409FA003DE2BF /* shapes-polygon-02-t-manual.reference in Resources */ = {isa = PBXBuildFile; fileRef = 5B574B7B20A409E0003DE2BF /* shapes-polygon-02-t-manual.reference */; };
-		5B574C0A20A409FA003DE2BF /* shapes-rect-04-f-manual.reference in Resources */ = {isa = PBXBuildFile; fileRef = 5B574B7C20A409E0003DE2BF /* shapes-rect-04-f-manual.reference */; };
-		5B574C0B20A409FA003DE2BF /* coords-transformattr-05-f-manual.reference in Resources */ = {isa = PBXBuildFile; fileRef = 5B574B7D20A409E0003DE2BF /* coords-transformattr-05-f-manual.reference */; };
-		5B574C0C20A409FA003DE2BF /* color-prop-02-f-manual.svg in Resources */ = {isa = PBXBuildFile; fileRef = 5B574B7E20A409E0003DE2BF /* color-prop-02-f-manual.svg */; };
-		5B574C0D20A409FA003DE2BF /* paths-data-02-t-manual.svg in Resources */ = {isa = PBXBuildFile; fileRef = 5B574B7F20A409E0003DE2BF /* paths-data-02-t-manual.svg */; };
-		5B574C0E20A409FA003DE2BF /* shapes-ellipse-02-t-manual.reference in Resources */ = {isa = PBXBuildFile; fileRef = 5B574B8020A409E0003DE2BF /* shapes-ellipse-02-t-manual.reference */; };
-		5B574C0F20A409FA003DE2BF /* metadata-example-01-t-manual.svg in Resources */ = {isa = PBXBuildFile; fileRef = 5B574B8120A409E0003DE2BF /* metadata-example-01-t-manual.svg */; };
-		5B574C1020A409FA003DE2BF /* painting-fill-04-t-manual.svg in Resources */ = {isa = PBXBuildFile; fileRef = 5B574B8220A409E0003DE2BF /* painting-fill-04-t-manual.svg */; };
-		5B574C1120A409FA003DE2BF /* coords-trans-08-t-manual.reference in Resources */ = {isa = PBXBuildFile; fileRef = 5B574B8320A409E0003DE2BF /* coords-trans-08-t-manual.reference */; };
-		5B574C1220A409FA003DE2BF /* painting-stroke-02-t-manual.reference in Resources */ = {isa = PBXBuildFile; fileRef = 5B574B8420A409E1003DE2BF /* painting-stroke-02-t-manual.reference */; };
-		5B574C1320A409FA003DE2BF /* shapes-line-02-f-manual.reference in Resources */ = {isa = PBXBuildFile; fileRef = 5B574B8520A409E1003DE2BF /* shapes-line-02-f-manual.reference */; };
-		5B574C1420A409FA003DE2BF /* paths-data-17-f-manual.reference in Resources */ = {isa = PBXBuildFile; fileRef = 5B574B8620A409E1003DE2BF /* paths-data-17-f-manual.reference */; };
-		5B574C1520A409FA003DE2BF /* painting-control-06-f-manual.svg in Resources */ = {isa = PBXBuildFile; fileRef = 5B574B8720A409E1003DE2BF /* painting-control-06-f-manual.svg */; };
-		5B574C1620A409FA003DE2BF /* painting-control-02-f-manual.reference in Resources */ = {isa = PBXBuildFile; fileRef = 5B574B8820A409E1003DE2BF /* painting-control-02-f-manual.reference */; };
-		5B574C1720A409FA003DE2BF /* color-prop-02-f-manual.reference in Resources */ = {isa = PBXBuildFile; fileRef = 5B574B8920A409E1003DE2BF /* color-prop-02-f-manual.reference */; };
-		5B574C1820A409FA003DE2BF /* painting-control-03-f-manual.reference in Resources */ = {isa = PBXBuildFile; fileRef = 5B574B8A20A409E1003DE2BF /* painting-control-03-f-manual.reference */; };
-		5B574C1920A409FA003DE2BF /* painting-fill-04-t-manual.reference in Resources */ = {isa = PBXBuildFile; fileRef = 5B574B8B20A409E1003DE2BF /* painting-fill-04-t-manual.reference */; };
-		5B574C1A20A409FA003DE2BF /* paths-data-13-t-manual.reference in Resources */ = {isa = PBXBuildFile; fileRef = 5B574B8C20A409E1003DE2BF /* paths-data-13-t-manual.reference */; };
-		5B574C1B20A409FA003DE2BF /* render-elems-02-t-manual.svg in Resources */ = {isa = PBXBuildFile; fileRef = 5B574B8D20A409E2003DE2BF /* render-elems-02-t-manual.svg */; };
-		5B574C1C20A409FA003DE2BF /* render-elems-01-t-manual.reference in Resources */ = {isa = PBXBuildFile; fileRef = 5B574B8E20A409E2003DE2BF /* render-elems-01-t-manual.reference */; };
-		5B574C1D20A409FA003DE2BF /* shapes-polygon-02-t-manual.svg in Resources */ = {isa = PBXBuildFile; fileRef = 5B574B8F20A409E2003DE2BF /* shapes-polygon-02-t-manual.svg */; };
-		5B574C1E20A409FA003DE2BF /* struct-use-03-t-manual.svg in Resources */ = {isa = PBXBuildFile; fileRef = 5B574B9020A409E2003DE2BF /* struct-use-03-t-manual.svg */; };
-		5B574C1F20A409FA003DE2BF /* painting-stroke-02-t-manual.svg in Resources */ = {isa = PBXBuildFile; fileRef = 5B574B9120A409E2003DE2BF /* painting-stroke-02-t-manual.svg */; };
-		5B574C2020A409FA003DE2BF /* painting-fill-01-t-manual.reference in Resources */ = {isa = PBXBuildFile; fileRef = 5B574B9220A409E2003DE2BF /* painting-fill-01-t-manual.reference */; };
-		5B574C2120A409FA003DE2BF /* coords-coord-01-t-manual.svg in Resources */ = {isa = PBXBuildFile; fileRef = 5B574B9320A409E2003DE2BF /* coords-coord-01-t-manual.svg */; };
-		5B574C2220A409FA003DE2BF /* painting-stroke-05-t-manual.svg in Resources */ = {isa = PBXBuildFile; fileRef = 5B574B9420A409E2003DE2BF /* painting-stroke-05-t-manual.svg */; };
-		5B574C2320A409FA003DE2BF /* pservers-grad-stops-01-f-manual.svg in Resources */ = {isa = PBXBuildFile; fileRef = 5B574B9520A409E2003DE2BF /* pservers-grad-stops-01-f-manual.svg */; };
-		5B574C2420A409FA003DE2BF /* shapes-polyline-01-t-manual.svg in Resources */ = {isa = PBXBuildFile; fileRef = 5B574B9620A409E3003DE2BF /* shapes-polyline-01-t-manual.svg */; };
-		5B574C2520A409FA003DE2BF /* struct-frag-04-t-manual.reference in Resources */ = {isa = PBXBuildFile; fileRef = 5B574B9720A409E3003DE2BF /* struct-frag-04-t-manual.reference */; };
-		5B574C2620A409FA003DE2BF /* text-fonts-01-t-manual.reference in Resources */ = {isa = PBXBuildFile; fileRef = 5B574B9820A409E3003DE2BF /* text-fonts-01-t-manual.reference */; };
-		5B574C2720A409FA003DE2BF /* painting-fill-03-t-manual.reference in Resources */ = {isa = PBXBuildFile; fileRef = 5B574B9920A409E3003DE2BF /* painting-fill-03-t-manual.reference */; };
-		5B574C2820A409FA003DE2BF /* paths-data-07-t-manual.svg in Resources */ = {isa = PBXBuildFile; fileRef = 5B574B9A20A409E3003DE2BF /* paths-data-07-t-manual.svg */; };
-		5B574C2920A409FA003DE2BF /* struct-frag-02-t-manual.reference in Resources */ = {isa = PBXBuildFile; fileRef = 5B574B9B20A409E3003DE2BF /* struct-frag-02-t-manual.reference */; };
-		5B574C2A20A409FA003DE2BF /* struct-defs-01-t-manual.svg in Resources */ = {isa = PBXBuildFile; fileRef = 5B574B9C20A409E3003DE2BF /* struct-defs-01-t-manual.svg */; };
-		5B574C2B20A409FA003DE2BF /* paths-data-02-t-manual.reference in Resources */ = {isa = PBXBuildFile; fileRef = 5B574B9D20A409E3003DE2BF /* paths-data-02-t-manual.reference */; };
-		5B574C2C20A409FA003DE2BF /* coords-trans-09-t-manual.svg in Resources */ = {isa = PBXBuildFile; fileRef = 5B574B9E20A409E4003DE2BF /* coords-trans-09-t-manual.svg */; };
-		5B574C2D20A409FA003DE2BF /* render-elems-01-t-manual.svg in Resources */ = {isa = PBXBuildFile; fileRef = 5B574B9F20A409E4003DE2BF /* render-elems-01-t-manual.svg */; };
-		5B574C2E20A409FA003DE2BF /* paths-data-01-t-manual.reference in Resources */ = {isa = PBXBuildFile; fileRef = 5B574BA020A409E4003DE2BF /* paths-data-01-t-manual.reference */; };
-		5B574C2F20A409FA003DE2BF /* paths-data-07-t-manual.reference in Resources */ = {isa = PBXBuildFile; fileRef = 5B574BA120A409E4003DE2BF /* paths-data-07-t-manual.reference */; };
-		5B574C3020A409FA003DE2BF /* coords-transformattr-02-f-manual.svg in Resources */ = {isa = PBXBuildFile; fileRef = 5B574BA220A409E4003DE2BF /* coords-transformattr-02-f-manual.svg */; };
-		5B574C3120A409FA003DE2BF /* metadata-example-01-t-manual.reference in Resources */ = {isa = PBXBuildFile; fileRef = 5B574BA320A409E4003DE2BF /* metadata-example-01-t-manual.reference */; };
-		5B574C3220A409FA003DE2BF /* shapes-rect-04-f-manual.svg in Resources */ = {isa = PBXBuildFile; fileRef = 5B574BA420A409E4003DE2BF /* shapes-rect-04-f-manual.svg */; };
-		5B574C3320A409FA003DE2BF /* painting-stroke-09-t-manual.svg in Resources */ = {isa = PBXBuildFile; fileRef = 5B574BA520A409E4003DE2BF /* painting-stroke-09-t-manual.svg */; };
-		5B574C3420A409FA003DE2BF /* coords-coord-02-t-manual.svg in Resources */ = {isa = PBXBuildFile; fileRef = 5B574BA620A409E5003DE2BF /* coords-coord-02-t-manual.svg */; };
-		5B574C3520A409FA003DE2BF /* coords-trans-08-t-manual.svg in Resources */ = {isa = PBXBuildFile; fileRef = 5B574BA720A409E5003DE2BF /* coords-trans-08-t-manual.svg */; };
-		5B574C3620A409FA003DE2BF /* text-fonts-02-t-manual.reference in Resources */ = {isa = PBXBuildFile; fileRef = 5B574BA820A409E5003DE2BF /* text-fonts-02-t-manual.reference */; };
-		5B574C3720A409FA003DE2BF /* painting-fill-05-b-manual.reference in Resources */ = {isa = PBXBuildFile; fileRef = 5B574BA920A409E5003DE2BF /* painting-fill-05-b-manual.reference */; };
-		5B574C3820A409FA003DE2BF /* paths-data-19-f-manual.svg in Resources */ = {isa = PBXBuildFile; fileRef = 5B574BAA20A409E5003DE2BF /* paths-data-19-f-manual.svg */; };
-		5B574C3920A409FA003DE2BF /* struct-frag-03-t-manual.svg in Resources */ = {isa = PBXBuildFile; fileRef = 5B574BAB20A409E5003DE2BF /* struct-frag-03-t-manual.svg */; };
-		5B574C3A20A409FA003DE2BF /* shapes-ellipse-02-t-manual.svg in Resources */ = {isa = PBXBuildFile; fileRef = 5B574BAC20A409E5003DE2BF /* shapes-ellipse-02-t-manual.svg */; };
-		5B574C3B20A409FA003DE2BF /* coords-coord-02-t-manual.reference in Resources */ = {isa = PBXBuildFile; fileRef = 5B574BAD20A409E5003DE2BF /* coords-coord-02-t-manual.reference */; };
-		5B574C3C20A409FA003DE2BF /* shapes-rect-05-f-manual.reference in Resources */ = {isa = PBXBuildFile; fileRef = 5B574BAE20A409E6003DE2BF /* shapes-rect-05-f-manual.reference */; };
-		5B574C3D20A409FA003DE2BF /* coords-trans-07-t-manual.svg in Resources */ = {isa = PBXBuildFile; fileRef = 5B574BAF20A409E6003DE2BF /* coords-trans-07-t-manual.svg */; };
-		5B574C3E20A409FA003DE2BF /* coords-trans-04-t-manual.svg in Resources */ = {isa = PBXBuildFile; fileRef = 5B574BB020A409E6003DE2BF /* coords-trans-04-t-manual.svg */; };
-		5B574C3F20A409FA003DE2BF /* coords-transformattr-04-f-manual.svg in Resources */ = {isa = PBXBuildFile; fileRef = 5B574BB120A409E6003DE2BF /* coords-transformattr-04-f-manual.svg */; };
-		5B574C4020A409FA003DE2BF /* painting-fill-05-b-manual.svg in Resources */ = {isa = PBXBuildFile; fileRef = 5B574BB220A409E6003DE2BF /* painting-fill-05-b-manual.svg */; };
-		5B574C4120A409FA003DE2BF /* coords-trans-01-b-manual.svg in Resources */ = {isa = PBXBuildFile; fileRef = 5B574BB320A409E6003DE2BF /* coords-trans-01-b-manual.svg */; };
-		5B574C4220A409FA003DE2BF /* paths-data-12-t-manual.reference in Resources */ = {isa = PBXBuildFile; fileRef = 5B574BB420A409E6003DE2BF /* paths-data-12-t-manual.reference */; };
-		5B574C4320A409FA003DE2BF /* struct-frag-04-t-manual.svg in Resources */ = {isa = PBXBuildFile; fileRef = 5B574BB520A409E6003DE2BF /* struct-frag-04-t-manual.svg */; };
-		5B574C4420A409FA003DE2BF /* struct-use-12-f-manual.reference in Resources */ = {isa = PBXBuildFile; fileRef = 5B574BB620A409E7003DE2BF /* struct-use-12-f-manual.reference */; };
-		5B574C4520A409FA003DE2BF /* painting-stroke-03-t-manual.reference in Resources */ = {isa = PBXBuildFile; fileRef = 5B574BB720A409E7003DE2BF /* painting-stroke-03-t-manual.reference */; };
-		5B574C4620A409FA003DE2BF /* shapes-polyline-01-t-manual.reference in Resources */ = {isa = PBXBuildFile; fileRef = 5B574BB820A409E7003DE2BF /* shapes-polyline-01-t-manual.reference */; };
-		5B574C4720A409FA003DE2BF /* struct-group-01-t-manual.reference in Resources */ = {isa = PBXBuildFile; fileRef = 5B574BB920A409E7003DE2BF /* struct-group-01-t-manual.reference */; };
-		5B574C4820A409FA003DE2BF /* color-prop-01-b-manual.svg in Resources */ = {isa = PBXBuildFile; fileRef = 5B574BBA20A409E7003DE2BF /* color-prop-01-b-manual.svg */; };
-		5B574C4920A409FA003DE2BF /* color-prop-03-t-manual.reference in Resources */ = {isa = PBXBuildFile; fileRef = 5B574BBB20A409E7003DE2BF /* color-prop-03-t-manual.reference */; };
-		5B574C4A20A409FA003DE2BF /* struct-group-01-t-manual.svg in Resources */ = {isa = PBXBuildFile; fileRef = 5B574BBC20A409E7003DE2BF /* struct-group-01-t-manual.svg */; };
-		5B574C4B20A409FA003DE2BF /* paths-data-12-t-manual.svg in Resources */ = {isa = PBXBuildFile; fileRef = 5B574BBD20A409E8003DE2BF /* paths-data-12-t-manual.svg */; };
-		5B574C4C20A409FA003DE2BF /* coords-trans-06-t-manual.reference in Resources */ = {isa = PBXBuildFile; fileRef = 5B574BBE20A409E8003DE2BF /* coords-trans-06-t-manual.reference */; };
-		5B574C4D20A409FA003DE2BF /* paths-data-17-f-manual.svg in Resources */ = {isa = PBXBuildFile; fileRef = 5B574BBF20A409E8003DE2BF /* paths-data-17-f-manual.svg */; };
-		5B574C4E20A409FA003DE2BF /* shapes-ellipse-01-t-manual.reference in Resources */ = {isa = PBXBuildFile; fileRef = 5B574BC020A409E8003DE2BF /* shapes-ellipse-01-t-manual.reference */; };
-		5B574C4F20A409FA003DE2BF /* struct-frag-01-t-manual.reference in Resources */ = {isa = PBXBuildFile; fileRef = 5B574BC120A409E8003DE2BF /* struct-frag-01-t-manual.reference */; };
-		5B574C5020A409FA003DE2BF /* color-prop-01-b-manual.reference in Resources */ = {isa = PBXBuildFile; fileRef = 5B574BC220A409E8003DE2BF /* color-prop-01-b-manual.reference */; };
-		5B574C5120A409FA003DE2BF /* painting-control-03-f-manual.svg in Resources */ = {isa = PBXBuildFile; fileRef = 5B574BC320A409E8003DE2BF /* painting-control-03-f-manual.svg */; };
-		5B574C5220A409FA003DE2BF /* shapes-polygon-01-t-manual.reference in Resources */ = {isa = PBXBuildFile; fileRef = 5B574BC420A409E8003DE2BF /* shapes-polygon-01-t-manual.reference */; };
-		5B574C5320A409FA003DE2BF /* painting-control-02-f-manual.svg in Resources */ = {isa = PBXBuildFile; fileRef = 5B574BC520A409E9003DE2BF /* painting-control-02-f-manual.svg */; };
-		5B574C5420A409FA003DE2BF /* coords-transformattr-01-f-manual.svg in Resources */ = {isa = PBXBuildFile; fileRef = 5B574BC620A409E9003DE2BF /* coords-transformattr-01-f-manual.svg */; };
-		5B574C5520A409FA003DE2BF /* paths-data-06-t-manual.reference in Resources */ = {isa = PBXBuildFile; fileRef = 5B574BC720A409E9003DE2BF /* paths-data-06-t-manual.reference */; };
-		5B574C5620A409FA003DE2BF /* paths-data-19-f-manual.reference in Resources */ = {isa = PBXBuildFile; fileRef = 5B574BC820A409E9003DE2BF /* paths-data-19-f-manual.reference */; };
-		5B574C5720A409FA003DE2BF /* shapes-line-01-t-manual.reference in Resources */ = {isa = PBXBuildFile; fileRef = 5B574BC920A409E9003DE2BF /* shapes-line-01-t-manual.reference */; };
-		5B574C5820A409FA003DE2BF /* painting-stroke-08-t-manual.reference in Resources */ = {isa = PBXBuildFile; fileRef = 5B574BCA20A409E9003DE2BF /* painting-stroke-08-t-manual.reference */; };
-		5B574C5920A409FA003DE2BF /* paths-data-15-t-manual.svg in Resources */ = {isa = PBXBuildFile; fileRef = 5B574BCB20A409E9003DE2BF /* paths-data-15-t-manual.svg */; };
-		5B574C5A20A409FA003DE2BF /* coords-trans-01-b-manual.reference in Resources */ = {isa = PBXBuildFile; fileRef = 5B574BCC20A409E9003DE2BF /* coords-trans-01-b-manual.reference */; };
-		5B574C5B20A409FA003DE2BF /* paths-data-06-t-manual.svg in Resources */ = {isa = PBXBuildFile; fileRef = 5B574BCD20A409E9003DE2BF /* paths-data-06-t-manual.svg */; };
-		5B574C5C20A409FA003DE2BF /* paths-data-13-t-manual.svg in Resources */ = {isa = PBXBuildFile; fileRef = 5B574BCE20A409EA003DE2BF /* paths-data-13-t-manual.svg */; };
-		5B574C5D20A409FA003DE2BF /* struct-frag-03-t-manual.reference in Resources */ = {isa = PBXBuildFile; fileRef = 5B574BCF20A409EA003DE2BF /* struct-frag-03-t-manual.reference */; };
-		5B574C5E20A409FA003DE2BF /* coords-transformattr-04-f-manual.reference in Resources */ = {isa = PBXBuildFile; fileRef = 5B574BD020A409EA003DE2BF /* coords-transformattr-04-f-manual.reference */; };
-		5B574C5F20A409FA003DE2BF /* coords-transformattr-03-f-manual.reference in Resources */ = {isa = PBXBuildFile; fileRef = 5B574BD120A409EA003DE2BF /* coords-transformattr-03-f-manual.reference */; };
-		5B574C6020A409FA003DE2BF /* struct-frag-01-t-manual.svg in Resources */ = {isa = PBXBuildFile; fileRef = 5B574BD220A409EE003DE2BF /* struct-frag-01-t-manual.svg */; };
-		5B574C6120A409FA003DE2BF /* coords-trans-03-t-manual.reference in Resources */ = {isa = PBXBuildFile; fileRef = 5B574BD320A409F1003DE2BF /* coords-trans-03-t-manual.reference */; };
-		5B574C6220A409FA003DE2BF /* painting-fill-02-t-manual.svg in Resources */ = {isa = PBXBuildFile; fileRef = 5B574BD420A409F1003DE2BF /* painting-fill-02-t-manual.svg */; };
-		5B574C6320A409FA003DE2BF /* shapes-intro-01-t-manual.svg in Resources */ = {isa = PBXBuildFile; fileRef = 5B574BD520A409F2003DE2BF /* shapes-intro-01-t-manual.svg */; };
-		5B574C6420A409FA003DE2BF /* paths-data-15-t-manual.reference in Resources */ = {isa = PBXBuildFile; fileRef = 5B574BD620A409F2003DE2BF /* paths-data-15-t-manual.reference */; };
-		5B574C6520A409FA003DE2BF /* coords-trans-03-t-manual.svg in Resources */ = {isa = PBXBuildFile; fileRef = 5B574BD720A409F2003DE2BF /* coords-trans-03-t-manual.svg */; };
-		5B574C6620A409FA003DE2BF /* render-elems-03-t-manual.svg in Resources */ = {isa = PBXBuildFile; fileRef = 5B574BD820A409F3003DE2BF /* render-elems-03-t-manual.svg */; };
-		5B574C6720A409FA003DE2BF /* painting-stroke-01-t-manual.svg in Resources */ = {isa = PBXBuildFile; fileRef = 5B574BD920A409F3003DE2BF /* painting-stroke-01-t-manual.svg */; };
-		5B574C6820A409FA003DE2BF /* painting-stroke-01-t-manual.reference in Resources */ = {isa = PBXBuildFile; fileRef = 5B574BDA20A409F3003DE2BF /* painting-stroke-01-t-manual.reference */; };
-		5B574C6920A409FA003DE2BF /* paths-data-01-t-manual.svg in Resources */ = {isa = PBXBuildFile; fileRef = 5B574BDB20A409F3003DE2BF /* paths-data-01-t-manual.svg */; };
-		5B574C6A20A409FA003DE2BF /* struct-defs-01-t-manual.reference in Resources */ = {isa = PBXBuildFile; fileRef = 5B574BDC20A409F3003DE2BF /* struct-defs-01-t-manual.reference */; };
-		5B574C6B20A409FA003DE2BF /* text-align-01-b-manual.reference in Resources */ = {isa = PBXBuildFile; fileRef = 5B574BDD20A409F3003DE2BF /* text-align-01-b-manual.reference */; };
-		5B574C6C20A409FA003DE2BF /* coords-trans-09-t-manual.reference in Resources */ = {isa = PBXBuildFile; fileRef = 5B574BDE20A409F3003DE2BF /* coords-trans-09-t-manual.reference */; };
-		5B574C6D20A409FA003DE2BF /* struct-use-12-f-manual.svg in Resources */ = {isa = PBXBuildFile; fileRef = 5B574BDF20A409F3003DE2BF /* struct-use-12-f-manual.svg */; };
-		5B574C6E20A409FA003DE2BF /* coords-transformattr-01-f-manual.reference in Resources */ = {isa = PBXBuildFile; fileRef = 5B574BE020A409F3003DE2BF /* coords-transformattr-01-f-manual.reference */; };
-		5B574C6F20A409FA003DE2BF /* painting-control-06-f-manual.reference in Resources */ = {isa = PBXBuildFile; fileRef = 5B574BE120A409F3003DE2BF /* painting-control-06-f-manual.reference */; };
-		5B574C7020A409FA003DE2BF /* shapes-circle-02-t-manual.reference in Resources */ = {isa = PBXBuildFile; fileRef = 5B574BE220A409F3003DE2BF /* shapes-circle-02-t-manual.reference */; };
-		5B574C7120A409FA003DE2BF /* shapes-circle-01-t-manual.svg in Resources */ = {isa = PBXBuildFile; fileRef = 5B574BE320A409F3003DE2BF /* shapes-circle-01-t-manual.svg */; };
-		5B574C7220A409FA003DE2BF /* painting-fill-01-t-manual.svg in Resources */ = {isa = PBXBuildFile; fileRef = 5B574BE420A409F3003DE2BF /* painting-fill-01-t-manual.svg */; };
-		5B574C7320A409FA003DE2BF /* coords-trans-04-t-manual.reference in Resources */ = {isa = PBXBuildFile; fileRef = 5B574BE520A409F3003DE2BF /* coords-trans-04-t-manual.reference */; };
-		5B574C7420A409FA003DE2BF /* render-elems-02-t-manual.reference in Resources */ = {isa = PBXBuildFile; fileRef = 5B574BE620A409F3003DE2BF /* render-elems-02-t-manual.reference */; };
-		5B574C7520A409FA003DE2BF /* coords-trans-06-t-manual.svg in Resources */ = {isa = PBXBuildFile; fileRef = 5B574BE720A409F4003DE2BF /* coords-trans-06-t-manual.svg */; };
-		5B574C7620A409FA003DE2BF /* render-elems-03-t-manual.reference in Resources */ = {isa = PBXBuildFile; fileRef = 5B574BE820A409F4003DE2BF /* render-elems-03-t-manual.reference */; };
-		5B574C7720A409FA003DE2BF /* types-basic-01-f-manual.svg in Resources */ = {isa = PBXBuildFile; fileRef = 5B574BE920A409F4003DE2BF /* types-basic-01-f-manual.svg */; };
-		5B574C7820A409FA003DE2BF /* struct-use-03-t-manual.reference in Resources */ = {isa = PBXBuildFile; fileRef = 5B574BEA20A409F4003DE2BF /* struct-use-03-t-manual.reference */; };
-		5B574C7920A409FA003DE2BF /* coords-transformattr-02-f-manual.reference in Resources */ = {isa = PBXBuildFile; fileRef = 5B574BEB20A409F4003DE2BF /* coords-transformattr-02-f-manual.reference */; };
-		5B574C7A20A409FA003DE2BF /* coords-trans-05-t-manual.reference in Resources */ = {isa = PBXBuildFile; fileRef = 5B574BEC20A409F4003DE2BF /* coords-trans-05-t-manual.reference */; };
-		5B574C7B20A409FA003DE2BF /* painting-fill-02-t-manual.reference in Resources */ = {isa = PBXBuildFile; fileRef = 5B574BED20A409F4003DE2BF /* painting-fill-02-t-manual.reference */; };
-		5B574C7C20A409FA003DE2BF /* struct-frag-02-t-manual.svg in Resources */ = {isa = PBXBuildFile; fileRef = 5B574BEE20A409F4003DE2BF /* struct-frag-02-t-manual.svg */; };
-		5B574C7D20A409FA003DE2BF /* coords-trans-02-t-manual.reference in Resources */ = {isa = PBXBuildFile; fileRef = 5B574BEF20A409F4003DE2BF /* coords-trans-02-t-manual.reference */; };
-		5B574C7E20A409FA003DE2BF /* color-prop-03-t-manual.svg in Resources */ = {isa = PBXBuildFile; fileRef = 5B574BF020A409F4003DE2BF /* color-prop-03-t-manual.svg */; };
-		5B574C7F20A409FA003DE2BF /* coords-trans-02-t-manual.svg in Resources */ = {isa = PBXBuildFile; fileRef = 5B574BF120A409F4003DE2BF /* coords-trans-02-t-manual.svg */; };
-		5B574C8020A409FA003DE2BF /* coords-trans-05-t-manual.svg in Resources */ = {isa = PBXBuildFile; fileRef = 5B574BF220A409F4003DE2BF /* coords-trans-05-t-manual.svg */; };
-		5B574C8120A409FA003DE2BF /* pservers-grad-stops-01-f-manual.reference in Resources */ = {isa = PBXBuildFile; fileRef = 5B574BF320A409F4003DE2BF /* pservers-grad-stops-01-f-manual.reference */; };
-		5B574C8220A409FA003DE2BF /* shapes-line-02-f-manual.svg in Resources */ = {isa = PBXBuildFile; fileRef = 5B574BF420A409F4003DE2BF /* shapes-line-02-f-manual.svg */; };
-		5B574C8320A409FA003DE2BF /* coords-transformattr-05-f-manual.svg in Resources */ = {isa = PBXBuildFile; fileRef = 5B574BF520A409F4003DE2BF /* coords-transformattr-05-f-manual.svg */; };
-		5B574C8420A409FA003DE2BF /* shapes-circle-02-t-manual.svg in Resources */ = {isa = PBXBuildFile; fileRef = 5B574BF620A409F5003DE2BF /* shapes-circle-02-t-manual.svg */; };
-		5B574C8520A409FA003DE2BF /* text-fonts-01-t-manual.svg in Resources */ = {isa = PBXBuildFile; fileRef = 5B574BF720A409F5003DE2BF /* text-fonts-01-t-manual.svg */; };
-		5B574C8620A409FA003DE2BF /* shapes-intro-01-t-manual.reference in Resources */ = {isa = PBXBuildFile; fileRef = 5B574BF820A409F6003DE2BF /* shapes-intro-01-t-manual.reference */; };
-		5B574C8720A409FA003DE2BF /* coords-transformattr-03-f-manual.svg in Resources */ = {isa = PBXBuildFile; fileRef = 5B574BF920A409F6003DE2BF /* coords-transformattr-03-f-manual.svg */; };
-		5B574C8820A409FA003DE2BF /* painting-stroke-03-t-manual.svg in Resources */ = {isa = PBXBuildFile; fileRef = 5B574BFA20A409F6003DE2BF /* painting-stroke-03-t-manual.svg */; };
-		5B574C8920A409FA003DE2BF /* shapes-rect-05-f-manual.svg in Resources */ = {isa = PBXBuildFile; fileRef = 5B574BFB20A409F6003DE2BF /* shapes-rect-05-f-manual.svg */; };
-		5B574C8A20A409FA003DE2BF /* painting-stroke-08-t-manual.svg in Resources */ = {isa = PBXBuildFile; fileRef = 5B574BFC20A409F6003DE2BF /* painting-stroke-08-t-manual.svg */; };
-		5B574C8B20A409FA003DE2BF /* shapes-ellipse-01-t-manual.svg in Resources */ = {isa = PBXBuildFile; fileRef = 5B574BFD20A409F6003DE2BF /* shapes-ellipse-01-t-manual.svg */; };
-		5B574C8C20A409FA003DE2BF /* text-align-01-b-manual.svg in Resources */ = {isa = PBXBuildFile; fileRef = 5B574BFE20A409F7003DE2BF /* text-align-01-b-manual.svg */; };
-		5B574C8D20A409FA003DE2BF /* text-fonts-02-t-manual.svg in Resources */ = {isa = PBXBuildFile; fileRef = 5B574BFF20A409F8003DE2BF /* text-fonts-02-t-manual.svg */; };
-		5B574C8E20A409FA003DE2BF /* shapes-circle-01-t-manual.reference in Resources */ = {isa = PBXBuildFile; fileRef = 5B574C0020A409F9003DE2BF /* shapes-circle-01-t-manual.reference */; };
-		5B574C8F20A409FA003DE2BF /* painting-stroke-09-t-manual.reference in Resources */ = {isa = PBXBuildFile; fileRef = 5B574C0120A409F9003DE2BF /* painting-stroke-09-t-manual.reference */; };
-		5B574C9020A409FA003DE2BF /* shapes-line-01-t-manual.svg in Resources */ = {isa = PBXBuildFile; fileRef = 5B574C0220A409F9003DE2BF /* shapes-line-01-t-manual.svg */; };
-		5B574C9120A409FA003DE2BF /* painting-fill-03-t-manual.svg in Resources */ = {isa = PBXBuildFile; fileRef = 5B574C0320A409F9003DE2BF /* painting-fill-03-t-manual.svg */; };
-		5B574C9220A409FA003DE2BF /* types-basic-01-f-manual.reference in Resources */ = {isa = PBXBuildFile; fileRef = 5B574C0420A409F9003DE2BF /* types-basic-01-f-manual.reference */; };
-		5B574C9320A409FA003DE2BF /* painting-stroke-05-t-manual.reference in Resources */ = {isa = PBXBuildFile; fileRef = 5B574C0520A409FA003DE2BF /* painting-stroke-05-t-manual.reference */; };
-		5B6E188D20AC047000454E7E /* AlphaEffect.swift in Sources */ = {isa = PBXBuildFile; fileRef = 5B6E188820AC047000454E7E /* AlphaEffect.swift */; };
-		5B6E188E20AC047000454E7E /* Effect.swift in Sources */ = {isa = PBXBuildFile; fileRef = 5B6E188920AC047000454E7E /* Effect.swift */; };
-		5B6E188F20AC047000454E7E /* GaussianBlur.swift in Sources */ = {isa = PBXBuildFile; fileRef = 5B6E188A20AC047000454E7E /* GaussianBlur.swift */; };
-		5B6E189020AC047000454E7E /* OffsetEffect.swift in Sources */ = {isa = PBXBuildFile; fileRef = 5B6E188B20AC047000454E7E /* OffsetEffect.swift */; };
-=======
 		5B6E17DB20AAF64D00454E7E /* text-align-01-b-manual.svg in Resources */ = {isa = PBXBuildFile; fileRef = 5B6E173120AAF64D00454E7E /* text-align-01-b-manual.svg */; };
 		5B6E17DC20AAF64D00454E7E /* paths-data-06-t-manual.reference in Resources */ = {isa = PBXBuildFile; fileRef = 5B6E173220AAF64D00454E7E /* paths-data-06-t-manual.reference */; };
 		5B6E17DD20AAF64D00454E7E /* painting-control-03-f-manual.reference in Resources */ = {isa = PBXBuildFile; fileRef = 5B6E173320AAF64D00454E7E /* painting-control-03-f-manual.reference */; };
@@ -568,7 +420,10 @@
 		5B6E188220AAF64E00454E7E /* coords-transformattr-05-f-manual.reference in Resources */ = {isa = PBXBuildFile; fileRef = 5B6E17D820AAF64D00454E7E /* coords-transformattr-05-f-manual.reference */; };
 		5B6E188320AAF64E00454E7E /* painting-control-03-f-manual.svg in Resources */ = {isa = PBXBuildFile; fileRef = 5B6E17D920AAF64D00454E7E /* painting-control-03-f-manual.svg */; };
 		5B6E188420AAF64E00454E7E /* coords-trans-07-t-manual.reference in Resources */ = {isa = PBXBuildFile; fileRef = 5B6E17DA20AAF64D00454E7E /* coords-trans-07-t-manual.reference */; };
->>>>>>> e120be6d
+		5B6E189920AC3C7F00454E7E /* AlphaEffect.swift in Sources */ = {isa = PBXBuildFile; fileRef = 5B6E189520AC3C7F00454E7E /* AlphaEffect.swift */; };
+		5B6E189A20AC3C7F00454E7E /* Effect.swift in Sources */ = {isa = PBXBuildFile; fileRef = 5B6E189620AC3C7F00454E7E /* Effect.swift */; };
+		5B6E189B20AC3C7F00454E7E /* GaussianBlur.swift in Sources */ = {isa = PBXBuildFile; fileRef = 5B6E189720AC3C7F00454E7E /* GaussianBlur.swift */; };
+		5B6E189C20AC3C7F00454E7E /* OffsetEffect.swift in Sources */ = {isa = PBXBuildFile; fileRef = 5B6E189820AC3C7F00454E7E /* OffsetEffect.swift */; };
 		5BAA56A8207C73FF0055BC5B /* SVGContentLayout.swift in Sources */ = {isa = PBXBuildFile; fileRef = 5BAA56A7207C73FF0055BC5B /* SVGContentLayout.swift */; };
 		5BAE201F208E1211006BF277 /* SVGCanvas.swift in Sources */ = {isa = PBXBuildFile; fileRef = 5BAE201E208E1211006BF277 /* SVGCanvas.swift */; };
 		5BAE2038208E163D006BF277 /* polyline.reference in Resources */ = {isa = PBXBuildFile; fileRef = 5BAE2022208E1637006BF277 /* polyline.reference */; };
@@ -777,154 +632,6 @@
 		57FCD27D1D76EA4600CC0FB6 /* Info.plist */ = {isa = PBXFileReference; lastKnownFileType = text.plist.xml; path = Info.plist; sourceTree = "<group>"; };
 		5835969A20A9CA140090400C /* CGMappings.swift */ = {isa = PBXFileReference; fileEncoding = 4; lastKnownFileType = sourcecode.swift; path = CGMappings.swift; sourceTree = "<group>"; };
 		5B1A8C7520A15F7300E5FFAE /* SVGNodeLayout.swift */ = {isa = PBXFileReference; fileEncoding = 4; lastKnownFileType = sourcecode.swift; path = SVGNodeLayout.swift; sourceTree = "<group>"; };
-<<<<<<< HEAD
-		5B574B7820A409DF003DE2BF /* coords-trans-07-t-manual.reference */ = {isa = PBXFileReference; fileEncoding = 4; lastKnownFileType = text; path = "coords-trans-07-t-manual.reference"; sourceTree = "<group>"; };
-		5B574B7920A409E0003DE2BF /* shapes-polygon-01-t-manual.svg */ = {isa = PBXFileReference; fileEncoding = 4; lastKnownFileType = text; path = "shapes-polygon-01-t-manual.svg"; sourceTree = "<group>"; };
-		5B574B7A20A409E0003DE2BF /* coords-coord-01-t-manual.reference */ = {isa = PBXFileReference; fileEncoding = 4; lastKnownFileType = text; path = "coords-coord-01-t-manual.reference"; sourceTree = "<group>"; };
-		5B574B7B20A409E0003DE2BF /* shapes-polygon-02-t-manual.reference */ = {isa = PBXFileReference; fileEncoding = 4; lastKnownFileType = text; path = "shapes-polygon-02-t-manual.reference"; sourceTree = "<group>"; };
-		5B574B7C20A409E0003DE2BF /* shapes-rect-04-f-manual.reference */ = {isa = PBXFileReference; fileEncoding = 4; lastKnownFileType = text; path = "shapes-rect-04-f-manual.reference"; sourceTree = "<group>"; };
-		5B574B7D20A409E0003DE2BF /* coords-transformattr-05-f-manual.reference */ = {isa = PBXFileReference; fileEncoding = 4; lastKnownFileType = text; path = "coords-transformattr-05-f-manual.reference"; sourceTree = "<group>"; };
-		5B574B7E20A409E0003DE2BF /* color-prop-02-f-manual.svg */ = {isa = PBXFileReference; fileEncoding = 4; lastKnownFileType = text; path = "color-prop-02-f-manual.svg"; sourceTree = "<group>"; };
-		5B574B7F20A409E0003DE2BF /* paths-data-02-t-manual.svg */ = {isa = PBXFileReference; fileEncoding = 4; lastKnownFileType = text; path = "paths-data-02-t-manual.svg"; sourceTree = "<group>"; };
-		5B574B8020A409E0003DE2BF /* shapes-ellipse-02-t-manual.reference */ = {isa = PBXFileReference; fileEncoding = 4; lastKnownFileType = text; path = "shapes-ellipse-02-t-manual.reference"; sourceTree = "<group>"; };
-		5B574B8120A409E0003DE2BF /* metadata-example-01-t-manual.svg */ = {isa = PBXFileReference; fileEncoding = 4; lastKnownFileType = text; path = "metadata-example-01-t-manual.svg"; sourceTree = "<group>"; };
-		5B574B8220A409E0003DE2BF /* painting-fill-04-t-manual.svg */ = {isa = PBXFileReference; fileEncoding = 4; lastKnownFileType = text; path = "painting-fill-04-t-manual.svg"; sourceTree = "<group>"; };
-		5B574B8320A409E0003DE2BF /* coords-trans-08-t-manual.reference */ = {isa = PBXFileReference; fileEncoding = 4; lastKnownFileType = text; path = "coords-trans-08-t-manual.reference"; sourceTree = "<group>"; };
-		5B574B8420A409E1003DE2BF /* painting-stroke-02-t-manual.reference */ = {isa = PBXFileReference; fileEncoding = 4; lastKnownFileType = text; path = "painting-stroke-02-t-manual.reference"; sourceTree = "<group>"; };
-		5B574B8520A409E1003DE2BF /* shapes-line-02-f-manual.reference */ = {isa = PBXFileReference; fileEncoding = 4; lastKnownFileType = text; path = "shapes-line-02-f-manual.reference"; sourceTree = "<group>"; };
-		5B574B8620A409E1003DE2BF /* paths-data-17-f-manual.reference */ = {isa = PBXFileReference; fileEncoding = 4; lastKnownFileType = text; path = "paths-data-17-f-manual.reference"; sourceTree = "<group>"; };
-		5B574B8720A409E1003DE2BF /* painting-control-06-f-manual.svg */ = {isa = PBXFileReference; fileEncoding = 4; lastKnownFileType = text; path = "painting-control-06-f-manual.svg"; sourceTree = "<group>"; };
-		5B574B8820A409E1003DE2BF /* painting-control-02-f-manual.reference */ = {isa = PBXFileReference; fileEncoding = 4; lastKnownFileType = text; path = "painting-control-02-f-manual.reference"; sourceTree = "<group>"; };
-		5B574B8920A409E1003DE2BF /* color-prop-02-f-manual.reference */ = {isa = PBXFileReference; fileEncoding = 4; lastKnownFileType = text; path = "color-prop-02-f-manual.reference"; sourceTree = "<group>"; };
-		5B574B8A20A409E1003DE2BF /* painting-control-03-f-manual.reference */ = {isa = PBXFileReference; fileEncoding = 4; lastKnownFileType = text; path = "painting-control-03-f-manual.reference"; sourceTree = "<group>"; };
-		5B574B8B20A409E1003DE2BF /* painting-fill-04-t-manual.reference */ = {isa = PBXFileReference; fileEncoding = 4; lastKnownFileType = text; path = "painting-fill-04-t-manual.reference"; sourceTree = "<group>"; };
-		5B574B8C20A409E1003DE2BF /* paths-data-13-t-manual.reference */ = {isa = PBXFileReference; fileEncoding = 4; lastKnownFileType = text; path = "paths-data-13-t-manual.reference"; sourceTree = "<group>"; };
-		5B574B8D20A409E2003DE2BF /* render-elems-02-t-manual.svg */ = {isa = PBXFileReference; fileEncoding = 4; lastKnownFileType = text; path = "render-elems-02-t-manual.svg"; sourceTree = "<group>"; };
-		5B574B8E20A409E2003DE2BF /* render-elems-01-t-manual.reference */ = {isa = PBXFileReference; fileEncoding = 4; lastKnownFileType = text; path = "render-elems-01-t-manual.reference"; sourceTree = "<group>"; };
-		5B574B8F20A409E2003DE2BF /* shapes-polygon-02-t-manual.svg */ = {isa = PBXFileReference; fileEncoding = 4; lastKnownFileType = text; path = "shapes-polygon-02-t-manual.svg"; sourceTree = "<group>"; };
-		5B574B9020A409E2003DE2BF /* struct-use-03-t-manual.svg */ = {isa = PBXFileReference; fileEncoding = 4; lastKnownFileType = text; path = "struct-use-03-t-manual.svg"; sourceTree = "<group>"; };
-		5B574B9120A409E2003DE2BF /* painting-stroke-02-t-manual.svg */ = {isa = PBXFileReference; fileEncoding = 4; lastKnownFileType = text; path = "painting-stroke-02-t-manual.svg"; sourceTree = "<group>"; };
-		5B574B9220A409E2003DE2BF /* painting-fill-01-t-manual.reference */ = {isa = PBXFileReference; fileEncoding = 4; lastKnownFileType = text; path = "painting-fill-01-t-manual.reference"; sourceTree = "<group>"; };
-		5B574B9320A409E2003DE2BF /* coords-coord-01-t-manual.svg */ = {isa = PBXFileReference; fileEncoding = 4; lastKnownFileType = text; path = "coords-coord-01-t-manual.svg"; sourceTree = "<group>"; };
-		5B574B9420A409E2003DE2BF /* painting-stroke-05-t-manual.svg */ = {isa = PBXFileReference; fileEncoding = 4; lastKnownFileType = text; path = "painting-stroke-05-t-manual.svg"; sourceTree = "<group>"; };
-		5B574B9520A409E2003DE2BF /* pservers-grad-stops-01-f-manual.svg */ = {isa = PBXFileReference; fileEncoding = 4; lastKnownFileType = text; path = "pservers-grad-stops-01-f-manual.svg"; sourceTree = "<group>"; };
-		5B574B9620A409E3003DE2BF /* shapes-polyline-01-t-manual.svg */ = {isa = PBXFileReference; fileEncoding = 4; lastKnownFileType = text; path = "shapes-polyline-01-t-manual.svg"; sourceTree = "<group>"; };
-		5B574B9720A409E3003DE2BF /* struct-frag-04-t-manual.reference */ = {isa = PBXFileReference; fileEncoding = 4; lastKnownFileType = text; path = "struct-frag-04-t-manual.reference"; sourceTree = "<group>"; };
-		5B574B9820A409E3003DE2BF /* text-fonts-01-t-manual.reference */ = {isa = PBXFileReference; fileEncoding = 4; lastKnownFileType = text; path = "text-fonts-01-t-manual.reference"; sourceTree = "<group>"; };
-		5B574B9920A409E3003DE2BF /* painting-fill-03-t-manual.reference */ = {isa = PBXFileReference; fileEncoding = 4; lastKnownFileType = text; path = "painting-fill-03-t-manual.reference"; sourceTree = "<group>"; };
-		5B574B9A20A409E3003DE2BF /* paths-data-07-t-manual.svg */ = {isa = PBXFileReference; fileEncoding = 4; lastKnownFileType = text; path = "paths-data-07-t-manual.svg"; sourceTree = "<group>"; };
-		5B574B9B20A409E3003DE2BF /* struct-frag-02-t-manual.reference */ = {isa = PBXFileReference; fileEncoding = 4; lastKnownFileType = text; path = "struct-frag-02-t-manual.reference"; sourceTree = "<group>"; };
-		5B574B9C20A409E3003DE2BF /* struct-defs-01-t-manual.svg */ = {isa = PBXFileReference; fileEncoding = 4; lastKnownFileType = text; path = "struct-defs-01-t-manual.svg"; sourceTree = "<group>"; };
-		5B574B9D20A409E3003DE2BF /* paths-data-02-t-manual.reference */ = {isa = PBXFileReference; fileEncoding = 4; lastKnownFileType = text; path = "paths-data-02-t-manual.reference"; sourceTree = "<group>"; };
-		5B574B9E20A409E4003DE2BF /* coords-trans-09-t-manual.svg */ = {isa = PBXFileReference; fileEncoding = 4; lastKnownFileType = text; path = "coords-trans-09-t-manual.svg"; sourceTree = "<group>"; };
-		5B574B9F20A409E4003DE2BF /* render-elems-01-t-manual.svg */ = {isa = PBXFileReference; fileEncoding = 4; lastKnownFileType = text; path = "render-elems-01-t-manual.svg"; sourceTree = "<group>"; };
-		5B574BA020A409E4003DE2BF /* paths-data-01-t-manual.reference */ = {isa = PBXFileReference; fileEncoding = 4; lastKnownFileType = text; path = "paths-data-01-t-manual.reference"; sourceTree = "<group>"; };
-		5B574BA120A409E4003DE2BF /* paths-data-07-t-manual.reference */ = {isa = PBXFileReference; fileEncoding = 4; lastKnownFileType = text; path = "paths-data-07-t-manual.reference"; sourceTree = "<group>"; };
-		5B574BA220A409E4003DE2BF /* coords-transformattr-02-f-manual.svg */ = {isa = PBXFileReference; fileEncoding = 4; lastKnownFileType = text; path = "coords-transformattr-02-f-manual.svg"; sourceTree = "<group>"; };
-		5B574BA320A409E4003DE2BF /* metadata-example-01-t-manual.reference */ = {isa = PBXFileReference; fileEncoding = 4; lastKnownFileType = text; path = "metadata-example-01-t-manual.reference"; sourceTree = "<group>"; };
-		5B574BA420A409E4003DE2BF /* shapes-rect-04-f-manual.svg */ = {isa = PBXFileReference; fileEncoding = 4; lastKnownFileType = text; path = "shapes-rect-04-f-manual.svg"; sourceTree = "<group>"; };
-		5B574BA520A409E4003DE2BF /* painting-stroke-09-t-manual.svg */ = {isa = PBXFileReference; fileEncoding = 4; lastKnownFileType = text; path = "painting-stroke-09-t-manual.svg"; sourceTree = "<group>"; };
-		5B574BA620A409E5003DE2BF /* coords-coord-02-t-manual.svg */ = {isa = PBXFileReference; fileEncoding = 4; lastKnownFileType = text; path = "coords-coord-02-t-manual.svg"; sourceTree = "<group>"; };
-		5B574BA720A409E5003DE2BF /* coords-trans-08-t-manual.svg */ = {isa = PBXFileReference; fileEncoding = 4; lastKnownFileType = text; path = "coords-trans-08-t-manual.svg"; sourceTree = "<group>"; };
-		5B574BA820A409E5003DE2BF /* text-fonts-02-t-manual.reference */ = {isa = PBXFileReference; fileEncoding = 4; lastKnownFileType = text; path = "text-fonts-02-t-manual.reference"; sourceTree = "<group>"; };
-		5B574BA920A409E5003DE2BF /* painting-fill-05-b-manual.reference */ = {isa = PBXFileReference; fileEncoding = 4; lastKnownFileType = text; path = "painting-fill-05-b-manual.reference"; sourceTree = "<group>"; };
-		5B574BAA20A409E5003DE2BF /* paths-data-19-f-manual.svg */ = {isa = PBXFileReference; fileEncoding = 4; lastKnownFileType = text; path = "paths-data-19-f-manual.svg"; sourceTree = "<group>"; };
-		5B574BAB20A409E5003DE2BF /* struct-frag-03-t-manual.svg */ = {isa = PBXFileReference; fileEncoding = 4; lastKnownFileType = text; path = "struct-frag-03-t-manual.svg"; sourceTree = "<group>"; };
-		5B574BAC20A409E5003DE2BF /* shapes-ellipse-02-t-manual.svg */ = {isa = PBXFileReference; fileEncoding = 4; lastKnownFileType = text; path = "shapes-ellipse-02-t-manual.svg"; sourceTree = "<group>"; };
-		5B574BAD20A409E5003DE2BF /* coords-coord-02-t-manual.reference */ = {isa = PBXFileReference; fileEncoding = 4; lastKnownFileType = text; path = "coords-coord-02-t-manual.reference"; sourceTree = "<group>"; };
-		5B574BAE20A409E6003DE2BF /* shapes-rect-05-f-manual.reference */ = {isa = PBXFileReference; fileEncoding = 4; lastKnownFileType = text; path = "shapes-rect-05-f-manual.reference"; sourceTree = "<group>"; };
-		5B574BAF20A409E6003DE2BF /* coords-trans-07-t-manual.svg */ = {isa = PBXFileReference; fileEncoding = 4; lastKnownFileType = text; path = "coords-trans-07-t-manual.svg"; sourceTree = "<group>"; };
-		5B574BB020A409E6003DE2BF /* coords-trans-04-t-manual.svg */ = {isa = PBXFileReference; fileEncoding = 4; lastKnownFileType = text; path = "coords-trans-04-t-manual.svg"; sourceTree = "<group>"; };
-		5B574BB120A409E6003DE2BF /* coords-transformattr-04-f-manual.svg */ = {isa = PBXFileReference; fileEncoding = 4; lastKnownFileType = text; path = "coords-transformattr-04-f-manual.svg"; sourceTree = "<group>"; };
-		5B574BB220A409E6003DE2BF /* painting-fill-05-b-manual.svg */ = {isa = PBXFileReference; fileEncoding = 4; lastKnownFileType = text; path = "painting-fill-05-b-manual.svg"; sourceTree = "<group>"; };
-		5B574BB320A409E6003DE2BF /* coords-trans-01-b-manual.svg */ = {isa = PBXFileReference; fileEncoding = 4; lastKnownFileType = text; path = "coords-trans-01-b-manual.svg"; sourceTree = "<group>"; };
-		5B574BB420A409E6003DE2BF /* paths-data-12-t-manual.reference */ = {isa = PBXFileReference; fileEncoding = 4; lastKnownFileType = text; path = "paths-data-12-t-manual.reference"; sourceTree = "<group>"; };
-		5B574BB520A409E6003DE2BF /* struct-frag-04-t-manual.svg */ = {isa = PBXFileReference; fileEncoding = 4; lastKnownFileType = text; path = "struct-frag-04-t-manual.svg"; sourceTree = "<group>"; };
-		5B574BB620A409E7003DE2BF /* struct-use-12-f-manual.reference */ = {isa = PBXFileReference; fileEncoding = 4; lastKnownFileType = text; path = "struct-use-12-f-manual.reference"; sourceTree = "<group>"; };
-		5B574BB720A409E7003DE2BF /* painting-stroke-03-t-manual.reference */ = {isa = PBXFileReference; fileEncoding = 4; lastKnownFileType = text; path = "painting-stroke-03-t-manual.reference"; sourceTree = "<group>"; };
-		5B574BB820A409E7003DE2BF /* shapes-polyline-01-t-manual.reference */ = {isa = PBXFileReference; fileEncoding = 4; lastKnownFileType = text; path = "shapes-polyline-01-t-manual.reference"; sourceTree = "<group>"; };
-		5B574BB920A409E7003DE2BF /* struct-group-01-t-manual.reference */ = {isa = PBXFileReference; fileEncoding = 4; lastKnownFileType = text; path = "struct-group-01-t-manual.reference"; sourceTree = "<group>"; };
-		5B574BBA20A409E7003DE2BF /* color-prop-01-b-manual.svg */ = {isa = PBXFileReference; fileEncoding = 4; lastKnownFileType = text; path = "color-prop-01-b-manual.svg"; sourceTree = "<group>"; };
-		5B574BBB20A409E7003DE2BF /* color-prop-03-t-manual.reference */ = {isa = PBXFileReference; fileEncoding = 4; lastKnownFileType = text; path = "color-prop-03-t-manual.reference"; sourceTree = "<group>"; };
-		5B574BBC20A409E7003DE2BF /* struct-group-01-t-manual.svg */ = {isa = PBXFileReference; fileEncoding = 4; lastKnownFileType = text; path = "struct-group-01-t-manual.svg"; sourceTree = "<group>"; };
-		5B574BBD20A409E8003DE2BF /* paths-data-12-t-manual.svg */ = {isa = PBXFileReference; fileEncoding = 4; lastKnownFileType = text; path = "paths-data-12-t-manual.svg"; sourceTree = "<group>"; };
-		5B574BBE20A409E8003DE2BF /* coords-trans-06-t-manual.reference */ = {isa = PBXFileReference; fileEncoding = 4; lastKnownFileType = text; path = "coords-trans-06-t-manual.reference"; sourceTree = "<group>"; };
-		5B574BBF20A409E8003DE2BF /* paths-data-17-f-manual.svg */ = {isa = PBXFileReference; fileEncoding = 4; lastKnownFileType = text; path = "paths-data-17-f-manual.svg"; sourceTree = "<group>"; };
-		5B574BC020A409E8003DE2BF /* shapes-ellipse-01-t-manual.reference */ = {isa = PBXFileReference; fileEncoding = 4; lastKnownFileType = text; path = "shapes-ellipse-01-t-manual.reference"; sourceTree = "<group>"; };
-		5B574BC120A409E8003DE2BF /* struct-frag-01-t-manual.reference */ = {isa = PBXFileReference; fileEncoding = 4; lastKnownFileType = text; path = "struct-frag-01-t-manual.reference"; sourceTree = "<group>"; };
-		5B574BC220A409E8003DE2BF /* color-prop-01-b-manual.reference */ = {isa = PBXFileReference; fileEncoding = 4; lastKnownFileType = text; path = "color-prop-01-b-manual.reference"; sourceTree = "<group>"; };
-		5B574BC320A409E8003DE2BF /* painting-control-03-f-manual.svg */ = {isa = PBXFileReference; fileEncoding = 4; lastKnownFileType = text; path = "painting-control-03-f-manual.svg"; sourceTree = "<group>"; };
-		5B574BC420A409E8003DE2BF /* shapes-polygon-01-t-manual.reference */ = {isa = PBXFileReference; fileEncoding = 4; lastKnownFileType = text; path = "shapes-polygon-01-t-manual.reference"; sourceTree = "<group>"; };
-		5B574BC520A409E9003DE2BF /* painting-control-02-f-manual.svg */ = {isa = PBXFileReference; fileEncoding = 4; lastKnownFileType = text; path = "painting-control-02-f-manual.svg"; sourceTree = "<group>"; };
-		5B574BC620A409E9003DE2BF /* coords-transformattr-01-f-manual.svg */ = {isa = PBXFileReference; fileEncoding = 4; lastKnownFileType = text; path = "coords-transformattr-01-f-manual.svg"; sourceTree = "<group>"; };
-		5B574BC720A409E9003DE2BF /* paths-data-06-t-manual.reference */ = {isa = PBXFileReference; fileEncoding = 4; lastKnownFileType = text; path = "paths-data-06-t-manual.reference"; sourceTree = "<group>"; };
-		5B574BC820A409E9003DE2BF /* paths-data-19-f-manual.reference */ = {isa = PBXFileReference; fileEncoding = 4; lastKnownFileType = text; path = "paths-data-19-f-manual.reference"; sourceTree = "<group>"; };
-		5B574BC920A409E9003DE2BF /* shapes-line-01-t-manual.reference */ = {isa = PBXFileReference; fileEncoding = 4; lastKnownFileType = text; path = "shapes-line-01-t-manual.reference"; sourceTree = "<group>"; };
-		5B574BCA20A409E9003DE2BF /* painting-stroke-08-t-manual.reference */ = {isa = PBXFileReference; fileEncoding = 4; lastKnownFileType = text; path = "painting-stroke-08-t-manual.reference"; sourceTree = "<group>"; };
-		5B574BCB20A409E9003DE2BF /* paths-data-15-t-manual.svg */ = {isa = PBXFileReference; fileEncoding = 4; lastKnownFileType = text; path = "paths-data-15-t-manual.svg"; sourceTree = "<group>"; };
-		5B574BCC20A409E9003DE2BF /* coords-trans-01-b-manual.reference */ = {isa = PBXFileReference; fileEncoding = 4; lastKnownFileType = text; path = "coords-trans-01-b-manual.reference"; sourceTree = "<group>"; };
-		5B574BCD20A409E9003DE2BF /* paths-data-06-t-manual.svg */ = {isa = PBXFileReference; fileEncoding = 4; lastKnownFileType = text; path = "paths-data-06-t-manual.svg"; sourceTree = "<group>"; };
-		5B574BCE20A409EA003DE2BF /* paths-data-13-t-manual.svg */ = {isa = PBXFileReference; fileEncoding = 4; lastKnownFileType = text; path = "paths-data-13-t-manual.svg"; sourceTree = "<group>"; };
-		5B574BCF20A409EA003DE2BF /* struct-frag-03-t-manual.reference */ = {isa = PBXFileReference; fileEncoding = 4; lastKnownFileType = text; path = "struct-frag-03-t-manual.reference"; sourceTree = "<group>"; };
-		5B574BD020A409EA003DE2BF /* coords-transformattr-04-f-manual.reference */ = {isa = PBXFileReference; fileEncoding = 4; lastKnownFileType = text; path = "coords-transformattr-04-f-manual.reference"; sourceTree = "<group>"; };
-		5B574BD120A409EA003DE2BF /* coords-transformattr-03-f-manual.reference */ = {isa = PBXFileReference; fileEncoding = 4; lastKnownFileType = text; path = "coords-transformattr-03-f-manual.reference"; sourceTree = "<group>"; };
-		5B574BD220A409EE003DE2BF /* struct-frag-01-t-manual.svg */ = {isa = PBXFileReference; fileEncoding = 4; lastKnownFileType = text; path = "struct-frag-01-t-manual.svg"; sourceTree = "<group>"; };
-		5B574BD320A409F1003DE2BF /* coords-trans-03-t-manual.reference */ = {isa = PBXFileReference; fileEncoding = 4; lastKnownFileType = text; path = "coords-trans-03-t-manual.reference"; sourceTree = "<group>"; };
-		5B574BD420A409F1003DE2BF /* painting-fill-02-t-manual.svg */ = {isa = PBXFileReference; fileEncoding = 4; lastKnownFileType = text; path = "painting-fill-02-t-manual.svg"; sourceTree = "<group>"; };
-		5B574BD520A409F2003DE2BF /* shapes-intro-01-t-manual.svg */ = {isa = PBXFileReference; fileEncoding = 4; lastKnownFileType = text; path = "shapes-intro-01-t-manual.svg"; sourceTree = "<group>"; };
-		5B574BD620A409F2003DE2BF /* paths-data-15-t-manual.reference */ = {isa = PBXFileReference; fileEncoding = 4; lastKnownFileType = text; path = "paths-data-15-t-manual.reference"; sourceTree = "<group>"; };
-		5B574BD720A409F2003DE2BF /* coords-trans-03-t-manual.svg */ = {isa = PBXFileReference; fileEncoding = 4; lastKnownFileType = text; path = "coords-trans-03-t-manual.svg"; sourceTree = "<group>"; };
-		5B574BD820A409F3003DE2BF /* render-elems-03-t-manual.svg */ = {isa = PBXFileReference; fileEncoding = 4; lastKnownFileType = text; path = "render-elems-03-t-manual.svg"; sourceTree = "<group>"; };
-		5B574BD920A409F3003DE2BF /* painting-stroke-01-t-manual.svg */ = {isa = PBXFileReference; fileEncoding = 4; lastKnownFileType = text; path = "painting-stroke-01-t-manual.svg"; sourceTree = "<group>"; };
-		5B574BDA20A409F3003DE2BF /* painting-stroke-01-t-manual.reference */ = {isa = PBXFileReference; fileEncoding = 4; lastKnownFileType = text; path = "painting-stroke-01-t-manual.reference"; sourceTree = "<group>"; };
-		5B574BDB20A409F3003DE2BF /* paths-data-01-t-manual.svg */ = {isa = PBXFileReference; fileEncoding = 4; lastKnownFileType = text; path = "paths-data-01-t-manual.svg"; sourceTree = "<group>"; };
-		5B574BDC20A409F3003DE2BF /* struct-defs-01-t-manual.reference */ = {isa = PBXFileReference; fileEncoding = 4; lastKnownFileType = text; path = "struct-defs-01-t-manual.reference"; sourceTree = "<group>"; };
-		5B574BDD20A409F3003DE2BF /* text-align-01-b-manual.reference */ = {isa = PBXFileReference; fileEncoding = 4; lastKnownFileType = text; path = "text-align-01-b-manual.reference"; sourceTree = "<group>"; };
-		5B574BDE20A409F3003DE2BF /* coords-trans-09-t-manual.reference */ = {isa = PBXFileReference; fileEncoding = 4; lastKnownFileType = text; path = "coords-trans-09-t-manual.reference"; sourceTree = "<group>"; };
-		5B574BDF20A409F3003DE2BF /* struct-use-12-f-manual.svg */ = {isa = PBXFileReference; fileEncoding = 4; lastKnownFileType = text; path = "struct-use-12-f-manual.svg"; sourceTree = "<group>"; };
-		5B574BE020A409F3003DE2BF /* coords-transformattr-01-f-manual.reference */ = {isa = PBXFileReference; fileEncoding = 4; lastKnownFileType = text; path = "coords-transformattr-01-f-manual.reference"; sourceTree = "<group>"; };
-		5B574BE120A409F3003DE2BF /* painting-control-06-f-manual.reference */ = {isa = PBXFileReference; fileEncoding = 4; lastKnownFileType = text; path = "painting-control-06-f-manual.reference"; sourceTree = "<group>"; };
-		5B574BE220A409F3003DE2BF /* shapes-circle-02-t-manual.reference */ = {isa = PBXFileReference; fileEncoding = 4; lastKnownFileType = text; path = "shapes-circle-02-t-manual.reference"; sourceTree = "<group>"; };
-		5B574BE320A409F3003DE2BF /* shapes-circle-01-t-manual.svg */ = {isa = PBXFileReference; fileEncoding = 4; lastKnownFileType = text; path = "shapes-circle-01-t-manual.svg"; sourceTree = "<group>"; };
-		5B574BE420A409F3003DE2BF /* painting-fill-01-t-manual.svg */ = {isa = PBXFileReference; fileEncoding = 4; lastKnownFileType = text; path = "painting-fill-01-t-manual.svg"; sourceTree = "<group>"; };
-		5B574BE520A409F3003DE2BF /* coords-trans-04-t-manual.reference */ = {isa = PBXFileReference; fileEncoding = 4; lastKnownFileType = text; path = "coords-trans-04-t-manual.reference"; sourceTree = "<group>"; };
-		5B574BE620A409F3003DE2BF /* render-elems-02-t-manual.reference */ = {isa = PBXFileReference; fileEncoding = 4; lastKnownFileType = text; path = "render-elems-02-t-manual.reference"; sourceTree = "<group>"; };
-		5B574BE720A409F4003DE2BF /* coords-trans-06-t-manual.svg */ = {isa = PBXFileReference; fileEncoding = 4; lastKnownFileType = text; path = "coords-trans-06-t-manual.svg"; sourceTree = "<group>"; };
-		5B574BE820A409F4003DE2BF /* render-elems-03-t-manual.reference */ = {isa = PBXFileReference; fileEncoding = 4; lastKnownFileType = text; path = "render-elems-03-t-manual.reference"; sourceTree = "<group>"; };
-		5B574BE920A409F4003DE2BF /* types-basic-01-f-manual.svg */ = {isa = PBXFileReference; fileEncoding = 4; lastKnownFileType = text; path = "types-basic-01-f-manual.svg"; sourceTree = "<group>"; };
-		5B574BEA20A409F4003DE2BF /* struct-use-03-t-manual.reference */ = {isa = PBXFileReference; fileEncoding = 4; lastKnownFileType = text; path = "struct-use-03-t-manual.reference"; sourceTree = "<group>"; };
-		5B574BEB20A409F4003DE2BF /* coords-transformattr-02-f-manual.reference */ = {isa = PBXFileReference; fileEncoding = 4; lastKnownFileType = text; path = "coords-transformattr-02-f-manual.reference"; sourceTree = "<group>"; };
-		5B574BEC20A409F4003DE2BF /* coords-trans-05-t-manual.reference */ = {isa = PBXFileReference; fileEncoding = 4; lastKnownFileType = text; path = "coords-trans-05-t-manual.reference"; sourceTree = "<group>"; };
-		5B574BED20A409F4003DE2BF /* painting-fill-02-t-manual.reference */ = {isa = PBXFileReference; fileEncoding = 4; lastKnownFileType = text; path = "painting-fill-02-t-manual.reference"; sourceTree = "<group>"; };
-		5B574BEE20A409F4003DE2BF /* struct-frag-02-t-manual.svg */ = {isa = PBXFileReference; fileEncoding = 4; lastKnownFileType = text; path = "struct-frag-02-t-manual.svg"; sourceTree = "<group>"; };
-		5B574BEF20A409F4003DE2BF /* coords-trans-02-t-manual.reference */ = {isa = PBXFileReference; fileEncoding = 4; lastKnownFileType = text; path = "coords-trans-02-t-manual.reference"; sourceTree = "<group>"; };
-		5B574BF020A409F4003DE2BF /* color-prop-03-t-manual.svg */ = {isa = PBXFileReference; fileEncoding = 4; lastKnownFileType = text; path = "color-prop-03-t-manual.svg"; sourceTree = "<group>"; };
-		5B574BF120A409F4003DE2BF /* coords-trans-02-t-manual.svg */ = {isa = PBXFileReference; fileEncoding = 4; lastKnownFileType = text; path = "coords-trans-02-t-manual.svg"; sourceTree = "<group>"; };
-		5B574BF220A409F4003DE2BF /* coords-trans-05-t-manual.svg */ = {isa = PBXFileReference; fileEncoding = 4; lastKnownFileType = text; path = "coords-trans-05-t-manual.svg"; sourceTree = "<group>"; };
-		5B574BF320A409F4003DE2BF /* pservers-grad-stops-01-f-manual.reference */ = {isa = PBXFileReference; fileEncoding = 4; lastKnownFileType = text; path = "pservers-grad-stops-01-f-manual.reference"; sourceTree = "<group>"; };
-		5B574BF420A409F4003DE2BF /* shapes-line-02-f-manual.svg */ = {isa = PBXFileReference; fileEncoding = 4; lastKnownFileType = text; path = "shapes-line-02-f-manual.svg"; sourceTree = "<group>"; };
-		5B574BF520A409F4003DE2BF /* coords-transformattr-05-f-manual.svg */ = {isa = PBXFileReference; fileEncoding = 4; lastKnownFileType = text; path = "coords-transformattr-05-f-manual.svg"; sourceTree = "<group>"; };
-		5B574BF620A409F5003DE2BF /* shapes-circle-02-t-manual.svg */ = {isa = PBXFileReference; fileEncoding = 4; lastKnownFileType = text; path = "shapes-circle-02-t-manual.svg"; sourceTree = "<group>"; };
-		5B574BF720A409F5003DE2BF /* text-fonts-01-t-manual.svg */ = {isa = PBXFileReference; fileEncoding = 4; lastKnownFileType = text; path = "text-fonts-01-t-manual.svg"; sourceTree = "<group>"; };
-		5B574BF820A409F6003DE2BF /* shapes-intro-01-t-manual.reference */ = {isa = PBXFileReference; fileEncoding = 4; lastKnownFileType = text; path = "shapes-intro-01-t-manual.reference"; sourceTree = "<group>"; };
-		5B574BF920A409F6003DE2BF /* coords-transformattr-03-f-manual.svg */ = {isa = PBXFileReference; fileEncoding = 4; lastKnownFileType = text; path = "coords-transformattr-03-f-manual.svg"; sourceTree = "<group>"; };
-		5B574BFA20A409F6003DE2BF /* painting-stroke-03-t-manual.svg */ = {isa = PBXFileReference; fileEncoding = 4; lastKnownFileType = text; path = "painting-stroke-03-t-manual.svg"; sourceTree = "<group>"; };
-		5B574BFB20A409F6003DE2BF /* shapes-rect-05-f-manual.svg */ = {isa = PBXFileReference; fileEncoding = 4; lastKnownFileType = text; path = "shapes-rect-05-f-manual.svg"; sourceTree = "<group>"; };
-		5B574BFC20A409F6003DE2BF /* painting-stroke-08-t-manual.svg */ = {isa = PBXFileReference; fileEncoding = 4; lastKnownFileType = text; path = "painting-stroke-08-t-manual.svg"; sourceTree = "<group>"; };
-		5B574BFD20A409F6003DE2BF /* shapes-ellipse-01-t-manual.svg */ = {isa = PBXFileReference; fileEncoding = 4; lastKnownFileType = text; path = "shapes-ellipse-01-t-manual.svg"; sourceTree = "<group>"; };
-		5B574BFE20A409F7003DE2BF /* text-align-01-b-manual.svg */ = {isa = PBXFileReference; fileEncoding = 4; lastKnownFileType = text; path = "text-align-01-b-manual.svg"; sourceTree = "<group>"; };
-		5B574BFF20A409F8003DE2BF /* text-fonts-02-t-manual.svg */ = {isa = PBXFileReference; fileEncoding = 4; lastKnownFileType = text; path = "text-fonts-02-t-manual.svg"; sourceTree = "<group>"; };
-		5B574C0020A409F9003DE2BF /* shapes-circle-01-t-manual.reference */ = {isa = PBXFileReference; fileEncoding = 4; lastKnownFileType = text; path = "shapes-circle-01-t-manual.reference"; sourceTree = "<group>"; };
-		5B574C0120A409F9003DE2BF /* painting-stroke-09-t-manual.reference */ = {isa = PBXFileReference; fileEncoding = 4; lastKnownFileType = text; path = "painting-stroke-09-t-manual.reference"; sourceTree = "<group>"; };
-		5B574C0220A409F9003DE2BF /* shapes-line-01-t-manual.svg */ = {isa = PBXFileReference; fileEncoding = 4; lastKnownFileType = text; path = "shapes-line-01-t-manual.svg"; sourceTree = "<group>"; };
-		5B574C0320A409F9003DE2BF /* painting-fill-03-t-manual.svg */ = {isa = PBXFileReference; fileEncoding = 4; lastKnownFileType = text; path = "painting-fill-03-t-manual.svg"; sourceTree = "<group>"; };
-		5B574C0420A409F9003DE2BF /* types-basic-01-f-manual.reference */ = {isa = PBXFileReference; fileEncoding = 4; lastKnownFileType = text; path = "types-basic-01-f-manual.reference"; sourceTree = "<group>"; };
-		5B574C0520A409FA003DE2BF /* painting-stroke-05-t-manual.reference */ = {isa = PBXFileReference; fileEncoding = 4; lastKnownFileType = text; path = "painting-stroke-05-t-manual.reference"; sourceTree = "<group>"; };
-		5B6E188820AC047000454E7E /* AlphaEffect.swift */ = {isa = PBXFileReference; fileEncoding = 4; lastKnownFileType = sourcecode.swift; path = AlphaEffect.swift; sourceTree = "<group>"; };
-		5B6E188920AC047000454E7E /* Effect.swift */ = {isa = PBXFileReference; fileEncoding = 4; lastKnownFileType = sourcecode.swift; path = Effect.swift; sourceTree = "<group>"; };
-		5B6E188A20AC047000454E7E /* GaussianBlur.swift */ = {isa = PBXFileReference; fileEncoding = 4; lastKnownFileType = sourcecode.swift; path = GaussianBlur.swift; sourceTree = "<group>"; };
-		5B6E188B20AC047000454E7E /* OffsetEffect.swift */ = {isa = PBXFileReference; fileEncoding = 4; lastKnownFileType = sourcecode.swift; path = OffsetEffect.swift; sourceTree = "<group>"; };
-=======
 		5B6E173120AAF64D00454E7E /* text-align-01-b-manual.svg */ = {isa = PBXFileReference; fileEncoding = 4; lastKnownFileType = text; path = "text-align-01-b-manual.svg"; sourceTree = "<group>"; };
 		5B6E173220AAF64D00454E7E /* paths-data-06-t-manual.reference */ = {isa = PBXFileReference; fileEncoding = 4; lastKnownFileType = text; path = "paths-data-06-t-manual.reference"; sourceTree = "<group>"; };
 		5B6E173320AAF64D00454E7E /* painting-control-03-f-manual.reference */ = {isa = PBXFileReference; fileEncoding = 4; lastKnownFileType = text; path = "painting-control-03-f-manual.reference"; sourceTree = "<group>"; };
@@ -1095,7 +802,10 @@
 		5B6E17D820AAF64D00454E7E /* coords-transformattr-05-f-manual.reference */ = {isa = PBXFileReference; fileEncoding = 4; lastKnownFileType = text; path = "coords-transformattr-05-f-manual.reference"; sourceTree = "<group>"; };
 		5B6E17D920AAF64D00454E7E /* painting-control-03-f-manual.svg */ = {isa = PBXFileReference; fileEncoding = 4; lastKnownFileType = text; path = "painting-control-03-f-manual.svg"; sourceTree = "<group>"; };
 		5B6E17DA20AAF64D00454E7E /* coords-trans-07-t-manual.reference */ = {isa = PBXFileReference; fileEncoding = 4; lastKnownFileType = text; path = "coords-trans-07-t-manual.reference"; sourceTree = "<group>"; };
->>>>>>> e120be6d
+		5B6E189520AC3C7F00454E7E /* AlphaEffect.swift */ = {isa = PBXFileReference; fileEncoding = 4; lastKnownFileType = sourcecode.swift; path = AlphaEffect.swift; sourceTree = "<group>"; };
+		5B6E189620AC3C7F00454E7E /* Effect.swift */ = {isa = PBXFileReference; fileEncoding = 4; lastKnownFileType = sourcecode.swift; path = Effect.swift; sourceTree = "<group>"; };
+		5B6E189720AC3C7F00454E7E /* GaussianBlur.swift */ = {isa = PBXFileReference; fileEncoding = 4; lastKnownFileType = sourcecode.swift; path = GaussianBlur.swift; sourceTree = "<group>"; };
+		5B6E189820AC3C7F00454E7E /* OffsetEffect.swift */ = {isa = PBXFileReference; fileEncoding = 4; lastKnownFileType = sourcecode.swift; path = OffsetEffect.swift; sourceTree = "<group>"; };
 		5BAA56A7207C73FF0055BC5B /* SVGContentLayout.swift */ = {isa = PBXFileReference; fileEncoding = 4; lastKnownFileType = sourcecode.swift; path = SVGContentLayout.swift; sourceTree = "<group>"; };
 		5BAE201E208E1211006BF277 /* SVGCanvas.swift */ = {isa = PBXFileReference; fileEncoding = 4; lastKnownFileType = sourcecode.swift; path = SVGCanvas.swift; sourceTree = "<group>"; };
 		5BAE2022208E1637006BF277 /* polyline.reference */ = {isa = PBXFileReference; fileEncoding = 4; lastKnownFileType = text; path = polyline.reference; sourceTree = "<group>"; };
@@ -1373,7 +1083,7 @@
 			isa = PBXGroup;
 			children = (
 				57E5E1111E3B393900D1CB28 /* draw */,
-				5B6E188720AC047000454E7E /* effects */,
+				5B6E189420AC3C7F00454E7E /* effects */,
 				57E5E1231E3B393900D1CB28 /* geom2d */,
 				57E5E1371E3B393900D1CB28 /* scene */,
 			);
@@ -1539,22 +1249,7 @@
 			path = MacawTests;
 			sourceTree = "<group>";
 		};
-<<<<<<< HEAD
-		5B6E188720AC047000454E7E /* effects */ = {
-			isa = PBXGroup;
-			children = (
-				5B6E188820AC047000454E7E /* AlphaEffect.swift */,
-				5B6E188920AC047000454E7E /* Effect.swift */,
-				5B6E188A20AC047000454E7E /* GaussianBlur.swift */,
-				5B6E188B20AC047000454E7E /* OffsetEffect.swift */,
-			);
-			path = effects;
-			sourceTree = "<group>";
-		};
-		5BAE205A208F2504006BF277 /* w3cSVGTests */ = {
-=======
 		5B6E173020AAF64C00454E7E /* w3cSVGTests */ = {
->>>>>>> e120be6d
 			isa = PBXGroup;
 			children = (
 				5B6E17D620AAF64D00454E7E /* color-prop-01-b-manual.reference */,
@@ -1729,6 +1424,17 @@
 				5B6E17AD20AAF64D00454E7E /* types-basic-01-f-manual.svg */,
 			);
 			path = w3cSVGTests;
+			sourceTree = "<group>";
+		};
+		5B6E189420AC3C7F00454E7E /* effects */ = {
+			isa = PBXGroup;
+			children = (
+				5B6E189520AC3C7F00454E7E /* AlphaEffect.swift */,
+				5B6E189620AC3C7F00454E7E /* Effect.swift */,
+				5B6E189720AC3C7F00454E7E /* GaussianBlur.swift */,
+				5B6E189820AC3C7F00454E7E /* OffsetEffect.swift */,
+			);
+			path = effects;
 			sourceTree = "<group>";
 		};
 		A718CD2C1F45BC5300966E06 /* Platform */ = {
@@ -2358,7 +2064,7 @@
 				57E5E1811E3B393900D1CB28 /* Fill.swift in Sources */,
 				57A27BD51E44C5840057BD3A /* ShapeInterpolation.swift in Sources */,
 				A718CD471F45C28700966E06 /* Graphics_iOS.swift in Sources */,
-				5B6E188E20AC047000454E7E /* Effect.swift in Sources */,
+				5B6E189A20AC3C7F00454E7E /* Effect.swift in Sources */,
 				57E5E1871E3B393900D1CB28 /* LineJoin.swift in Sources */,
 				57E5E1881E3B393900D1CB28 /* RadialGradient.swift in Sources */,
 				57614BDA1F8739EE00875933 /* MacawView+PDF.swift in Sources */,
@@ -2369,14 +2075,14 @@
 				57E5E19C1E3B393900D1CB28 /* Size.swift in Sources */,
 				57E5E1991E3B393900D1CB28 /* Polyline.swift in Sources */,
 				5835969B20A9CA150090400C /* CGMappings.swift in Sources */,
-				5B6E188F20AC047000454E7E /* GaussianBlur.swift in Sources */,
+				5B6E189B20AC3C7F00454E7E /* GaussianBlur.swift in Sources */,
 				57E5E16D1E3B393900D1CB28 /* ContentsAnimation.swift in Sources */,
 				5713C4E21E51EC8F00BBA4D9 /* TouchEvent.swift in Sources */,
 				A718CD521F45C2A400966E06 /* MBezierPath+Extension_macOS.swift in Sources */,
 				A718CD501F45C28F00966E06 /* MView_macOS.swift in Sources */,
 				57E5E1581E3B393900D1CB28 /* Easing.swift in Sources */,
 				57E5E1971E3B393900D1CB28 /* Point.swift in Sources */,
-				5B6E189020AC047000454E7E /* OffsetEffect.swift in Sources */,
+				5B6E189C20AC3C7F00454E7E /* OffsetEffect.swift in Sources */,
 				57E5E1681E3B393900D1CB28 /* OpacityGenerator.swift in Sources */,
 				57E5E1A11E3B393900D1CB28 /* Shape.swift in Sources */,
 				57E5E18D1E3B393900D1CB28 /* Ellipse.swift in Sources */,
@@ -2399,7 +2105,7 @@
 				57E5E1751E3B393900D1CB28 /* PanEvent.swift in Sources */,
 				57E5E1771E3B393900D1CB28 /* RotateEvent.swift in Sources */,
 				5BAA56A8207C73FF0055BC5B /* SVGContentLayout.swift in Sources */,
-				5B6E188D20AC047000454E7E /* AlphaEffect.swift in Sources */,
+				5B6E189920AC3C7F00454E7E /* AlphaEffect.swift in Sources */,
 				57E5E18F1E3B393900D1CB28 /* Insets.swift in Sources */,
 				57E5E19A1E3B393900D1CB28 /* Rect.swift in Sources */,
 				57E5E1941E3B393900D1CB28 /* PathBuilder.swift in Sources */,
