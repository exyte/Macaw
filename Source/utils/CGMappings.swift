--- conflicted
+++ resolved
@@ -151,7 +151,12 @@
         return img!
     }
 
-<<<<<<< HEAD
+    func renderOn(ctx: CGContext) {
+        let renderer = RenderUtils.createNodeRenderer(self, view: nil)
+        renderer.render(in: ctx, force: false, opacity: self.opacity)
+        renderer.dispose() // have leaks without it
+    }
+
 }
 
 extension MBezierPath {
@@ -210,12 +215,4 @@
         let unsafeBody = unsafeBitCast(body, to: UnsafeMutableRawPointer.self)
         self.apply(info: unsafeBody, function: callback)
     }
-=======
-    func renderOn(ctx: CGContext) {
-        let renderer = RenderUtils.createNodeRenderer(self, view: nil)
-        renderer.render(in: ctx, force: false, opacity: self.opacity)
-        renderer.dispose() // have leaks without it
-    }
-
->>>>>>> 93608e5a
 }