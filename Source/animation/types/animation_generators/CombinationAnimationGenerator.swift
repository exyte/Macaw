//
//  CombinationAnimationGenerator.swift
//  Macaw
//
//  Created by Alisa Mylnikova on 17/12/2018.
//

#if os(iOS)
import UIKit
#elseif os(OSX)
import AppKit
#endif

extension AnimationProducer {

    func createChildAnimations(_ combineAnimation: Animation, animations: [Animation] = []) -> [Animation] {
        guard let combine = combineAnimation as? CombineAnimation else {
            return animations
        }

        let during = combine.duration
        let delay = combine.delay
        let fromNode = combine.node as! Group
        let to = combine.toNodes

        let fromContentsCopy = fromNode.contents.compactMap { SceneUtils.copyNode($0) }
        fromNode.contents = fromContentsCopy

        // Shapes on same hierarhy level
        let fromShapes = fromContentsCopy.compactMap { $0 as? Shape }
        let toShapes = to.compactMap { $0 as? Shape }
        let minPathsNumber = min(fromShapes.count, toShapes.count)

        var animations = [Animation]()
        for i in 0..<minPathsNumber {
            let fromShape = fromShapes[i]
            let toShape = toShapes[i]

            let animation = ShapeAnimation(animatedNode: fromShape, finalValue: toShape, animationDuration: during, delay: delay)
            animations.append(animation)
        }

        if fromShapes.count > minPathsNumber {
            for i in minPathsNumber..<fromShapes.count {
                let shapeToHide = fromShapes[i]
                let animation = shapeToHide.opacityVar.animation(to: 0.0, during: during, delay: delay)
                animations.append(animation)
            }
        }

        if toShapes.count > minPathsNumber {
            for i in minPathsNumber..<toShapes.count {
                let shapeToShow = toShapes[i]
                shapeToShow.opacity = 0.0
                fromNode.contents.append(shapeToShow)

                let animation = shapeToShow.opacityVar.animation(to: 1.0, during: during, delay: delay)
                animations.append(animation)
            }
        }

        // Groups on same hierahy level
        let fromGroups = fromNode.contents.compactMap { $0 as? Group }
        let toGroups = to.compactMap { $0 as? Group }
        let minGroupsNumber = min(fromGroups.count, toGroups.count)
        for i in 0..<minGroupsNumber {
            let fromGroup = fromGroups[i]
            let toGroup = toGroups[i]

            let groupAnimation = fromGroup.contentsVar.animation(to: toGroup.contents, during: during, delay: delay)
            let groupAnimations = createChildAnimations(groupAnimation, animations: animations)
            animations.append(contentsOf: groupAnimations)
        }

        for i in minGroupsNumber..<fromGroups.count {
            let groupToHide = fromGroups[i]
            let animation = groupToHide.opacityVar.animation(to: 0.0, during: during, delay: delay)
            animations.append(animation)
        }

        for i in minGroupsNumber..<toGroups.count {
            let groupToShow = toGroups[i]
            groupToShow.opacity = 0.0
            fromNode.contents.append(groupToShow)

            let animation = groupToShow.opacityVar.animation(to: 1.0, during: during, delay: delay)
            animations.append(animation)
        }

        // Rest nodes
        let fromNodes = fromNode.contents.filter {
            !($0 is Group || $0 is Shape)
        }

        let toNodes = to.filter {
            !($0 is Group || $0 is Shape)
        }

        fromNodes.forEach { node in
            let animation = node.opacityVar.animation(to: 0.0, during: during, delay: delay)
            animations.append(animation)
        }

        toNodes.forEach { node in
            node.opacity = 0.0
            fromNode.contents.append(node)

            let animation = node.opacityVar.animation(to: 1.0, during: during, delay: delay)
            animations.append(animation)
        }

        return animations
    }

    // MARK: - Combine animation
    func addCombineAnimation(_ combineAnimation: Animation, _ context: AnimationContext) {
        guard let combine = combineAnimation as? CombineAnimation,
            let renderer = combine.nodeRenderer,
<<<<<<< HEAD
            let node = combine.node,
            let view = renderer.view else {
=======
            let _ = renderer.view else {
>>>>>>> 4c2eec29
                return
        }

        var animations = combine.animations
        if let _ = combine.node?.bounds, let _ = combine.toNodes.group().bounds {
            let childAnimations = createChildAnimations(combine) as! [BasicAnimation]
            animations.append(contentsOf: childAnimations)
        }

        // Reversing
        if combine.autoreverses {
            animations.forEach { animation in
                animation.autoreverses = true
            }
        }

        // repeat count
        if combine.repeatCount > 0.00001 {
            var sequence = [Animation]()

            for _ in 0..<Int(combine.repeatCount) {
                sequence.append(combine)
            }

            combine.repeatCount = 0.0
            addAnimationSequence(sequence.sequence(), context)
            return
        }

        // Looking for longest animation
        var longestAnimation: BasicAnimation?
        animations.forEach { animation in
            guard let longest = longestAnimation else {
                longestAnimation = animation
                return
            }

            if longest.getDuration() < animation.getDuration() {
                longestAnimation = animation
            }
        }

        // Attaching completion empty animation and potential next animation
        if let completion = combine.completion {
            let completionAnimation = EmptyAnimation(completion: completion)
            if let next = combine.next {
                completionAnimation.next = next
            }

            longestAnimation?.next = completionAnimation

        } else {
            if let next = combine.next {
                longestAnimation?.next = next
            }

        }

        combine.removeFunc = {
            node.animations.removeAll { $0 === combine }
            animations.forEach { animation in
                animation.removeFunc?()
            }
        }

        CATransaction.setDisableActions(true)
        defer {
            CATransaction.commit()
        }

        // Launching
        animations.forEach { animation in
            self.play(animation, context)
        }
    }

}<|MERGE_RESOLUTION|>--- conflicted
+++ resolved
@@ -116,20 +116,13 @@
     func addCombineAnimation(_ combineAnimation: Animation, _ context: AnimationContext) {
         guard let combine = combineAnimation as? CombineAnimation,
             let renderer = combine.nodeRenderer,
-<<<<<<< HEAD
-            let node = combine.node,
-            let view = renderer.view else {
-=======
-            let _ = renderer.view else {
->>>>>>> 4c2eec29
+            let node = combine.node else {
                 return
         }
 
         var animations = combine.animations
-        if let _ = combine.node?.bounds, let _ = combine.toNodes.group().bounds {
-            let childAnimations = createChildAnimations(combine) as! [BasicAnimation]
-            animations.append(contentsOf: childAnimations)
-        }
+        let childAnimations = createChildAnimations(combine) as! [BasicAnimation]
+        animations.append(contentsOf: childAnimations)
 
         // Reversing
         if combine.autoreverses {
