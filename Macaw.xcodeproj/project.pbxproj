--- conflicted
+++ resolved
@@ -512,7 +512,6 @@
 		A74C81ED229284790085A832 /* struct-use-01-t-manual.svg in Resources */ = {isa = PBXBuildFile; fileRef = A74C81EB229284780085A832 /* struct-use-01-t-manual.svg */; };
 		A74C81F12292B3940085A832 /* color-prop-05-t-manual.svg in Resources */ = {isa = PBXBuildFile; fileRef = A74C81F02292B3940085A832 /* color-prop-05-t-manual.svg */; };
 		A74C81F32292B45E0085A832 /* color-prop-05-t-manual.reference in Resources */ = {isa = PBXBuildFile; fileRef = A74C81F22292B45D0085A832 /* color-prop-05-t-manual.reference */; };
-<<<<<<< HEAD
 		A74C82322297D8B40085A832 /* shapes-rect-06-f-manual.svg in Resources */ = {isa = PBXBuildFile; fileRef = A74C822E2297D8B30085A832 /* shapes-rect-06-f-manual.svg */; };
 		A74C82332297D8B40085A832 /* shapes-rect-02-t-manual.svg in Resources */ = {isa = PBXBuildFile; fileRef = A74C822F2297D8B30085A832 /* shapes-rect-02-t-manual.svg */; };
 		A74C82342297D8B40085A832 /* shapes-rect-03-t-manual.svg in Resources */ = {isa = PBXBuildFile; fileRef = A74C82302297D8B30085A832 /* shapes-rect-03-t-manual.svg */; };
@@ -521,10 +520,8 @@
 		A74C823E2297DB2C0085A832 /* shapes-rect-03-t-manual.reference in Resources */ = {isa = PBXBuildFile; fileRef = A74C823A2297DB2B0085A832 /* shapes-rect-03-t-manual.reference */; };
 		A74C823F2297DB2C0085A832 /* shapes-rect-06-f-manual.reference in Resources */ = {isa = PBXBuildFile; fileRef = A74C823B2297DB2B0085A832 /* shapes-rect-06-f-manual.reference */; };
 		A74C82412297DC220085A832 /* shapes-rect-02-t-manual.reference in Resources */ = {isa = PBXBuildFile; fileRef = A74C82402297DC220085A832 /* shapes-rect-02-t-manual.reference */; };
-=======
 		A74C82032296BE5F0085A832 /* paths-data-20-f-manual.svg in Resources */ = {isa = PBXBuildFile; fileRef = A74C82022296BE5F0085A832 /* paths-data-20-f-manual.svg */; };
 		A74C82052296BFC60085A832 /* paths-data-20-f-manual.reference in Resources */ = {isa = PBXBuildFile; fileRef = A74C82042296BFC60085A832 /* paths-data-20-f-manual.reference */; };
->>>>>>> afe2f044
 		A7E675561EC4213500BD9ECB /* NodeBoundsTests.swift in Sources */ = {isa = PBXBuildFile; fileRef = A7E675551EC4213500BD9ECB /* NodeBoundsTests.swift */; };
 		C410148E1F834D290022EE44 /* style.svg in Resources */ = {isa = PBXBuildFile; fileRef = C410148D1F834D280022EE44 /* style.svg */; };
 		C4153A8F1F8793DE001BA5EE /* small-logo.png in Resources */ = {isa = PBXBuildFile; fileRef = C4153A8E1F8793DD001BA5EE /* small-logo.png */; };
@@ -944,7 +941,6 @@
 		A74C81EB229284780085A832 /* struct-use-01-t-manual.svg */ = {isa = PBXFileReference; fileEncoding = 4; lastKnownFileType = text; path = "struct-use-01-t-manual.svg"; sourceTree = "<group>"; };
 		A74C81F02292B3940085A832 /* color-prop-05-t-manual.svg */ = {isa = PBXFileReference; fileEncoding = 4; lastKnownFileType = text; path = "color-prop-05-t-manual.svg"; sourceTree = "<group>"; };
 		A74C81F22292B45D0085A832 /* color-prop-05-t-manual.reference */ = {isa = PBXFileReference; fileEncoding = 4; lastKnownFileType = text; path = "color-prop-05-t-manual.reference"; sourceTree = "<group>"; };
-<<<<<<< HEAD
 		A74C822E2297D8B30085A832 /* shapes-rect-06-f-manual.svg */ = {isa = PBXFileReference; fileEncoding = 4; lastKnownFileType = text; path = "shapes-rect-06-f-manual.svg"; sourceTree = "<group>"; };
 		A74C822F2297D8B30085A832 /* shapes-rect-02-t-manual.svg */ = {isa = PBXFileReference; fileEncoding = 4; lastKnownFileType = text; path = "shapes-rect-02-t-manual.svg"; sourceTree = "<group>"; };
 		A74C82302297D8B30085A832 /* shapes-rect-03-t-manual.svg */ = {isa = PBXFileReference; fileEncoding = 4; lastKnownFileType = text; path = "shapes-rect-03-t-manual.svg"; sourceTree = "<group>"; };
@@ -953,10 +949,8 @@
 		A74C823A2297DB2B0085A832 /* shapes-rect-03-t-manual.reference */ = {isa = PBXFileReference; fileEncoding = 4; lastKnownFileType = text; path = "shapes-rect-03-t-manual.reference"; sourceTree = "<group>"; };
 		A74C823B2297DB2B0085A832 /* shapes-rect-06-f-manual.reference */ = {isa = PBXFileReference; fileEncoding = 4; lastKnownFileType = text; path = "shapes-rect-06-f-manual.reference"; sourceTree = "<group>"; };
 		A74C82402297DC220085A832 /* shapes-rect-02-t-manual.reference */ = {isa = PBXFileReference; fileEncoding = 4; lastKnownFileType = text; path = "shapes-rect-02-t-manual.reference"; sourceTree = "<group>"; };
-=======
 		A74C82022296BE5F0085A832 /* paths-data-20-f-manual.svg */ = {isa = PBXFileReference; fileEncoding = 4; lastKnownFileType = text; path = "paths-data-20-f-manual.svg"; sourceTree = "<group>"; };
 		A74C82042296BFC60085A832 /* paths-data-20-f-manual.reference */ = {isa = PBXFileReference; fileEncoding = 4; lastKnownFileType = text; path = "paths-data-20-f-manual.reference"; sourceTree = "<group>"; };
->>>>>>> afe2f044
 		A7E675551EC4213500BD9ECB /* NodeBoundsTests.swift */ = {isa = PBXFileReference; fileEncoding = 4; lastKnownFileType = sourcecode.swift; name = NodeBoundsTests.swift; path = Bounds/NodeBoundsTests.swift; sourceTree = "<group>"; };
 		C410148D1F834D280022EE44 /* style.svg */ = {isa = PBXFileReference; fileEncoding = 4; lastKnownFileType = text.xml; path = style.svg; sourceTree = "<group>"; };
 		C4153A8E1F8793DD001BA5EE /* small-logo.png */ = {isa = PBXFileReference; lastKnownFileType = image.png; path = "small-logo.png"; sourceTree = "<group>"; };
