--- conflicted
+++ resolved
@@ -456,15 +456,12 @@
 		5BAE204C208E1EF4006BF277 /* SVGCanvas.swift in Sources */ = {isa = PBXBuildFile; fileRef = 5BAE201E208E1211006BF277 /* SVGCanvas.swift */; };
 		5BAE2058208F24DE006BF277 /* SceneSerialization.swift in Sources */ = {isa = PBXBuildFile; fileRef = 5BAE2057208F24DE006BF277 /* SceneSerialization.swift */; };
 		5BAEA9C9206CEAA20049AAAE /* viewBox.svg in Resources */ = {isa = PBXBuildFile; fileRef = 5BAEA9C8206CEAA20049AAAE /* viewBox.svg */; };
-<<<<<<< HEAD
 		5BFEF5CE20B80A83008DAC11 /* BlendEffect.swift in Sources */ = {isa = PBXBuildFile; fileRef = 5BFEF5CC20B80A82008DAC11 /* BlendEffect.swift */; };
 		5BFEF5CF20B80A83008DAC11 /* BlendEffect.swift in Sources */ = {isa = PBXBuildFile; fileRef = 5BFEF5CC20B80A82008DAC11 /* BlendEffect.swift */; };
 		5BFEF5D020B80A83008DAC11 /* ColorMatrixEffect.swift in Sources */ = {isa = PBXBuildFile; fileRef = 5BFEF5CD20B80A83008DAC11 /* ColorMatrixEffect.swift */; };
 		5BFEF5D120B80A83008DAC11 /* ColorMatrixEffect.swift in Sources */ = {isa = PBXBuildFile; fileRef = 5BFEF5CD20B80A83008DAC11 /* ColorMatrixEffect.swift */; };
-=======
 		5BFEF5D620BC1C1F008DAC11 /* paths-data-18-f-manual.svg in Resources */ = {isa = PBXBuildFile; fileRef = 5BFEF5D420BC1C1E008DAC11 /* paths-data-18-f-manual.svg */; };
 		5BFEF5D720BC1C1F008DAC11 /* paths-data-18-f-manual.reference in Resources */ = {isa = PBXBuildFile; fileRef = 5BFEF5D520BC1C1F008DAC11 /* paths-data-18-f-manual.reference */; };
->>>>>>> e5dbc44f
 		A718CD441F45C28200966E06 /* Common_iOS.swift in Sources */ = {isa = PBXBuildFile; fileRef = A718CD431F45C28200966E06 /* Common_iOS.swift */; };
 		A718CD471F45C28700966E06 /* Graphics_iOS.swift in Sources */ = {isa = PBXBuildFile; fileRef = A718CD451F45C28700966E06 /* Graphics_iOS.swift */; };
 		A718CD481F45C28700966E06 /* MView_iOS.swift in Sources */ = {isa = PBXBuildFile; fileRef = A718CD461F45C28700966E06 /* MView_iOS.swift */; };
@@ -850,13 +847,10 @@
 		5BAE2035208E163C006BF277 /* clip.reference */ = {isa = PBXFileReference; fileEncoding = 4; lastKnownFileType = text; path = clip.reference; sourceTree = "<group>"; };
 		5BAE2057208F24DE006BF277 /* SceneSerialization.swift */ = {isa = PBXFileReference; fileEncoding = 4; lastKnownFileType = sourcecode.swift; path = SceneSerialization.swift; sourceTree = "<group>"; };
 		5BAEA9C8206CEAA20049AAAE /* viewBox.svg */ = {isa = PBXFileReference; fileEncoding = 4; lastKnownFileType = text; path = viewBox.svg; sourceTree = "<group>"; };
-<<<<<<< HEAD
 		5BFEF5CC20B80A82008DAC11 /* BlendEffect.swift */ = {isa = PBXFileReference; fileEncoding = 4; lastKnownFileType = sourcecode.swift; path = BlendEffect.swift; sourceTree = "<group>"; };
 		5BFEF5CD20B80A83008DAC11 /* ColorMatrixEffect.swift */ = {isa = PBXFileReference; fileEncoding = 4; lastKnownFileType = sourcecode.swift; path = ColorMatrixEffect.swift; sourceTree = "<group>"; };
-=======
 		5BFEF5D420BC1C1E008DAC11 /* paths-data-18-f-manual.svg */ = {isa = PBXFileReference; fileEncoding = 4; lastKnownFileType = text; path = "paths-data-18-f-manual.svg"; sourceTree = "<group>"; };
 		5BFEF5D520BC1C1F008DAC11 /* paths-data-18-f-manual.reference */ = {isa = PBXFileReference; fileEncoding = 4; lastKnownFileType = text; path = "paths-data-18-f-manual.reference"; sourceTree = "<group>"; };
->>>>>>> e5dbc44f
 		A718CD431F45C28200966E06 /* Common_iOS.swift */ = {isa = PBXFileReference; fileEncoding = 4; lastKnownFileType = sourcecode.swift; name = Common_iOS.swift; path = Source/platform/iOS/Common_iOS.swift; sourceTree = SOURCE_ROOT; };
 		A718CD451F45C28700966E06 /* Graphics_iOS.swift */ = {isa = PBXFileReference; fileEncoding = 4; lastKnownFileType = sourcecode.swift; name = Graphics_iOS.swift; path = Source/platform/iOS/Graphics_iOS.swift; sourceTree = SOURCE_ROOT; };
 		A718CD461F45C28700966E06 /* MView_iOS.swift */ = {isa = PBXFileReference; fileEncoding = 4; lastKnownFileType = sourcecode.swift; name = MView_iOS.swift; path = Source/platform/iOS/MView_iOS.swift; sourceTree = SOURCE_ROOT; };
