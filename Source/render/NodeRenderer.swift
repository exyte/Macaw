import Foundation
import UIKit
import RxSwift

class NodeRenderer {

	let ctx: RenderContext

	fileprivate let onNodeChange: (Any) -> Void
	fileprivate let disposables = GroupDisposable()
	fileprivate var active = false
	let animationCache: AnimationCache

	init(node: Node, ctx: RenderContext, animationCache: AnimationCache) {
		self.ctx = ctx
		self.animationCache = animationCache
		onNodeChange = { (_: Any) in ctx.view?.setNeedsDisplay() }
		addObservers()
	}

	func doAddObservers() {
		observeAnimatable(node().placeVar)
		observe(node().opaqueVar)
		observeAnimatable(node().opacityVar)
		observe(node().clipVar)
		observe(node().effectVar)
	}

	func observeAnimatable<E>(_ variable: AnimatableVariable<E>) {
		observe(variable.asObservable())
	}
    
    func observe<E>(_ variable: Variable<E>) {
        observe(variable.asObservable())
    }

	func observe<E>(_ observable: Observable<E>) {
		addDisposable(observable.subscribeNext(onNodeChange))
	}

	func addDisposable(_ disposable: Disposable) {
		disposable.addTo(disposables)
	}

	open func dispose() {
		removeObservers()
	}

	open func node() -> Node {
		fatalError("Unsupported")
	}

<<<<<<< HEAD
    final public func render(force: Bool, opacity: Double) {
        CGContextSaveGState(ctx.cgContext!)
        CGContextConcatCTM(ctx.cgContext!, RenderUtils.mapTransform(node().place))
        applyClip()
        directRender(force, opacity: node().opacity * opacity)
        CGContextRestoreGState(ctx.cgContext!)
    }

	final func directRender(force: Bool = true, opacity: Double = 1.0) {
=======
	final public func render(_ force: Bool, opacity: Double) {
>>>>>>> a8aff1f2
		if animationCache.isAnimating(node()) {
			self.removeObservers()
			if (!force) {
				return
			}
		} else {
			self.addObservers()
		}
		doRender(force, opacity: opacity)
	}

	func doRender(_ force: Bool, opacity: Double) {
		fatalError("Unsupported")
	}

<<<<<<< HEAD
    public final func findNodeAt(location: CGPoint) -> Node? {
        if (node().opaque) {
            let place = node().place
            if let inverted = place.invert() {
                CGContextSaveGState(ctx.cgContext!)
                CGContextConcatCTM(ctx.cgContext!, RenderUtils.mapTransform(place))
                applyClip()
                let loc = CGPointApplyAffineTransform(location, RenderUtils.mapTransform(inverted))
                let result = doFindNodeAt(CGPoint(x: loc.x, y: loc.y))
                CGContextRestoreGState(ctx.cgContext!)
                return result
            }
        }
        return nil
    }

    public func doFindNodeAt(location: CGPoint) -> Node? {
        return nil
    }

    private func applyClip() {
        let clip = node().clip
        if let rect = clip as? Rect {
            CGContextClipToRect(ctx.cgContext!, CGRect(x: rect.x, y: rect.y, width: rect.w, height: rect.h))
        } else if clip != nil {
            RenderUtils.toBezierPath(clip!).addClip()
        }
    }
=======
	open func detectTouches(_ location: CGPoint) -> [Shape] {
		return []
	}
>>>>>>> a8aff1f2

	fileprivate func addObservers() {
		if (!active) {
			active = true
			doAddObservers()
		}
	}

	fileprivate func removeObservers() {
		if (active) {
			active = false
			disposables.dispose()
		}
	}

}<|MERGE_RESOLUTION|>--- conflicted
+++ resolved
@@ -50,19 +50,15 @@
 		fatalError("Unsupported")
 	}
 
-<<<<<<< HEAD
     final public func render(force: Bool, opacity: Double) {
-        CGContextSaveGState(ctx.cgContext!)
-        CGContextConcatCTM(ctx.cgContext!, RenderUtils.mapTransform(node().place))
+        ctx.cgContext!.saveGState()
+        ctx.cgContext!.concatenate(RenderUtils.mapTransform(node().place))
         applyClip()
-        directRender(force, opacity: node().opacity * opacity)
-        CGContextRestoreGState(ctx.cgContext!)
+        directRender(force: force, opacity: node().opacity * opacity)
+        ctx.cgContext!.restoreGState()
     }
 
 	final func directRender(force: Bool = true, opacity: Double = 1.0) {
-=======
-	final public func render(_ force: Bool, opacity: Double) {
->>>>>>> a8aff1f2
 		if animationCache.isAnimating(node()) {
 			self.removeObservers()
 			if (!force) {
@@ -78,17 +74,16 @@
 		fatalError("Unsupported")
 	}
 
-<<<<<<< HEAD
     public final func findNodeAt(location: CGPoint) -> Node? {
         if (node().opaque) {
             let place = node().place
             if let inverted = place.invert() {
-                CGContextSaveGState(ctx.cgContext!)
-                CGContextConcatCTM(ctx.cgContext!, RenderUtils.mapTransform(place))
+                ctx.cgContext!.saveGState()
+                ctx.cgContext!.concatenate(RenderUtils.mapTransform(place))
                 applyClip()
-                let loc = CGPointApplyAffineTransform(location, RenderUtils.mapTransform(inverted))
-                let result = doFindNodeAt(CGPoint(x: loc.x, y: loc.y))
-                CGContextRestoreGState(ctx.cgContext!)
+                let loc = location.applying(RenderUtils.mapTransform(inverted))
+                let result = doFindNodeAt(location: CGPoint(x: loc.x, y: loc.y))
+                ctx.cgContext!.restoreGState()
                 return result
             }
         }
@@ -102,18 +97,13 @@
     private func applyClip() {
         let clip = node().clip
         if let rect = clip as? Rect {
-            CGContextClipToRect(ctx.cgContext!, CGRect(x: rect.x, y: rect.y, width: rect.w, height: rect.h))
+            ctx.cgContext!.clip(to: CGRect(x: rect.x, y: rect.y, width: rect.w, height: rect.h))
         } else if clip != nil {
             RenderUtils.toBezierPath(clip!).addClip()
         }
     }
-=======
-	open func detectTouches(_ location: CGPoint) -> [Shape] {
-		return []
-	}
->>>>>>> a8aff1f2
 
-	fileprivate func addObservers() {
+	private func addObservers() {
 		if (!active) {
 			active = true
 			doAddObservers()
