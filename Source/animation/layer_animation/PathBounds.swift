--- conflicted
+++ resolved
@@ -1,97 +1,46 @@
+
 func pathBounds(_ path: Path) -> Rect? {
-
-    guard let firstSegment = path.segments.first else {
-        return .none
+  
+  guard let firstSegment = path.segments.first else {
+    return .none
+  }
+  
+  let firstSegmentInfo = pathSegmenInfo(firstSegment, currentPoint: .none, currentBezierPoint: .none)
+  var bounds = firstSegmentInfo.0
+  var currentPoint = firstSegmentInfo.1 ?? Point.origin
+  var cubicBezierPoint: Point?
+  
+  for segment in path.segments {
+    let segmentInfo = pathSegmenInfo(segment, currentPoint: currentPoint, currentBezierPoint: cubicBezierPoint)
+    if let segmentBounds = segmentInfo.0 {
+      if segment.isAbsolute() {
+        bounds = bounds?.union(rect: segmentBounds)
+      } else {
+        bounds = bounds?.union(rect: segmentBounds.move(offset: currentPoint))
+      }
     }
-
-    let firstSegmentInfo = pathSegmenInfo(firstSegment, currentPoint: .none, currentBezierPoint: .none)
-    var bounds = firstSegmentInfo.0
-    var currentPoint = firstSegmentInfo.1 ?? Point.origin
-    var cubicBezierPoint: Point?
-
-    for segment in path.segments {
-        let segmentInfo = pathSegmenInfo(segment, currentPoint: currentPoint, currentBezierPoint: cubicBezierPoint)
-        if let segmentBounds = segmentInfo.0 {
-            if segment.isAbsolute() {
-                bounds = bounds?.union(rect: segmentBounds)
-            } else {
-                bounds = bounds?.union(rect: segmentBounds.move(offset: currentPoint))
-            }
-        }
-
-        if let segmentLastPoint = segmentInfo.1 {
-            if segment.isAbsolute() {
-                currentPoint = segmentLastPoint
-            } else {
-                currentPoint = segmentLastPoint.add(currentPoint)
-            }
-        }
-
-        if let segmentBezierPoint = segmentInfo.2 {
-            if segment.isAbsolute() {
-                cubicBezierPoint = segmentBezierPoint
-            } else {
-                cubicBezierPoint = segmentBezierPoint.add(currentPoint)
-            }
-        }
+    
+    if let segmentLastPoint = segmentInfo.1 {
+      if segment.isAbsolute() {
+        currentPoint = segmentLastPoint
+      } else {
+        currentPoint = segmentLastPoint.add(currentPoint)
+      }
     }
-
-    return bounds
+    
+    if let segmentBezierPoint = segmentInfo.2 {
+      if segment.isAbsolute() {
+        cubicBezierPoint = segmentBezierPoint
+      } else {
+        cubicBezierPoint = segmentBezierPoint.add(currentPoint)
+      }
+    }
+  }
+  
+  return bounds
 }
 
 func pathSegmenInfo(_ segment: PathSegment, currentPoint: Point?, currentBezierPoint: Point?)
-<<<<<<< HEAD
-    -> (Rect?, Point?, Point?) { // Bounds, last point, last bezier point TODO: Replace as struct
-
-        let data = segment.data
-        switch segment.type {
-        case .m, .M:
-            let point = Point(x: data[0], y: data[1])
-            return (Rect(x: point.x, y: point.y, w: 0.0, h: 0.0), point, .none)
-        case .c, .C:
-            return (cubicBounds(data), Point(x: data[4], y: data[5]), Point(x: data[2], y: data[3]))
-        case .s, .S:
-            guard let currentPoint = currentPoint else {
-                return (.none, .none, .none)
-            }
-
-            var p2 = currentPoint
-            if let bezierPoint = currentBezierPoint {
-                p2 = Point(
-                    x: 2.0 * currentPoint.x - bezierPoint.x,
-                    y: 2.0 * currentPoint.y - bezierPoint.y)
-            }
-
-            return (sCubicBounds(data, currentPoint: currentPoint, currentBezierPoint: currentBezierPoint),
-                    Point(x: data[2], y: data[3]),
-                    Point(x: p2.x, y: p2.y))
-        case .H:
-            if let p = currentPoint {
-                if data[0] > p.x {
-                    return (Rect(x: p.x, y: p.y, w: data[0] - p.x, h: 0.0), Point(x: data[0], y: p.y), .none)
-                } else {
-                    return (Rect(x: data[0], y: p.y, w: p.x - data[0], h: 0.0), Point(x: data[0], y: p.y), .none)
-                }
-            }
-            return (Rect(x: 0.0, y: 0.0, w: data[0], h: 0.0), Point(x: data[0], y: 0.0), .none)
-        case .h:
-            return (Rect(x: 0.0, y: 0.0, w: data[0], h: 0.0), Point(x: data[0], y: 0.0), .none)
-        case .V:
-            if let p = currentPoint {
-                if data[0] > p.y {
-                    return (Rect(x: p.x, y: p.y, w: 0.0, h: data[0] - p.y), Point(x: p.x, y: data[0]), .none)
-                } else {
-                    return (Rect(x: p.x, y: data[0], w: 0.0, h: p.y - data[0]), Point(x: p.x, y: data[0]), .none)
-                }
-            }
-            return (Rect(x: 0.0, y: 0.0, w: 0.0, h: data[0]), Point(x: 0.0, y: data[0]), .none)
-        case .v:
-            return (Rect(x: 0.0, y: 0.0, w: 0.0, h: data[0]), Point(x: 0.0, y: data[0]), .none)
-        case .l, .L:
-            return (Rect(x: data[0], y: data[1], w: 0.0, h: 0.0), Point(x: data[0], y: data[1]), .none)
-        default:
-            return (.none, .none, .none)
-=======
   -> (Rect?, Point?, Point?) { // Bounds, last point, last bezier point TODO: Replace as struct
     
     let data = segment.data
@@ -133,40 +82,18 @@
             return (Rect(x: p.x, y: p.y, w: 0.0, h: data[0] - p.y), Point(x: p.x, y: data[0]), .none)
         } else {
             return (Rect(x: p.x, y: data[0], w: 0.0, h: p.y - data[0]), Point(x: p.x, y: data[0]), .none)
->>>>>>> 27443fd4
         }
+      }
+      return (Rect(x: 0.0, y: 0.0, w: 0.0, h: data[0]), Point(x: 0.0, y: data[0]), .none)
+    case .v:
+      return (Rect(x: 0.0, y: 0.0, w: 0.0, h: data[0]), Point(x: 0.0, y: data[0]), .none)
+    case .l, .L:
+      return (Rect(x: data[0], y: data[1], w: 0.0, h: 0.0), Point(x: data[0], y: data[1]), .none)
+    default:
+      return (.none, .none, .none)
+    }
 }
 
-<<<<<<< HEAD
-private func cubicBounds(_ data: [Double]) -> Rect {
-    let p0 = Point(x: 0, y: 0)
-    let p1 = Point(x: data[0], y: data[1])
-    let p2 = Point(x: data[2], y: data[3])
-    let p3 = Point(x: data[4], y: data[5])
-
-    let bezier3 = { (t: Double) -> Point in return BezierFunc2D(t, p0: p0, p1: p1, p2: p2, p3: p3) }
-
-    // TODO: Replace with accurate implementation via derivative
-    return boundsForFunc(bezier3)
-}
-
-private func sCubicBounds(_ data: [Double], currentPoint: Point, currentBezierPoint: Point?) -> Rect {
-
-    let p0 = Point(x: 0, y: 0)
-    let p1 = Point(x: data[0], y: data[1])
-    let p3 = Point(x: data[2], y: data[3])
-    var p2 = currentPoint
-    if let bezierPoint = currentBezierPoint {
-        p2 = Point(
-            x: currentPoint.x - bezierPoint.x,
-            y: currentPoint.y - bezierPoint.y)
-    }
-
-    let bezier3 = { (t: Double) -> Point in return BezierFunc2D(t, p0: p0, p1: p1, p2: p2, p3: p3) }
-
-    // TODO: Replace with accurate implementation via derivative
-    return boundsForFunc(bezier3)
-=======
 private func cubicBounds(_ data: [Double], currentPoint: Point?) -> Rect {
   let p0 = Point(x: 0, y: 0)
   let p1 = Point(x: data[0], y: data[1])
@@ -189,5 +116,4 @@
   }
   
   return boundsWithDerivative(p0: p0, p1: p1, p2: p2, p3: p3) ?? Rect(x: 0, y: 0, w: 0, h:0)
->>>>>>> 27443fd4
 }