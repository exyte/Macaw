import Foundation
import UIKit
import RxSwift

<<<<<<< HEAD
class  GroupRenderer: NodeRenderer {
	var ctx: RenderContext
	var node: Node {
		get { return group }
	}
	let group: Group
	let renderInBounds: Bool

	init(group: Group, ctx: RenderContext, inBounds: Bool = false) {
		self.group = group
		self.ctx = ctx
		self.renderInBounds = inBounds
		hook()
	}

	func hook() {
		func onGroupChange(old: [Node], new: [Node]) {
			ctx.view?.setNeedsDisplay()
		}
		group.contentsProperty.addListener(onGroupChange)
	}

	func render() {
		let staticContents = group.contents.filter { !$0.animating }
		let contentRenderers = staticContents.map { RenderUtils.createNodeRenderer($0, context: ctx) }
		contentRenderers.forEach { renderer in
			if let rendererVal = renderer {
				CGContextSaveGState(ctx.cgContext)
				if !renderInBounds {
					CGContextConcatCTM(ctx.cgContext, RenderUtils.mapTransform(rendererVal.node.pos))
				}

				setClip(rendererVal.node)
				rendererVal.render()
				CGContextRestoreGState(ctx.cgContext)
			}
		}
	}

	// TODO: extract to NodeRenderer
	// TODO: path support
	func setClip(node: Node) {
		if let rect = node.clip as? Rect {
			CGContextClipToRect(ctx.cgContext, CGRect(x: rect.x, y: rect.y, width: rect.w, height: rect.h))
		}
	}
=======
class GroupRenderer: NodeRenderer {
    var ctx: RenderContext
    var node: Node {
        get { return group }
    }
    let group: Group
    let disposeBag = DisposeBag()
    
    init(group: Group, ctx: RenderContext) {
        self.group = group
        self.ctx = ctx
        hook()
    }
    
    func hook() {
        func onGroupChange(new: [Node]) {
            ctx.view.setNeedsDisplay()
        }
        group.contentsVar.asObservable().subscribeNext { new in
            onGroupChange(new)
        }.addDisposableTo(disposeBag)
    }
    
    func render() {
        let contentRenderers = group.contents.map { RenderUtils.createNodeRenderer($0, context: ctx) }
        contentRenderers.forEach { renderer in
            if let rendererVal = renderer {
                CGContextSaveGState(ctx.cgContext)
                CGContextConcatCTM(ctx.cgContext, RenderUtils.mapTransform(rendererVal.node.pos))
                setClip(rendererVal.node)
                rendererVal.render()
                CGContextRestoreGState(ctx.cgContext)
            }
        }
    }
    
    // TODO: extract to NodeRenderer
    // TODO: path support
    func setClip(node: Node) {
        if let rect = node.clip as? Rect {
            CGContextClipToRect(ctx.cgContext, CGRect(x: rect.x, y: rect.y, width: rect.w, height: rect.h))
        }
    }
>>>>>>> c1702b6b
}<|MERGE_RESOLUTION|>--- conflicted
+++ resolved
@@ -2,39 +2,37 @@
 import UIKit
 import RxSwift
 
-<<<<<<< HEAD
-class  GroupRenderer: NodeRenderer {
+class GroupRenderer: NodeRenderer {
 	var ctx: RenderContext
 	var node: Node {
 		get { return group }
 	}
 	let group: Group
-	let renderInBounds: Bool
+	let disposeBag = DisposeBag()
 
-	init(group: Group, ctx: RenderContext, inBounds: Bool = false) {
+	init(group: Group, ctx: RenderContext) {
 		self.group = group
 		self.ctx = ctx
-		self.renderInBounds = inBounds
 		hook()
 	}
 
 	func hook() {
-		func onGroupChange(old: [Node], new: [Node]) {
+		func onGroupChange(new: [Node]) {
 			ctx.view?.setNeedsDisplay()
 		}
-		group.contentsProperty.addListener(onGroupChange)
+		group.contentsVar.asObservable().subscribeNext { new in
+			onGroupChange(new)
+		}.addDisposableTo(disposeBag)
 	}
 
 	func render() {
 		let staticContents = group.contents.filter { !$0.animating }
 		let contentRenderers = staticContents.map { RenderUtils.createNodeRenderer($0, context: ctx) }
+
 		contentRenderers.forEach { renderer in
 			if let rendererVal = renderer {
 				CGContextSaveGState(ctx.cgContext)
-				if !renderInBounds {
-					CGContextConcatCTM(ctx.cgContext, RenderUtils.mapTransform(rendererVal.node.pos))
-				}
-
+				CGContextConcatCTM(ctx.cgContext, RenderUtils.mapTransform(rendererVal.node.pos))
 				setClip(rendererVal.node)
 				rendererVal.render()
 				CGContextRestoreGState(ctx.cgContext)
@@ -49,49 +47,4 @@
 			CGContextClipToRect(ctx.cgContext, CGRect(x: rect.x, y: rect.y, width: rect.w, height: rect.h))
 		}
 	}
-=======
-class GroupRenderer: NodeRenderer {
-    var ctx: RenderContext
-    var node: Node {
-        get { return group }
-    }
-    let group: Group
-    let disposeBag = DisposeBag()
-    
-    init(group: Group, ctx: RenderContext) {
-        self.group = group
-        self.ctx = ctx
-        hook()
-    }
-    
-    func hook() {
-        func onGroupChange(new: [Node]) {
-            ctx.view.setNeedsDisplay()
-        }
-        group.contentsVar.asObservable().subscribeNext { new in
-            onGroupChange(new)
-        }.addDisposableTo(disposeBag)
-    }
-    
-    func render() {
-        let contentRenderers = group.contents.map { RenderUtils.createNodeRenderer($0, context: ctx) }
-        contentRenderers.forEach { renderer in
-            if let rendererVal = renderer {
-                CGContextSaveGState(ctx.cgContext)
-                CGContextConcatCTM(ctx.cgContext, RenderUtils.mapTransform(rendererVal.node.pos))
-                setClip(rendererVal.node)
-                rendererVal.render()
-                CGContextRestoreGState(ctx.cgContext)
-            }
-        }
-    }
-    
-    // TODO: extract to NodeRenderer
-    // TODO: path support
-    func setClip(node: Node) {
-        if let rect = node.clip as? Rect {
-            CGContextClipToRect(ctx.cgContext, CGRect(x: rect.x, y: rect.y, width: rect.w, height: rect.h))
-        }
-    }
->>>>>>> c1702b6b
 }