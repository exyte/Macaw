--- conflicted
+++ resolved
@@ -1,9 +1,5 @@
-<<<<<<< HEAD
-import UIKit
-=======
 import Foundation
 import RxSwift
->>>>>>> c1702b6b
 
 public extension SequenceType where Generator.Element: Animatable {
 	func playAnimations() {
@@ -49,7 +45,7 @@
 	public let currentProgress = Variable<Double>(0)
 
 	func animate(progress: Double) { }
-	func  getDuration() -> Double { return 0 }
+	func getDuration() -> Double { return 0 }
 
 	func play() {
 		paused = false
