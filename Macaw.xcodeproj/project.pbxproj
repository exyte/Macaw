--- conflicted
+++ resolved
@@ -7,12 +7,6 @@
 	objects = {
 
 /* Begin PBXBuildFile section */
-		5708F7D71CC62AD9002AA500 /* AnimationProducer.swift in Sources */ = {isa = PBXBuildFile; fileRef = 5708F7D61CC62AD9002AA500 /* AnimationProducer.swift */; };
-		5708F7D91CC6319E002AA500 /* TransformAnimation.swift in Sources */ = {isa = PBXBuildFile; fileRef = 5708F7D81CC6319E002AA500 /* TransformAnimation.swift */; };
-		5708F7E31CC7ABDE002AA500 /* ShapeLayer.swift in Sources */ = {isa = PBXBuildFile; fileRef = 5708F7E21CC7ABDE002AA500 /* ShapeLayer.swift */; };
-		571C63391CD37204008F4257 /* FuncBounds.swift in Sources */ = {isa = PBXBuildFile; fileRef = 571C63381CD37204008F4257 /* FuncBounds.swift */; };
-		571C633B1CD373D0008F4257 /* PathFunctions.swift in Sources */ = {isa = PBXBuildFile; fileRef = 571C633A1CD373D0008F4257 /* PathFunctions.swift */; };
-		5726615A1CD233C50010D971 /* PathBounds.swift in Sources */ = {isa = PBXBuildFile; fileRef = 572661591CD233C50010D971 /* PathBounds.swift */; };
 		573AA6A01CAE346900F30607 /* AnimationSequence.swift in Sources */ = {isa = PBXBuildFile; fileRef = 573AA69F1CAE346900F30607 /* AnimationSequence.swift */; };
 		573AA6A21CAE34BA00F30607 /* RepetitiveAnimation.swift in Sources */ = {isa = PBXBuildFile; fileRef = 573AA6A11CAE34BA00F30607 /* RepetitiveAnimation.swift */; };
 		573AA6A41CAE402C00F30607 /* RevertedAnimation.swift in Sources */ = {isa = PBXBuildFile; fileRef = 573AA6A31CAE402C00F30607 /* RevertedAnimation.swift */; };
@@ -28,7 +22,13 @@
 		574BDD9C1CAAA5D60031D313 /* TransformInterpolation.swift in Sources */ = {isa = PBXBuildFile; fileRef = 574BDD9B1CAAA5D60031D313 /* TransformInterpolation.swift */; };
 		5754E63F1CB3B70D00657DA3 /* EasingAnimations.swift in Sources */ = {isa = PBXBuildFile; fileRef = 5754E63E1CB3B70D00657DA3 /* EasingAnimations.swift */; };
 		57982D531CB508E600111DAA /* PathAnimation.swift in Sources */ = {isa = PBXBuildFile; fileRef = 57982D521CB508E600111DAA /* PathAnimation.swift */; };
-		57B9DDD81CDDEEDE004300C2 /* CGExtensions.swift in Sources */ = {isa = PBXBuildFile; fileRef = 57B9DDD71CDDEEDE004300C2 /* CGExtensions.swift */; };
+		57A9DAAA1CE9D497009635C7 /* AnimationProducer.swift in Sources */ = {isa = PBXBuildFile; fileRef = 57A9DAA91CE9D497009635C7 /* AnimationProducer.swift */; };
+		57A9DAB01CE9D4B6009635C7 /* CGExtensions.swift in Sources */ = {isa = PBXBuildFile; fileRef = 57A9DAAC1CE9D4B6009635C7 /* CGExtensions.swift */; };
+		57A9DAB11CE9D4B6009635C7 /* FuncBounds.swift in Sources */ = {isa = PBXBuildFile; fileRef = 57A9DAAD1CE9D4B6009635C7 /* FuncBounds.swift */; };
+		57A9DAB21CE9D4B6009635C7 /* PathBounds.swift in Sources */ = {isa = PBXBuildFile; fileRef = 57A9DAAE1CE9D4B6009635C7 /* PathBounds.swift */; };
+		57A9DAB31CE9D4B6009635C7 /* PathFunctions.swift in Sources */ = {isa = PBXBuildFile; fileRef = 57A9DAAF1CE9D4B6009635C7 /* PathFunctions.swift */; };
+		57A9DAB51CE9D645009635C7 /* TransformAnimation.swift in Sources */ = {isa = PBXBuildFile; fileRef = 57A9DAB41CE9D645009635C7 /* TransformAnimation.swift */; };
+		57A9DAB71CE9D69B009635C7 /* ShapeLayer.swift in Sources */ = {isa = PBXBuildFile; fileRef = 57A9DAB61CE9D69B009635C7 /* ShapeLayer.swift */; };
 		585C04481C27CFB100335FF2 /* MacawView.swift in Sources */ = {isa = PBXBuildFile; fileRef = 585C04471C27CFB100335FF2 /* MacawView.swift */; };
 		66AE19D21CC8C6B300B78B5E /* SVGParser.swift in Sources */ = {isa = PBXBuildFile; fileRef = 66AE19D11CC8C6B300B78B5E /* SVGParser.swift */; };
 		AD9EDEE3709C1668BED1B1BF /* Pods_Macaw.framework in Frameworks */ = {isa = PBXBuildFile; fileRef = BA114AD1025D7DA0B0DC35A8 /* Pods_Macaw.framework */; };
@@ -90,16 +90,7 @@
 /* End PBXBuildFile section */
 
 /* Begin PBXFileReference section */
-<<<<<<< HEAD
-		5708F7D61CC62AD9002AA500 /* AnimationProducer.swift */ = {isa = PBXFileReference; fileEncoding = 4; lastKnownFileType = sourcecode.swift; path = AnimationProducer.swift; sourceTree = "<group>"; };
-		5708F7D81CC6319E002AA500 /* TransformAnimation.swift */ = {isa = PBXFileReference; fileEncoding = 4; lastKnownFileType = sourcecode.swift; path = TransformAnimation.swift; sourceTree = "<group>"; };
-		5708F7E21CC7ABDE002AA500 /* ShapeLayer.swift */ = {isa = PBXFileReference; fileEncoding = 4; lastKnownFileType = sourcecode.swift; path = ShapeLayer.swift; sourceTree = "<group>"; };
-		571C63381CD37204008F4257 /* FuncBounds.swift */ = {isa = PBXFileReference; fileEncoding = 4; lastKnownFileType = sourcecode.swift; path = FuncBounds.swift; sourceTree = "<group>"; };
-		571C633A1CD373D0008F4257 /* PathFunctions.swift */ = {isa = PBXFileReference; fileEncoding = 4; lastKnownFileType = sourcecode.swift; path = PathFunctions.swift; sourceTree = "<group>"; };
-		572661591CD233C50010D971 /* PathBounds.swift */ = {isa = PBXFileReference; fileEncoding = 4; lastKnownFileType = sourcecode.swift; path = PathBounds.swift; sourceTree = "<group>"; };
-=======
 		0D10CB2117557903E2D9F24D /* Pods-Macaw.debug.xcconfig */ = {isa = PBXFileReference; includeInIndex = 1; lastKnownFileType = text.xcconfig; name = "Pods-Macaw.debug.xcconfig"; path = "Pods/Target Support Files/Pods-Macaw/Pods-Macaw.debug.xcconfig"; sourceTree = "<group>"; };
->>>>>>> c1702b6b
 		573AA69F1CAE346900F30607 /* AnimationSequence.swift */ = {isa = PBXFileReference; fileEncoding = 4; lastKnownFileType = sourcecode.swift; path = AnimationSequence.swift; sourceTree = "<group>"; };
 		573AA6A11CAE34BA00F30607 /* RepetitiveAnimation.swift */ = {isa = PBXFileReference; fileEncoding = 4; lastKnownFileType = sourcecode.swift; path = RepetitiveAnimation.swift; sourceTree = "<group>"; };
 		573AA6A31CAE402C00F30607 /* RevertedAnimation.swift */ = {isa = PBXFileReference; fileEncoding = 4; lastKnownFileType = sourcecode.swift; path = RevertedAnimation.swift; sourceTree = "<group>"; };
@@ -115,7 +106,13 @@
 		574BDD9B1CAAA5D60031D313 /* TransformInterpolation.swift */ = {isa = PBXFileReference; fileEncoding = 4; lastKnownFileType = sourcecode.swift; path = TransformInterpolation.swift; sourceTree = "<group>"; };
 		5754E63E1CB3B70D00657DA3 /* EasingAnimations.swift */ = {isa = PBXFileReference; fileEncoding = 4; lastKnownFileType = sourcecode.swift; path = EasingAnimations.swift; sourceTree = "<group>"; };
 		57982D521CB508E600111DAA /* PathAnimation.swift */ = {isa = PBXFileReference; fileEncoding = 4; lastKnownFileType = sourcecode.swift; path = PathAnimation.swift; sourceTree = "<group>"; };
-		57B9DDD71CDDEEDE004300C2 /* CGExtensions.swift */ = {isa = PBXFileReference; fileEncoding = 4; lastKnownFileType = sourcecode.swift; path = CGExtensions.swift; sourceTree = "<group>"; };
+		57A9DAA91CE9D497009635C7 /* AnimationProducer.swift */ = {isa = PBXFileReference; fileEncoding = 4; lastKnownFileType = sourcecode.swift; path = AnimationProducer.swift; sourceTree = "<group>"; };
+		57A9DAAC1CE9D4B6009635C7 /* CGExtensions.swift */ = {isa = PBXFileReference; fileEncoding = 4; lastKnownFileType = sourcecode.swift; path = CGExtensions.swift; sourceTree = "<group>"; };
+		57A9DAAD1CE9D4B6009635C7 /* FuncBounds.swift */ = {isa = PBXFileReference; fileEncoding = 4; lastKnownFileType = sourcecode.swift; path = FuncBounds.swift; sourceTree = "<group>"; };
+		57A9DAAE1CE9D4B6009635C7 /* PathBounds.swift */ = {isa = PBXFileReference; fileEncoding = 4; lastKnownFileType = sourcecode.swift; path = PathBounds.swift; sourceTree = "<group>"; };
+		57A9DAAF1CE9D4B6009635C7 /* PathFunctions.swift */ = {isa = PBXFileReference; fileEncoding = 4; lastKnownFileType = sourcecode.swift; path = PathFunctions.swift; sourceTree = "<group>"; };
+		57A9DAB41CE9D645009635C7 /* TransformAnimation.swift */ = {isa = PBXFileReference; fileEncoding = 4; lastKnownFileType = sourcecode.swift; path = TransformAnimation.swift; sourceTree = "<group>"; };
+		57A9DAB61CE9D69B009635C7 /* ShapeLayer.swift */ = {isa = PBXFileReference; fileEncoding = 4; lastKnownFileType = sourcecode.swift; path = ShapeLayer.swift; sourceTree = "<group>"; };
 		585C04471C27CFB100335FF2 /* MacawView.swift */ = {isa = PBXFileReference; fileEncoding = 4; lastKnownFileType = sourcecode.swift; path = MacawView.swift; sourceTree = "<group>"; };
 		66AE19D11CC8C6B300B78B5E /* SVGParser.swift */ = {isa = PBXFileReference; fileEncoding = 4; lastKnownFileType = sourcecode.swift; name = SVGParser.swift; path = svg/SVGParser.swift; sourceTree = "<group>"; };
 		8A680FA7BCDE96402C10D8D2 /* Pods-Macaw.release.xcconfig */ = {isa = PBXFileReference; includeInIndex = 1; lastKnownFileType = text.xcconfig; name = "Pods-Macaw.release.xcconfig"; path = "Pods/Target Support Files/Pods-Macaw/Pods-Macaw.release.xcconfig"; sourceTree = "<group>"; };
@@ -191,17 +188,6 @@
 /* End PBXFrameworksBuildPhase section */
 
 /* Begin PBXGroup section */
-<<<<<<< HEAD
-		572661581CD233860010D971 /* layer_animation */ = {
-			isa = PBXGroup;
-			children = (
-				572661591CD233C50010D971 /* PathBounds.swift */,
-				571C63381CD37204008F4257 /* FuncBounds.swift */,
-				571C633A1CD373D0008F4257 /* PathFunctions.swift */,
-				57B9DDD71CDDEEDE004300C2 /* CGExtensions.swift */,
-			);
-			path = layer_animation;
-=======
 		549363F57810A86F4226A525 /* Pods */ = {
 			isa = PBXGroup;
 			children = (
@@ -209,7 +195,6 @@
 				8A680FA7BCDE96402C10D8D2 /* Pods-Macaw.release.xcconfig */,
 			);
 			name = Pods;
->>>>>>> c1702b6b
 			sourceTree = "<group>";
 		};
 		573AA69E1CAE346900F30607 /* types */ = {
@@ -220,7 +205,7 @@
 				573AA6A31CAE402C00F30607 /* RevertedAnimation.swift */,
 				573AA6A51CAE41D400F30607 /* LoopedAnimation.swift */,
 				5754E63E1CB3B70D00657DA3 /* EasingAnimations.swift */,
-				5708F7D81CC6319E002AA500 /* TransformAnimation.swift */,
+				57A9DAB41CE9D645009635C7 /* TransformAnimation.swift */,
 			);
 			path = types;
 			sourceTree = "<group>";
@@ -228,7 +213,7 @@
 		5742238C1CA540F8001EE463 /* animation */ = {
 			isa = PBXGroup;
 			children = (
-				572661581CD233860010D971 /* layer_animation */,
+				57A9DAAB1CE9D4B6009635C7 /* layer_animation */,
 				573AA69E1CAE346900F30607 /* types */,
 				574BDD901CAA7F490031D313 /* extensions */,
 				5742238D1CA5414E001EE463 /* AnimationLoop.swift */,
@@ -236,7 +221,7 @@
 				57982D521CB508E600111DAA /* PathAnimation.swift */,
 				574223911CA55360001EE463 /* AnimationSubscription.swift */,
 				574BDD931CAA80070031D313 /* Interpolable.swift */,
-				5708F7D61CC62AD9002AA500 /* AnimationProducer.swift */,
+				57A9DAA91CE9D497009635C7 /* AnimationProducer.swift */,
 			);
 			path = animation;
 			sourceTree = "<group>";
@@ -253,11 +238,22 @@
 			path = extensions;
 			sourceTree = "<group>";
 		};
+		57A9DAAB1CE9D4B6009635C7 /* layer_animation */ = {
+			isa = PBXGroup;
+			children = (
+				57A9DAAC1CE9D4B6009635C7 /* CGExtensions.swift */,
+				57A9DAAD1CE9D4B6009635C7 /* FuncBounds.swift */,
+				57A9DAAE1CE9D4B6009635C7 /* PathBounds.swift */,
+				57A9DAAF1CE9D4B6009635C7 /* PathFunctions.swift */,
+			);
+			path = layer_animation;
+			sourceTree = "<group>";
+		};
 		585C04461C27CFB100335FF2 /* views */ = {
 			isa = PBXGroup;
 			children = (
 				585C04471C27CFB100335FF2 /* MacawView.swift */,
-				5708F7E21CC7ABDE002AA500 /* ShapeLayer.swift */,
+				57A9DAB61CE9D69B009635C7 /* ShapeLayer.swift */,
 			);
 			path = views;
 			sourceTree = "<group>";
@@ -530,15 +526,14 @@
 			isa = PBXSourcesBuildPhase;
 			buildActionMask = 2147483647;
 			files = (
-				5708F7D71CC62AD9002AA500 /* AnimationProducer.swift in Sources */,
 				B03275FD1C78772F000BDD33 /* Move.swift in Sources */,
 				574223921CA55360001EE463 /* AnimationSubscription.swift in Sources */,
-				5726615A1CD233C50010D971 /* PathBounds.swift in Sources */,
 				B03F88BE1C1C6A9E00F24FFC /* Signal.swift in Sources */,
 				B032760E1C78772F000BDD33 /* MouseButton.swift in Sources */,
 				B03276061C78772F000BDD33 /* RoundRect.swift in Sources */,
 				B03275EC1C78772F000BDD33 /* FontStyle.swift in Sources */,
 				B03276191C7884C7000BDD33 /* RenderUtils.swift in Sources */,
+				57A9DAB21CE9D4B6009635C7 /* PathBounds.swift in Sources */,
 				B03275F31C78772F000BDD33 /* Arc.swift in Sources */,
 				B03276121C78772F000BDD33 /* Node.swift in Sources */,
 				B03276211C788687000BDD33 /* NodeRenderer.swift in Sources */,
@@ -546,12 +541,12 @@
 				B03275E51C78772F000BDD33 /* Align.swift in Sources */,
 				B03276021C78772F000BDD33 /* Polygon.swift in Sources */,
 				B032760D1C78772F000BDD33 /* Mouse.swift in Sources */,
+				57A9DAAA1CE9D497009635C7 /* AnimationProducer.swift in Sources */,
 				B03275FE1C78772F000BDD33 /* Path.swift in Sources */,
 				B03275EB1C78772F000BDD33 /* Font.swift in Sources */,
 				B03275E81C78772F000BDD33 /* Color.swift in Sources */,
 				B03275E91C78772F000BDD33 /* Drawable.swift in Sources */,
 				B03275FB1C78772F000BDD33 /* Line.swift in Sources */,
-				571C633B1CD373D0008F4257 /* PathFunctions.swift in Sources */,
 				B032760A1C78772F000BDD33 /* Transform.swift in Sources */,
 				B032760C1C78772F000BDD33 /* Cursor.swift in Sources */,
 				574BDD941CAA80070031D313 /* Interpolable.swift in Sources */,
@@ -568,13 +563,13 @@
 				5754E63F1CB3B70D00657DA3 /* EasingAnimations.swift in Sources */,
 				B03275F41C78772F000BDD33 /* Circle.swift in Sources */,
 				B03276011C78772F000BDD33 /* Point.swift in Sources */,
-				57B9DDD81CDDEEDE004300C2 /* CGExtensions.swift in Sources */,
 				B03276141C78772F000BDD33 /* Text.swift in Sources */,
+				57A9DAB31CE9D4B6009635C7 /* PathFunctions.swift in Sources */,
 				B03276051C78772F000BDD33 /* Rect.swift in Sources */,
-				571C63391CD37204008F4257 /* FuncBounds.swift in Sources */,
 				574BDD9A1CAAA5540031D313 /* DoubleInterpolation.swift in Sources */,
 				B03275FF1C78772F000BDD33 /* PathSegment.swift in Sources */,
 				B03276041C78772F000BDD33 /* Quadratic.swift in Sources */,
+				57A9DAB51CE9D645009635C7 /* TransformAnimation.swift in Sources */,
 				B03275F21C78772F000BDD33 /* Stroke.swift in Sources */,
 				B03276271C789217000BDD33 /* RenderContext.swift in Sources */,
 				B032760B1C78772F000BDD33 /* VLine.swift in Sources */,
@@ -587,6 +582,7 @@
 				574BDD981CAA86CC0031D313 /* CGPointInterpolation.swift in Sources */,
 				B03276001C78772F000BDD33 /* PLine.swift in Sources */,
 				B03275F91C78772F000BDD33 /* HLine.swift in Sources */,
+				57A9DAB01CE9D4B6009635C7 /* CGExtensions.swift in Sources */,
 				B03275FA1C78772F000BDD33 /* Insets.swift in Sources */,
 				B03276101C78772F000BDD33 /* Image.swift in Sources */,
 				B03275EE1C78772F000BDD33 /* LinearGradient.swift in Sources */,
@@ -594,22 +590,19 @@
 				B03275F11C78772F000BDD33 /* Stop.swift in Sources */,
 				573AA6A01CAE346900F30607 /* AnimationSequence.swift in Sources */,
 				B03276171C788162000BDD33 /* ShapeRenderer.swift in Sources */,
+				57A9DAB11CE9D4B6009635C7 /* FuncBounds.swift in Sources */,
 				57982D531CB508E600111DAA /* PathAnimation.swift in Sources */,
 				B03275EA1C78772F000BDD33 /* Fill.swift in Sources */,
-				5708F7D91CC6319E002AA500 /* TransformAnimation.swift in Sources */,
 				B03275F51C78772F000BDD33 /* Close.swift in Sources */,
 				B03275F01C78772F000BDD33 /* LineJoin.swift in Sources */,
 				B03276091C78772F000BDD33 /* SQuadratic.swift in Sources */,
 				574BDD921CAA7FC50031D313 /* IntInterpolation.swift in Sources */,
 				574BDD9C1CAAA5D60031D313 /* TransformInterpolation.swift in Sources */,
+				57A9DAB71CE9D69B009635C7 /* ShapeLayer.swift in Sources */,
 				5742238E1CA5414E001EE463 /* AnimationLoop.swift in Sources */,
 				B03275ED1C78772F000BDD33 /* FontWeight.swift in Sources */,
 				B03275F61C78772F000BDD33 /* Cubic.swift in Sources */,
-<<<<<<< HEAD
-				5708F7E31CC7ABDE002AA500 /* ShapeLayer.swift in Sources */,
-=======
 				66AE19D21CC8C6B300B78B5E /* SVGParser.swift in Sources */,
->>>>>>> c1702b6b
 				574223901CA5448C001EE463 /* Animation.swift in Sources */,
 				585C04481C27CFB100335FF2 /* MacawView.swift in Sources */,
 			);
